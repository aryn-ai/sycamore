# Contributing to Sycamore

We welcome contributions to Sycamore.

## How to Contribute

To avoid duplicate or unnecessary work, please follow this process to make contributions:

- Find or create an issue in GitHub. Leave a note on an existing issue to let the community know you are working on it, or create a new issue for a feature you would like to add. If there are significant design decisions to cover, please start a conversation in the issue to get feedback early.
- Create a fork of Sycamore and start development in a feature branch. You can find information about how to set up Sycamore for development below. More information about development patterns in Github can be found [here](https://docs.github.com/en/get-started/quickstart/contributing-to-projects).
- Make sure linting rules and all existing unit tests pass. Consider whether your changes need new tests, and make sure those pass as well. 
- Larger features may need new documentation. When in doubt, start a discussion on the associated issue.
- Create a pull request against the `main` branch of this repository. Pull requests are lightweight, and we encourage you to create a draft PR early to get feedback.

## What to Contribute

Sycamore is a new project with big ambitions, so there are a lots of ways to contribute:

- **Bug reports**. We love bug reports! If you find something broken, please open an issue using the Bug report template and provide as much detail as possible about what happened and how we can reproduce it.
- **Documentation improvements**. We want it to be as easy as possible to get started with sycamore. If you spot something wrong or something that could be clearer in the docs, please open an issue, or better yet contribute a fix yourself!
- **New sources and file formats**. Sycamore can be used to process all types of unstructured data. If there is a format or source that we're missing, consider adding it and contributing back.
- **New models and LLMs**. Similarly, we want to support a wide variety of machine learning models and LLMs for different purposes, such as segmentation, embedding, and entity extraction.
- **New transformations**. Transformations are the core of Sycamore. If you have an idea for a useful transformation, create an issue and get started!

These are just a few ideas. For more, check out our list of [issues](https://github.com/aryn-ai/sycamore/issues).

## Developer Setup

Sycamore targets Python 3.9+ and runs primarily on Mac and Linux. The following will help you set up your environment.

### Dependency Management

We use poetry to manage Python dependencies in Sycamore. You can install poetry using the instructions [here](https://python-poetry.org/docs/#installing-with-the-official-installer). Once you have poetry installed, you can install all dependencies by running

```bash
poetry install --all-extras

```

In addition, some pdf processing methods require [Poppler](https://poppler.freedesktop.org/). You can install this with the OS-native package manager of your choice. For example, the command for Homebrew on Mac OS is

```bash
brew install poppler
```

### Linting

We use `ruff` to lint sycamore and `black` to automatically format our code. You can run these tools from the root of the repository using

```bash
poetry run ruff check .
poetry run black .

```

Note that `black` will reformat code in place. Make sure to include these changes in your commits.

### Type Checking

We use type annotations in Sycamore and use `mypy` to perform static type-checking. You can run this using

```bash
poetry run mypy --install-types .

```

Currently `mypy` will fail with the `--strict` flag, but it should pass cleanly without.

### Testing

Our tests are implemented using PyTest. You can run unit and integration tests as follows:

```bash
# Unit Tests
poetry run pytest lib/sycamore/sycamore/tests/unit/

# Integration Tests
<<<<<<< HEAD
poetry run pytest lib/sycamore/sycamore/tests/integration/
=======
# Warning: as of 2024-05-17 the integration tests are currently broken. We are working on fixing them. 
# poetry run pytest sycamore/tests/integration/
>>>>>>> f3e881a4

# All Tests
poetry run pytest

```

Note that the integration tests currently require the `OPENAI_API_KEY` environment variable to be set to a valid OpenAI key.

### Pre-Commit

Sycamore includes a pre-commit configuration that will automatically run linting, formatting, and type-checking, as well the unit tests. You can perform a one-time run of these checks using

```bash
poetry run pre-commit run --all-files
```

or install it to run on git commits using

```bash
poetry run pre-commit install

```

Similar checks run in our CI environment on new pull requests and check-ins. New features must pass the mandatory checks before they will be merged.

## Releases

Release branches will be cut from the main branch following semantic versioning. The release process is currently manual, though we plan to automate it over time.<|MERGE_RESOLUTION|>--- conflicted
+++ resolved
@@ -75,12 +75,9 @@
 poetry run pytest lib/sycamore/sycamore/tests/unit/
 
 # Integration Tests
-<<<<<<< HEAD
-poetry run pytest lib/sycamore/sycamore/tests/integration/
-=======
+
 # Warning: as of 2024-05-17 the integration tests are currently broken. We are working on fixing them. 
-# poetry run pytest sycamore/tests/integration/
->>>>>>> f3e881a4
+# poetry run pytest lib/sycamore/sycamore/tests/integration/
 
 # All Tests
 poetry run pytest
