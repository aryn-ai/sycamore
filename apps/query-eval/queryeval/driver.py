import datetime
import logging
import os
import time
import traceback
from typing import Any, Dict, List, Optional

from pydantic_yaml import to_yaml_str
from rich.console import Console
from yaml import safe_load
from queryeval.types import (
    QueryEvalConfig,
    QueryEvalInputFile,
    QueryEvalMetrics,
    QueryEvalQuery,
    QueryEvalResult,
    QueryEvalResultsFile,
)
from sycamore.docset import DocSet
from sycamore.query.client import SycamoreQueryClient, configure_logging


console = Console()


class QueryEvalDriver:
    """Class to run Sycamore Query evaluations.

    Args:
        input_file_path: Path to the input configuration file. Any options not specified in the
            configuration file can be passed as parameters.
        index: OpenSearch index name.
        results_file: Path to the file where the results will be written.
        log_file: Path to the file where detailed logging output will be written.
        query_cache_path: Path to the query cache directory. If not specified, no query result caching
            will be performed.
        llm_cache_path: Path to the LLM cache directory. If not specified, no LLM result caching will be
            performed.
        dry_run: If True, do not perform any actions. This is useful for testing your configuration.
        natural_language_response: If True, return the response in natural language format. Otherwise,
            return the raw DocSet results.
        doc_limit: Limit the number of documents in each result set to this number.
        llm: LLM model name to use.
        overwrite: If True, overwrite the results file if it already exists.
        tags: List of tags to filter queries by. If empty, all queries will be run.
    """

    def __init__(
        self,
        input_file_path: str,
        index: Optional[str] = None,
        results_file: Optional[str] = None,
        log_file: Optional[str] = None,
        query_cache_path: Optional[str] = None,
        llm_cache_path: Optional[str] = None,
        dry_run: bool = False,
        natural_language_response: bool = True,
        doc_limit: Optional[int] = None,
        llm: Optional[str] = None,
        overwrite: bool = False,
        tags: Optional[List[str]] = None,
    ):
        console.print(":moon: Sycamore Query Eval Driver starting")
        console.print(f"Reading input file: [green]{input_file_path}")
        self.input_file_path = os.path.abspath(input_file_path)
        self.config = QueryEvalDriver.read_input_file(self.input_file_path)

        # Override any config options passed as parameters.
        self.config.config = self.config.config or QueryEvalConfig()
        self.config.config.config_file = self.input_file_path
        self.config.config.results_file = self.config.config.results_file or (
            os.path.abspath(results_file) if results_file else None
        )
        self.config.config.log_file = self.config.config.log_file or (os.path.abspath(log_file) if log_file else None)
        self.config.config.index = self.config.config.index or index
        self.config.config.query_cache_path = self.config.config.query_cache_path or query_cache_path
        self.config.config.llm_cache_path = self.config.config.llm_cache_path or llm_cache_path
        self.config.config.dry_run = self.config.config.dry_run or dry_run
        self.config.config.natural_language_response = (
            self.config.config.natural_language_response or natural_language_response
        )
        self.config.config.doc_limit = self.config.config.doc_limit or doc_limit
        self.config.config.llm = self.config.config.llm or llm
        self.config.config.overwrite = self.config.config.overwrite or overwrite
        self.config.config.tags = self.config.config.tags or tags
        if self.config.config.tags:
            console.print(f":label:  Filtering queries by tags: {self.config.config.tags}")

        # Configure logging.
        if self.config.config.log_file:
            os.makedirs(os.path.dirname(self.config.config.log_file), exist_ok=True)
        configure_logging(logfile=self.config.config.log_file, log_level=logging.INFO)

        if not self.config.config.index:
            raise ValueError("Index must be specified")
        if not self.config.config.results_file:
            raise ValueError("Results file must be specified")

        console.print(f"Writing results to: {self.config.config.results_file}")
        os.makedirs(os.path.dirname(self.config.config.results_file), exist_ok=True)
        # Read results file if it exists.
        if not self.config.config.overwrite and os.path.exists(self.config.config.results_file):
            results = self.read_results_file(self.config.config.results_file)
            console.print(
                f":white_check_mark: Read {len(results.results or [])} "
                + f"existing results from {self.config.config.results_file}"
            )
        else:
            results = QueryEvalResultsFile(config=self.config.config, results=[])

        # Build lookup from query string to result object.
        results.results = results.results or []
        self.results_map = {r.query.query: r for r in results.results}

        # Set up Sycamore Query Client.
        self.client = SycamoreQueryClient(
            llm_cache_dir=self.config.config.llm_cache_path,
            cache_dir=self.config.config.query_cache_path,
            llm=self.config.config.llm,
        )

        # Use schema from the results file, input file, or OpenSearch, in that order.
        if results.data_schema:
            self.data_schema = results.data_schema
        if self.config.data_schema:
            self.data_schema = self.config.data_schema
        else:
            self.data_schema = self.client.get_opensearch_schema(self.config.config.index)

        # Use examples from the results file, or input file. Priority is given to the input file.
        self.examples = None
        if results.examples:
            self.examples = results.examples
        if self.config.examples:
            self.examples = self.config.examples

    @staticmethod
    def read_input_file(input_file_path: str) -> QueryEvalInputFile:
        """Read the given input file."""
        with open(input_file_path, "r", encoding="utf8") as input_file:
            retval = safe_load(input_file)
        return QueryEvalInputFile(**retval)

    @staticmethod
    def read_results_file(results_file_path: str) -> QueryEvalResultsFile:
        """Read the given results file."""
        with open(results_file_path, "r", encoding="utf8") as results_file:
            retval = safe_load(results_file)
        if isinstance(retval, dict):
            return QueryEvalResultsFile(**retval)
        else:
            return QueryEvalResultsFile(config=QueryEvalConfig(), results=[])

    def write_results_file(self):
        """Write the results to the results file."""
        if self.config.config.dry_run:
            console.print("[yellow]:point_right: Dry run: skipping writing results file")
            return

        assert self.config.config and self.config.config.results_file

        results_file_obj = QueryEvalResultsFile(
            config=self.config.config,
            data_schema=self.data_schema,
            results=list(self.results_map.values()),
            examples=self.examples,
        )

        with open(self.config.config.results_file, "w", encoding="utf8") as results_file:
            results_file.write(to_yaml_str(results_file_obj))
        console.print(f":white_check_mark: Wrote {len(self.results_map)} results to {self.config.config.results_file}")

    def format_docset(self, docset: DocSet) -> List[Dict[str, Any]]:
        """Convert a DocSet query result to a list of dicts."""
        results = []
        for doc in docset.take_all():
            results.append(doc.data)
        return results

    def get_result(self, query: QueryEvalQuery) -> Optional[QueryEvalResult]:
        """Get the existing result for the query, or return a new result object."""
        if query.query in self.results_map:
            return self.results_map.get(query.query)

        result = QueryEvalResult(query=query)
        result.timestamp = datetime.datetime.now(datetime.timezone.utc).isoformat()
        result.metrics = result.metrics or QueryEvalMetrics()
        self.results_map[query.query] = result
        return result

    def _check_tags_match(self, query):
        if not self.config.config or not self.config.config.tags:
            return True
        return set(self.config.config.tags) == set(query.tags or [])

    def do_plan(self, query: QueryEvalQuery, result: QueryEvalResult) -> QueryEvalResult:
        """Generate or return an existing query plan."""
        if self.config.config:
            if self.config.config.dry_run:
                console.print("[yellow]:point_right: Dry run: skipping plan generation")
                return result
            elif not self._check_tags_match(query):
                console.print("[yellow]:point_right: Skipping query due to tag mismatch")
                return result

        if result.plan:
            # Use existing result plan.
            console.print("[blue]:point_right: Using existing query plan from results file")
        elif query.plan:
            # Use plan from input file.
            result.plan = query.plan
            console.print("[blue]:point_right: Using existing query plan from input file")
        else:
            # Generate a plan.
            assert self.config.config
            assert self.config.config.index
            t1 = time.time()
            plan = self.client.generate_plan(
                query.query,
                self.config.config.index,
                self.data_schema,
                examples=self.examples or None,
                natural_language_response=self.config.config.natural_language_response or False,
            )
            t2 = time.time()
            assert result.metrics
            result.metrics.plan_generation_time = t2 - t1

            # For now, remove these fields from the output plan, since they are verbose
            # and not particularly useful for the results file.
            plan.llm_plan = None
            plan.llm_prompt = None
            result.plan = plan
            result.error = None
            console.print(f"[green]:clock1: Generated query plan in {result.metrics.plan_generation_time:.2f} seconds")
            console.print(result.plan)

        return result

    def do_query(self, query: QueryEvalQuery, result: QueryEvalResult) -> QueryEvalResult:
        """Run query plan."""
        if self.config.config:
            if self.config.config.dry_run:
                console.print("[yellow]:point_right: Dry run: skipping query execution")
                return result
            elif not self._check_tags_match(query):
                console.print("[yellow]:point_right: Skipping query due to tag mismatch")
                return result

        if not result.plan:
            console.print("[red]:heavy_exclamation_mark: No plan available - skipping query execution")
            return result

        t1 = time.time()
        result.error = None
        query_result = self.client.run_plan(result.plan)
        if isinstance(query_result.result, str):
            result.result = query_result.result
        query_result = self.client.run_plan(result.plan)
        if isinstance(query_result.result, str):
            result.result = query_result.result
            t2 = time.time()
        elif isinstance(query_result.result, DocSet):
            assert self.config.config
            if self.config.config.doc_limit:
                query_result.result = query_result.result.take(self.config.config.doc_limit)
            else:
                query_result.result = query_result.result.take_all()
            t2 = time.time()
<<<<<<< HEAD
            result.result = [doc.data for doc in query_result.result]
=======
            result.result = [doc.data.model_dump() for doc in query_result.result]
>>>>>>> 2820c8c9
        else:
            result.result = str(query_result.result)
            t2 = time.time()
        assert result.metrics
        result.metrics.query_time = t2 - t1
        result.retrieved_docs = query_result.retrieved_docs()

        console.print(f"[green]:clock9: Executed query in {result.metrics.query_time:.2f} seconds")
        console.print(f":white_check_mark: Result: {result.result}")
        return result

    def do_eval(self, query: QueryEvalQuery, result: QueryEvalResult) -> QueryEvalResult:
        """Run query evaluation."""
        if self.config.config:
            if self.config.config.dry_run:
                console.print("[yellow]:point_right: Dry run: skipping eval")
                return result
            elif not self._check_tags_match(query):
                console.print("[yellow]:point_right: Skipping query due to tag mismatch")
                return result

        metrics = result.metrics or QueryEvalMetrics()
        # Evalute query plans
        if not query.expected_plan:
            console.print("[yellow]:construction: No expected query plan found, skipping.. ")
        elif not result.plan:
            console.print("[yellow]:construction: No computed query plan found, skipping.. ")
        else:
            plan_diff = query.expected_plan.compare(result.plan)
            if len(plan_diff) == 0:
                console.print("[green]✔ Plan match")
                metrics.plan_similarity = 1.0
                metrics.plan_diff_count = 0
            else:
                console.print("[red]:x: Plan mismatch")
                for i, diff in enumerate(plan_diff):
                    console.print(f"[{i}]. Diff type: {diff.diff_type.value}")

                    if diff.message:
                        console.print(f"Info: {diff.message}")
                    console.print(f"Expected node: {diff.node_a!r}")
                    console.print(f"Actual node: [red]{diff.node_b!r}")
                    console.print()
                metrics.plan_similarity = max(
                    0.0, (len(query.expected_plan.nodes) - len(plan_diff)) / len(query.expected_plan.nodes)
                )
                metrics.plan_diff_count = len(plan_diff)

        # Evaluate result
        if not result.result:
            console.print("[yellow] No query execution result available, skipping..", style="italic")

        result.metrics = metrics

        return result

    def plan_all(self):
        """Run the plan stage. All queries without existing plans will have new plans generated."""
        for index, query in enumerate(self.config.queries):
            try:
                console.rule(f"Planning query [{index+1}/{len(self.config.queries)}]: {query.query}")
                result = self.get_result(query)
                result = self.do_plan(query, result)
            except Exception:
                tb = traceback.format_exc()
                console.print(f"[red]Error generating plan: {tb}")
                result.error = f"Error generating plan: {tb}"
        self.write_results_file()
        console.print(":tada: Done!")

    def query_all(self):
        """Run the query stage."""
        for index, query in enumerate(self.config.queries):
            try:
                console.rule(f"Running query [{index+1}/{len(self.config.queries)}]: {query.query}")
                result = self.get_result(query)
                result = self.do_query(query, result)
            except Exception:
                tb = traceback.format_exc()
                console.print(f"[red]Error running query: {tb}")
                result.error = f"Error running query: {tb}"
        self.write_results_file()
        console.print(":tada: Done!")

    def print_metrics_summary(self):
        """Summarize metrics."""
        # Plan metrics
        console.rule("Evaluation summary")
        plan_correct = sum(1 for result in self.results_map.values() if result.metrics.plan_similarity == 1.0)
        console.print(f"Plans correct: {plan_correct}/{len(self.results_map)}")
        average_plan_correctness = sum(result.metrics.plan_similarity for result in self.results_map.values()) / len(
            self.results_map
        )
        console.print(f"Avg. plan correctness: {average_plan_correctness}")
        console.print(
            "Avg. plan diff count: "
            f"{sum(result.metrics.plan_diff_count for result in self.results_map.values()) / len(self.results_map)}"
        )

        # TODO: Query execution metrics
        console.print("Query result correctness: not implemented")

    def eval_all(self):
        """Run the eval stage."""
        for index, query in enumerate(self.config.queries):
            try:
                console.rule(f"Evaluating query [{index+1}/{len(self.config.queries)}]: {query.query}")
                result = self.get_result(query)
                result = self.do_eval(query, result)
            except Exception:
                tb = traceback.format_exc()
                console.print(f"[red]Error running eval: {tb}")
                result.error = f"Error running eval: {tb}"
        self.write_results_file()
        self.print_metrics_summary()

        console.print(":tada: Done!")

    def run(self):
        """Run all stages."""
        for index, query in enumerate(self.config.queries):
            console.rule(f"Running [{index+1}/{len(self.config.queries)}]: {query.query}")
            try:
                result = self.get_result(query)
                result = self.do_plan(query, result)
                result = self.do_query(query, result)
                result = self.do_eval(query, result)
            except Exception:
                tb = traceback.format_exc()
                console.print(f"[red]Error: {tb}")
                result.error = f"Error: {tb}"
        self.write_results_file()
        console.print(":tada: Done!")<|MERGE_RESOLUTION|>--- conflicted
+++ resolved
@@ -267,11 +267,7 @@
             else:
                 query_result.result = query_result.result.take_all()
             t2 = time.time()
-<<<<<<< HEAD
-            result.result = [doc.data for doc in query_result.result]
-=======
             result.result = [doc.data.model_dump() for doc in query_result.result]
->>>>>>> 2820c8c9
         else:
             result.result = str(query_result.result)
             t2 = time.time()
