--- conflicted
+++ resolved
@@ -256,19 +256,17 @@
         query_result = self.client.run_plan(result.plan)
         if isinstance(query_result.result, str):
             result.result = query_result.result
+        query_result = self.client.run_plan(result.plan)
+        if isinstance(query_result.result, str):
+            result.result = query_result.result
             t2 = time.time()
+        elif isinstance(query_result.result, DocSet):
         elif isinstance(query_result.result, DocSet):
             assert self.config.config
             if self.config.config.doc_limit:
-<<<<<<< HEAD
-                query_result.result = query_result.take(self.config.config.doc_limit)
-            else:
-                query_result.result = query_result.take_all()
-=======
                 query_result.result = query_result.result.take(self.config.config.doc_limit)
             else:
                 query_result.result = query_result.result.take_all()
->>>>>>> 96b61e07
             t2 = time.time()
             result.result = self.format_docset(query_result.result)
         else:
