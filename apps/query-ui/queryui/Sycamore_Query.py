--- conflicted
+++ resolved
@@ -71,14 +71,6 @@
             if code_locals and "result" in code_locals:
                 st.subheader("Result", divider="rainbow")
                 st.success(code_locals["result"])
-<<<<<<< HEAD
-=======
-            # Commenting this out for now -- we don't have the right query_id for this to work TODO
-            # if st.session_state.trace_dir:
-            # st.session_state.query_id = str(uuid.uuid4())
-            # st.subheader("Traces", divider="blue")
-            # util.show_query_traces(st.session_state.trace_dir, st.session_state.query_id)
->>>>>>> fcaffdcc
 
 
 def run_query():
