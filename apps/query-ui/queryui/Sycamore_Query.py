--- conflicted
+++ resolved
@@ -103,14 +103,8 @@
         st.subheader("Result", divider="rainbow")
         st.markdown(result_str, unsafe_allow_html=True)
 
-<<<<<<< HEAD
-        if result.trace_dirs:
-            with st.expander("Query trace"):
-                util.show_query_traces(result)
-=======
         with st.expander("Query trace"):
             util.show_query_traces(result)
->>>>>>> 96b61e07
 
 
 def main():
