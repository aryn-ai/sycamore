#!/usr/bin/env python

# This script is used to run the Streamlit-based Luna Query UI.
# Because of issues with Ray, we need to initialize Ray externally
# to the demo process, and then run the Streamlit UI in a subprocess.

import argparse
import logging
import os
import subprocess
import sys
import time

import ray

from sycamore.executor import _ray_logging_setup


def ray_init(**ray_args):
    """Used to initialize Ray before running the Streamlit app."""

    os.environ["RAY_SCHEDULER_EVENTS"] = "0"
    if ray.is_initialized():
        return

    if "logging_level" not in ray_args:
        ray_args.update({"logging_level": logging.WARNING})
    if "runtime_env" not in ray_args:
        ray_args["runtime_env"] = {}
    if "worker_process_setup_hook" not in ray_args["runtime_env"]:
        ray_args["runtime_env"]["worker_process_setup_hook"] = _ray_logging_setup
    ray.init(**ray_args)

    while not ray.is_initialized():
        print("Waiting for ray to initialize...", flush=True)
        time.sleep(1)


def main():
    argparser = argparse.ArgumentParser()
    argparser.add_argument(
        "--exec-mode", type=str, choices=["ray", "local"], default="ray", help="Configure Sycamore execution mode."
    )
    argparser.add_argument("--chat", action="store_true", help="Only show the chat demo pane.")
    argparser.add_argument("--test", action="store_true", help="Only run the integration test.")
    argparser.add_argument(
        "--index", help="OpenSearch index name to use. If specified, only this index will be queried."
    )
    argparser.add_argument(
        "--cache-dir", type=str, default="cache_dir", help="Query execution cache dir. Defaults to ./query_cache."
    )
    argparser.add_argument(
        "--llm-cache-dir", type=str, default="llm_cache", help="LLM query cache dir. Defaults to ./llm_cache."
    )
<<<<<<< HEAD
    argparser.add_argument(
        "--trace-dir", type=str, default="traces", help="Directory to store query traces. Defaults to ./traces."
    )
    args, pytest_args = argparser.parse_known_args()

=======
    args = argparser.parse_args()
>>>>>>> 6556a707

    if args.chat:
        if args.test:
            raise ValueError("Cannot use --test and --chat at the same time.")
        cmdline = ["python", "-m", "streamlit", "run", "queryui/pages/Chat.py", "--"]
    else:
        cmdline = ["python", "-m", "streamlit", "run", "queryui/Sycamore_Query.py", "--"]

    cmdline_args = []

    if args.index:
        cmdline_args.extend(["--index", args.index])

    if args.cache_dir:
        if not args.cache_dir.startswith("s3://"):
            cache_dir = os.path.abspath(args.cache_dir)
            os.makedirs(cache_dir, exist_ok=True)
        else:
            cache_dir = args.cache_dir
        cmdline_args.extend(["--cache-dir", cache_dir])

    if args.llm_cache_dir:
        if not args.llm_cache_dir.startswith("s3://"):
            llm_cache_dir = os.path.abspath(args.llm_cache_dir)
            os.makedirs(llm_cache_dir, exist_ok=True)
        else:
            llm_cache_dir = args.llm_cache_dir
        cmdline_args.extend(["--llm-cache-dir", llm_cache_dir])

<<<<<<< HEAD
    if args.trace_dir:
        if not args.llm_cache_dir.startswith("s3://"):
            trace_dir = os.path.abspath(args.trace_dir)
        else:
            trace_dir = args.trace_dir
        cmdline_args.extend(["--trace-dir", trace_dir])


=======
>>>>>>> 6556a707
    if args.exec_mode == "ray":
        ray_init()

    elif args.exec_mode == "local":
        cmdline_args.extend(["--local-mode"])

    if args.test:
        cmdline = ["pytest"] + pytest_args
        ret = subprocess.run(cmdline, check=True)
        sys.exit(ret.returncode)

    while True:
        print("Starting streamlit process...", flush=True)
        # Streamlit requires the -- separator to separate streamlit arguments from script arguments.
        ret = subprocess.run(cmdline + cmdline_args, check=True)
        print(f"Subprocess exited {ret}", flush=True)
        if args.test:
            break


if __name__ == "__main__":
    main()<|MERGE_RESOLUTION|>--- conflicted
+++ resolved
@@ -52,15 +52,7 @@
     argparser.add_argument(
         "--llm-cache-dir", type=str, default="llm_cache", help="LLM query cache dir. Defaults to ./llm_cache."
     )
-<<<<<<< HEAD
-    argparser.add_argument(
-        "--trace-dir", type=str, default="traces", help="Directory to store query traces. Defaults to ./traces."
-    )
-    args, pytest_args = argparser.parse_known_args()
-
-=======
     args = argparser.parse_args()
->>>>>>> 6556a707
 
     if args.chat:
         if args.test:
@@ -90,17 +82,6 @@
             llm_cache_dir = args.llm_cache_dir
         cmdline_args.extend(["--llm-cache-dir", llm_cache_dir])
 
-<<<<<<< HEAD
-    if args.trace_dir:
-        if not args.llm_cache_dir.startswith("s3://"):
-            trace_dir = os.path.abspath(args.trace_dir)
-        else:
-            trace_dir = args.trace_dir
-        cmdline_args.extend(["--trace-dir", trace_dir])
-
-
-=======
->>>>>>> 6556a707
     if args.exec_mode == "ray":
         ray_init()
 
