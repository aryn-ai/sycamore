#!/usr/bin/env python

# This script is used to run the Streamlit-based Luna Query UI.
# Because of issues with Ray, we need to initialize Ray externally
# to the demo process, and then run the Streamlit UI in a subprocess.

import argparse
import logging
import os
import subprocess
import sys
import time

import ray

from sycamore.executor import _ray_logging_setup


def ray_init(**ray_args):
    """Used to initialize Ray before running the Streamlit app."""

    os.environ["RAY_SCHEDULER_EVENTS"] = "0"
    if ray.is_initialized():
        return

    if "logging_level" not in ray_args:
        ray_args.update({"logging_level": logging.WARNING})
    if "runtime_env" not in ray_args:
        ray_args["runtime_env"] = {}
    if "worker_process_setup_hook" not in ray_args["runtime_env"]:
        ray_args["runtime_env"]["worker_process_setup_hook"] = _ray_logging_setup
    ray.init(**ray_args)

    while not ray.is_initialized():
        print("Waiting for ray to initialize...", flush=True)
        time.sleep(1)


def main():
    argparser = argparse.ArgumentParser()
    argparser.add_argument(
        "--exec-mode", type=str, choices=["ray", "local"], default="ray", help="Configure Sycamore execution mode."
    )
    argparser.add_argument("--chat", action="store_true", help="Only show the chat demo pane.")
    argparser.add_argument("--test", action="store_true", help="Only run the integration test.")
    argparser.add_argument(
        "--index", help="OpenSearch index name to use. If specified, only this index will be queried."
    )
    argparser.add_argument(
        "--cache-dir", type=str, default="cache_dir", help="Query execution cache dir. Defaults to ./query_cache."
    )
    argparser.add_argument(
        "--llm-cache-dir", type=str, default="llm_cache", help="LLM query cache dir. Defaults to ./llm_cache."
    )
<<<<<<< HEAD
    args = argparser.parse_args()
=======
    args, pytest_args = argparser.parse_known_args()
>>>>>>> 96b61e07

    if args.chat:
        if args.test:
            raise ValueError("Cannot use --test and --chat at the same time.")
        cmdline = ["python", "-m", "streamlit", "run", "queryui/pages/Chat.py", "--"]
    else:
        cmdline = ["python", "-m", "streamlit", "run", "queryui/Sycamore_Query.py", "--"]

    cmdline_args = []

    if args.index:
        cmdline_args.extend(["--index", args.index])

    if args.cache_dir:
        if not args.cache_dir.startswith("s3://"):
            cache_dir = os.path.abspath(args.cache_dir)
            os.makedirs(cache_dir, exist_ok=True)
        else:
            cache_dir = args.cache_dir
        cmdline_args.extend(["--cache-dir", cache_dir])

    if args.llm_cache_dir:
        if not args.llm_cache_dir.startswith("s3://"):
            llm_cache_dir = os.path.abspath(args.llm_cache_dir)
            os.makedirs(llm_cache_dir, exist_ok=True)
        else:
            llm_cache_dir = args.llm_cache_dir
        cmdline_args.extend(["--llm-cache-dir", llm_cache_dir])

    if args.exec_mode == "ray":
        ray_init()

    elif args.exec_mode == "local":
        cmdline_args.extend(["--local-mode"])

    if args.test:
        cmdline = ["pytest"] + pytest_args
        ret = subprocess.run(cmdline, check=True)
        sys.exit(ret.returncode)

    while True:
        print("Starting streamlit process...", flush=True)
        # Streamlit requires the -- separator to separate streamlit arguments from script arguments.
        ret = subprocess.run(cmdline + cmdline_args, check=True)
        print(f"Subprocess exited {ret}", flush=True)
        if args.test:
            break


if __name__ == "__main__":
    main()<|MERGE_RESOLUTION|>--- conflicted
+++ resolved
@@ -52,11 +52,7 @@
     argparser.add_argument(
         "--llm-cache-dir", type=str, default="llm_cache", help="LLM query cache dir. Defaults to ./llm_cache."
     )
-<<<<<<< HEAD
-    args = argparser.parse_args()
-=======
     args, pytest_args = argparser.parse_known_args()
->>>>>>> 96b61e07
 
     if args.chat:
         if args.test:
