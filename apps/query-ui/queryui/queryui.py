--- conflicted
+++ resolved
@@ -46,19 +46,9 @@
         st.dataframe(table_data)
 
 
-<<<<<<< HEAD
-def show_traces():
-    """Show the traces in the given trace_dir."""
-    st.subheader("Traces", divider="blue")
-    st.session_state.query_trace_dir = f"{st.session_state.trace_dir}/{st.session_state.query_id}"
-    for id in sorted(os.listdir(f"{st.session_state.query_trace_dir}")):
-
-        # Initialize a list to hold the data
-=======
 def show_traces(trace_dir):
     """Show the traces in the trace_dir."""
     for node_id in sorted(os.listdir(trace_dir)):
->>>>>>> bcec9953
         data_list = []
         directory = os.path.join(trace_dir, node_id)
         for filename in os.listdir(directory):
@@ -75,16 +65,6 @@
         st.write(f"Docset after node {node_id} — {len(df)} documents")
         st.dataframe(df)
 
-<<<<<<< HEAD
-    # Create a zip file
-    zip_buffer = io.BytesIO()
-    with zipfile.ZipFile(zip_buffer, "w", zipfile.ZIP_DEFLATED) as zf:
-        for root, dirs, files in os.walk(st.session_state.query_trace_dir):
-            for file in files:
-                zf.write(
-                    os.path.join(root, file),
-                    os.path.relpath(os.path.join(root, file), st.session_state.query_trace_dir),
-=======
     zip_buffer = io.BytesIO()
     with zipfile.ZipFile(zip_buffer, "w", zipfile.ZIP_DEFLATED) as zf:
         for root, _, files in os.walk(trace_dir):
@@ -92,7 +72,6 @@
                 zf.write(
                     os.path.join(root, file),
                     os.path.relpath(os.path.join(root, file), trace_dir),
->>>>>>> bcec9953
                 )
     st.download_button(
         label="Download Traces as ZIP",
@@ -174,15 +153,11 @@
         st.subheader("Result", divider="rainbow")
         st.success(result)
         if do_trace:
-<<<<<<< HEAD
-            show_traces()
-=======
             assert st.session_state.trace_dir
             query_trace_dir = os.path.join(st.session_state.trace_dir, st.session_state.query_id)
             st.subheader("Traces", divider="blue")
             show_traces(query_trace_dir)
 
->>>>>>> bcec9953
     else:
         generate_code(client, plan)
         if "code" in st.session_state and st.session_state.code:
