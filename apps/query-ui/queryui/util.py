import base64
import json
import os
import pickle
from typing import Any, List, Set, Tuple

import boto3
import requests
import pandas as pd
import streamlit as st

from sycamore.docset import DocSet
from sycamore.data import MetadataDocument
from sycamore.query.client import SycamoreQueryClient
from sycamore.query.logical_plan import LogicalPlan
from sycamore.query.planner import PlannerExample
from sycamore.query.schema import OpenSearchSchema
from sycamore.query.result import SycamoreQueryResult

from queryui.configuration import get_sycamore_query_client


def get_schema(_client: SycamoreQueryClient, index: str) -> OpenSearchSchema:
    """Return the OpenSearch schema for the given index."""
    return _client.get_opensearch_schema(index)


def generate_plan(_client: SycamoreQueryClient, query: str, index: str, examples: List[PlannerExample]) -> LogicalPlan:
    """Generate a query plan for the given query and index."""
    return _client.generate_plan(query, index, get_schema(_client, index), examples=examples)


def run_plan(_client: SycamoreQueryClient, plan: LogicalPlan) -> SycamoreQueryResult:
    """Run the given plan."""
    return _client.run_plan(plan)


def get_opensearch_indices() -> Set[str]:
    """Return a list of OpenSearch indices."""
    return {x for x in get_sycamore_query_client().get_opensearch_indices() if not x.startswith(".")}


def result_to_string(result: Any) -> str:
    """Convert the given query result to a string."""
    if isinstance(result, str):
        # We got a straight string response from the query plan, which means we can
        # return it directly.
        return result
    elif isinstance(result, DocSet):
        # We got a DocSet.
        return docset_to_string(result)
    else:
        # Fall back to string representation.
        return str(result)


NUM_DOCS_GENERATE = 60
NUM_TEXT_CHARS_GENERATE = 2500


def docset_to_string(docset: DocSet, html: bool = True) -> str:
    """Render the given DocSet as a string.

    Args:
        docset: The DocSet to render.
        html: Whether to render as HTML. Otherwise, JSON is used.
    """

    BASE_PROPS = [
        "filename",
        "filetype",
        "page_number",
        "page_numbers",
        "links",
        "element_id",
        "parent_id",
        "_schema",
        "_schema_class",
        "entity",
    ]
    retval = ""
    for doc in docset.take(NUM_DOCS_GENERATE):
        if isinstance(doc, MetadataDocument):
            continue
        if html:
            retval += f"**{doc.properties.get('path')}** \n"

            retval += "| Property | Value |\n"
            retval += "|----------|-------|\n"

            props_dict = doc.properties.get("entity", {})
            props_dict.update({p: doc.properties[p] for p in set(doc.properties) - set(BASE_PROPS)})

            for k, v in props_dict.items():
                retval += f"| {k} | {v} |\n"

            retval += "\n\n"
            text_content = (
                doc.text_representation[:NUM_TEXT_CHARS_GENERATE] if doc.text_representation is not None else None
            )
            if text_content:
                retval += f'*..."{text_content}"...* <br><br>'
        else:
            props_dict = doc.properties.get("entity", {})
            props_dict.update({p: doc.properties[p] for p in set(doc.properties) - set(BASE_PROPS)})
            props_dict["text_representation"] = (
                doc.text_representation[:NUM_TEXT_CHARS_GENERATE] if doc.text_representation is not None else None
            )
            # The DocumentSource is not JSON serializable.
            if "_doc_source" in props_dict:
                props_dict["_doc_source"] = None

            retval += json.dumps(props_dict, indent=2) + "\n"
    return retval


def parse_s3_path(s3_path: str) -> Tuple[str, str]:
    """Parse an S3 path into a bucket and key."""
    s3_path = s3_path.replace("s3://", "")
    bucket, key = s3_path.split("/", 1)
    return bucket, key


class PDFPreview:
    """Display a preview of the given PDF file."""

    def __init__(self, path: str):
        self.path = path

    def show(self):
        if self.path.startswith("s3://"):
            bucket, key = parse_s3_path(self.path)
            s3 = boto3.client("s3")
            response = s3.get_object(Bucket=bucket, Key=key)
            content = response["Body"].read()
        elif self.path.startswith("http"):
            content = requests.get(self.path, timeout=30).content
        else:
            st.write(f"Unknown path format: {self.path}")
            return

        st.text(self.path)
        encoded = base64.b64encode(content).decode("utf-8")
        pdf_display = (
            f'<iframe src="data:application/pdf;base64,{encoded}" '
            + 'width="600" height="800" type="application/pdf"></iframe>'
        )
        st.markdown(pdf_display, unsafe_allow_html=True)


@st.dialog("Document preview", width="large")
def show_pdf_preview(path: str):
    """Display a preview of the given document in a dialog."""
    PDFPreview(path).show()


class QueryNodeTrace:
    """Helper class to read and display the trace of a single query node."""

    # The order here is chosen to ensure that the most important columns are shown first.
    # The logic below ensure that additional columns are also shown, and that empty columns
    # are omitted.
    COLUMNS = [
        "properties.path",
        "properties.key",
        "properties.count",
        "doc_id",
        "parent_id",
        "text_representation",
    ]

    def __init__(self, result: SycamoreQueryResult, node_id: int):
        self.result = result
        self.node_id = node_id
        self.df = None
        self.num_files = 0
        self.readdata()

    def readfile(self, f):
        """Read the given trace file."""
        with open(f, "rb") as file:
            try:
                doc = pickle.load(file)
            except EOFError:
                return None

            # For now, skip over MetadataDocuments.
            if "metadata" in doc.keys():
                return None

            # Flatten properties.
            if "properties" in doc:
                for prop in doc["properties"]:
                    if isinstance(doc["properties"][prop], dict):
                        for nested_property in doc["properties"][prop]:
                            doc[".".join(["properties", prop, nested_property])] = doc["properties"][prop][
                                nested_property
                            ]
                    else:
                        doc[".".join(["properties", prop])] = doc["properties"][prop]
                doc.pop("properties")

            # Keep only the columns we care about.
            # Limit size of each to avoid blowing out memory.
            def format_value(value):
                """Format the given value for display."""
                MAX_CHARS = 1024
                if isinstance(value, str):
                    if len(value) > MAX_CHARS:
                        return value[:MAX_CHARS] + "..."
                    else:
                        return value
                if isinstance(value, dict):
                    return format_value(str(value))
                if isinstance(value, list):
                    return format_value(str(value))
                return value

            row = {k: format_value(doc.get(k)) for k in doc.keys() if k in self.COLUMNS or k.startswith("properties.")}
            return row

    def readdata(self):
        """Read the trace data for this node."""

        if self.node_id not in self.result.execution:
            return

        directory = self.result.execution[self.node_id].trace_dir
        if not directory:
            return

        # We need to read all of the individual docs to ensure we get all of the parent
        # docs. With a very large number of docs, we are likely to blow out memory doing
        # this. Unfortunately there's no easy way to tell up-front that a given stage in
        # the pipeline has a mix of parent and child docs, unless we do two passes.
        # Just a heads up that with a larger number of docs, we may need to revisit this.
        docs = []
        for filename in os.listdir(directory):
            f = os.path.join(directory, filename)
            if os.path.isfile(f):
                self.num_files += 1
                newdoc = self.readfile(f)
                if newdoc:
                    docs.append(newdoc)

        # Only keep parent docs if there are child docs in the list.
        parent_docs = [x for x in docs if x.get("parent_id") is None]
        if len(parent_docs) > 0:
            docs = parent_docs

        # Transpose data to a dict where each key is a column, and each value is a list of rows.
        if len(docs) > 0:
            all_keys = {k for d in docs for k in d.keys()}
            data = {col: [] for col in all_keys}
            for row in docs:
                for col in all_keys:
                    data[col].append(row.get(col))
            self.df = pd.DataFrame(data)

    def show(self, node):
        """Render the trace data."""
        st.subheader(f"Node {self.node_id} - {node.node_type if node else 'n/a'}")
        st.markdown(f"*Description: {node.description if node else 'n/a'}*")
        if self.df is None or not len(self.df):
            if self.num_files > 0:
                st.write(":green[Cache hit - node execution skipped!]")
            else:
                st.write(f":green[Node type {node.node_type} does not produce document traces]")
            return

        all_columns = list(self.df.columns)
        column_order = [c for c in self.COLUMNS if c in all_columns]
        column_order += [c for c in all_columns if c not in column_order]
        st.write(f"**{len(self.df)} documents**")
        st.dataframe(self.df, column_order=column_order)


class QueryTrace:
    """Helper class used to read and display query traces."""

    def __init__(self, result: SycamoreQueryResult):
        self.node_traces = []
        self.query_plan = result.plan
        for node_id in sorted(result.plan.nodes.keys()):
            self.node_traces += [QueryNodeTrace(result, node_id)]

    def show(self):
        tab1, tab2 = st.tabs(["Node data", "Query plan"])
        with tab1:
            for node_trace in self.node_traces:
                node_trace.show(self.query_plan.nodes.get(int(node_trace.node_id), None))
        with tab2:
            if self.query_plan is not None:
                st.write(f"Query: {self.query_plan.query}")
                st.write(self.query_plan)
            else:
                st.write("No query plan found")


@st.fragment
<<<<<<< HEAD
def show_query_traces(trace_dir: str, query_id: str):
    """Show the query traces in the given trace_dir."""
    print(f"MDW: Showing query traces for {trace_dir} {query_id}")
    trace_dir = os.path.join(trace_dir, query_id)
    QueryTrace(trace_dir).show()
=======
def show_query_traces(result: SycamoreQueryResult):
    """Show the query traces for the given query result."""
    QueryTrace(result).show()
>>>>>>> 6556a707
<|MERGE_RESOLUTION|>--- conflicted
+++ resolved
@@ -298,14 +298,6 @@
 
 
 @st.fragment
-<<<<<<< HEAD
-def show_query_traces(trace_dir: str, query_id: str):
-    """Show the query traces in the given trace_dir."""
-    print(f"MDW: Showing query traces for {trace_dir} {query_id}")
-    trace_dir = os.path.join(trace_dir, query_id)
-    QueryTrace(trace_dir).show()
-=======
 def show_query_traces(result: SycamoreQueryResult):
     """Show the query traces for the given query result."""
-    QueryTrace(result).show()
->>>>>>> 6556a707
+    QueryTrace(result).show()