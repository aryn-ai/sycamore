## An Introduction to the Aryn Partitioning Service 
You can use the Aryn Partitioning Service to easily chunk and extract data from complex documents. The Partitioning Service accepts PDF and Microsoft office formats (.docx, .doc, .pptx, .ppt). It can extract paragraphs, tables and images. It returns detailed information about the components it has just identified in a JSON object.  The following two sections will walk you through two examples where we segment PDF documents and extract a table and an image from those documents using the python aryn-sdk.

- [Table Extraction From PDF](get_started_Table_Extraction.md)
- [Image Extraction From PDF](get_started_Image_Extraction.md)

<<<<<<< HEAD
In [this example](https://colab.research.google.com/drive/1Qpd-llPC-EPzuTwLfnguMnrQk0eclyqJ?usp=sharing), we’ll use the Partitioning Service to extract the “Supplemental Income” table (shown below) from the 10k financial document  of 3M, and turn it into a pandas dataframe. 

![alt text](3m_supplemental_income.png)

We’ll go through the important code snippets below  to see what’s going on.  (Try it out in  [colab](https://colab.research.google.com/drive/1Qpd-llPC-EPzuTwLfnguMnrQk0eclyqJ?usp=sharing)  yourself! )


Let’s focus on the following code that makes a call to the Aryn Partitioning Service: 

```python
import aryn_sdk
from aryn_sdk.partition import partition_file, tables_to_pandas
import pandas as pd
from io import BytesIO

file = open('my-document.pdf', 'rb')
aryn_api_key = 'YOUR-KEY-HERE'

## Make a call to the Aryn Partitioning Service (APS) 
## param extract_table_structure (boolean): extract tables and their structural content. default: False
## param use_ocr (boolean): extract text using an OCR model instead of extracting embedded text in PDF. default: False
## returns: JSON object with elements representing information inside the PDF
partitioned_file = partition_file(file, aryn_api_key, extract_table_structure=True, use_ocr=True)
```

If you inspect the `partitioned_file` variable, you’ll notice that it’s a large JSON object with details about all the components in the PDF (checkout [this page](./aps_output.md) to understand the schema of the returned JSON object in detail).  Below, we highlight  the ‘table’ element that contains the information about the table in the page.

```
{'type': 'table',
   'bbox': [0.09080806058995863,
    0.11205035122958097,
    0.8889295869715074,
    0.17521638350053267],
   'properties': {'score': 0.9164711236953735,
    'title': None,
    'columns': None,
    'rows': None,
    'page_number': 1},
   'table': {'cells': [ {'content': '(Millions)',
      'rows': [0],
      'cols': [0],
      'is_header': True,
      'bbox': {'x1': 0.09080806058995863,
       'y1': 0.11341398759321733,
       'x2': 0.40610217823701744,
       'y2': 0.12250489668412642},
      'properties': {}},
     {'content': '2018',
      'rows': [0],
      'cols': [1],
      'is_header': True,
      'bbox': {'x1': 0.6113962958840763,
       'y1': 0.11341398759321733,
       'x2': 0.6766904135311351,
       'y2': 0.12250489668412642},
      'properties': {}},
     {'content': '2017',
      'rows': [0],
      'cols': [2],
      'is_header': True,
      'bbox': {'x1': 0.718455119413488,
       'y1': 0.11341398759321733,
       'x2': 0.7825727664723116,
       'y2': 0.12250489668412642},
      'properties': {}},
     
     ... 
     
     ]}}

```

In particular let's look at the “cells” field  which is an array of cell objects that represent each of the cells in the table. Let’s focus on the first element of that list. 

```
{'cells': [ {'content': '(Millions)',
      'rows': [0],
      'cols': [0],
      'is_header': True,
      'bbox': {'x1': 0.09080806058995863,
       'y1': 0.11341398759321733,
       'x2': 0.40610217823701744,
       'y2': 0.12250489668412642},
      'properties': {}} ... }

```

Here we've detected the first cell, its bounding box (which indicates the coordinates of the cell in the PDF), whether it’s a header cell and its contents. You can then process this JSON however you’d like for further analysis. In [the notebook](https://colab.research.google.com/drive/1Qpd-llPC-EPzuTwLfnguMnrQk0eclyqJ?usp=sharing)  we use the tables_to_pandas function to turn the JSON into a pandas dataframe and then perform some analysis on it:

```python
pandas = tables_to_pandas(partitioned_file)

tables = []
#pull out the tables from the list of elements
for elt, dataframe in pandas:
    if elt['type'] == 'table':
        tables.append(dataframe)
        
supplemental_income = tables[0]
display(supplemental_income)
```

| (Millions) | 2018 | 2017 | 2016 |
| --- | --- | --- | --- |
| Interest expense | 350 | 322 | 199 |
| Interest income | (70) | (50) | (29) |
| Pension and postretirement net periodic benefi... | (73) | (128) | (196) |
| Total | 207 | 144 | (26)  |


### Extracting Images from a PDF

In [this example](https://colab.research.google.com/drive/1n5zRm5hfHhxs7dA0FncC44VjlpiPJLWq?usp=sharing), we’ll use the Partitioning Service to extract an image from a battery manual.  We’ll go through the important code snippets below  to see what’s going on (Try it out in  [colab](https://colab.research.google.com/drive/1n5zRm5hfHhxs7dA0FncC44VjlpiPJLWq?usp=sharing)  yourself! )

Let’s focus on the following code that makes a call to the Aryn Partitioning Service: 

```python
import aryn_sdk
from aryn_sdk.partition import partition_file, tables_to_pandas
import pandas as pd
from io import BytesIO

file = open('my-document.pdf', 'rb')
aryn_api_key = 'YOUR-KEY-HERE'

## Make a call to the Aryn Partitioning Service (APS) 
## param use_ocr (boolean): extract text using an OCR model instead of extracting embedded text in PDF. default: False
## param extract_images (boolean):  extract image contents. default: False
## returns: JSON object with elements representing information inside the PDF
partitioned_file = partition_file(file, aryn_api_key, extract_images=True, use_ocr=True)
```

If you inspect the partitioned_file variable, you’ll notice that it’s a large JSON object with details about all the components in the PDF (checkout [this page](./aps_output.md) to understand the schema of the returned JSON object in detail).  Below, we highlight  the ‘Image’ element that contains the information about some of the images in the page: 

```
[
  {
    "type": "Section-header",
    "bbox": [
      0.06470742618336398,
      0.08396875554865056,
      0.3483343505859375,
      0.1039327656139027
    ],
    "properties": {
      "score": 0.7253036499023438,
      "page_number": 1
    },
    "text_representation": "Make AC Power Connections\n"
  },
  {
    "type": "Image",
    "bbox": [
      0.3593270694508272,
      0.10833765896883878,
      0.6269251924402574,
      0.42288088711825284
    ],
    "properties": {
      "score": 0.7996300458908081,
      "image_size": [
        475,
        712
      ],
      "image_mode": "RGB",
      "image_format": null,
      "page_number": 1
    },
    "text_representation": "",
    "binary_representation": "AAAAAA.."
    }, ...
]
```

In particular let's look at the element which highlights the Image that has been detected. 

```
{
    "type": "Image",
    "bbox": [
      0.3593270694508272,
      0.10833765896883878,
      0.6269251924402574,
      0.42288088711825284
    ],
    "properties": {
      "score": 0.7996300458908081,
      "image_size": [
        475,
        712
      ],
      "image_mode": "RGB",
      "image_format": null,
      "page_number": 1
    },
    "text_representation": "",
    "binary_representation": "AAAAAA.."
    }
```

This JSON object represents one of the images in the PDF. You’ll notice that the image’s binary representation, its bounding box (which indicates the coordinates of the image in the PDF), and certain other properties (image_mode, image_size etc.) are returned back. You can then process this JSON however you’d like for further analysis. In the notebook, we use the Pillow Image module from python to display the extracted image on its own. 

```python
## extract all the images from the JSON and print out the JSON representation of the first image
images = [e for e in partitioned_file['elements'] if e['type'] == 'Image']
first_image = images[0]

## read in the image and display it
image_width = first_image['properties']['image_size'][0]
image_height = first_image['properties']['image_size'][1]
image_mode = first_image['properties']['image_mode']
image = Image.frombytes(image_mode,  (image_width, image_height), base64.b64decode(first_image['binary_representation']))

#display the image
image 
```

![alt text](board.png)
=======
>>>>>>> 46da4369

### More examples

#### Using the Partitioning Service with Sycamore

You can  checkout a notebook [here](https://github.com/aryn-ai/sycamore/blob/main/notebooks/pinecone-writer.ipynb) to learn how to use the partitioning service with Aryn's Sycamore analytics engine. This notebook walks through an example where you can use Sycamore to transform your data and load it into a vector database.

#### Using the Partitioning Service with Langchain

You can  checkout a notebook [here](https://github.com/aryn-ai/sycamore/blob/main/notebooks/ArynPartitionerWithLangchain.ipynb) to learn how to use the partitioning service with Langchain.<|MERGE_RESOLUTION|>--- conflicted
+++ resolved
@@ -4,227 +4,6 @@
 - [Table Extraction From PDF](get_started_Table_Extraction.md)
 - [Image Extraction From PDF](get_started_Image_Extraction.md)
 
-<<<<<<< HEAD
-In [this example](https://colab.research.google.com/drive/1Qpd-llPC-EPzuTwLfnguMnrQk0eclyqJ?usp=sharing), we’ll use the Partitioning Service to extract the “Supplemental Income” table (shown below) from the 10k financial document  of 3M, and turn it into a pandas dataframe. 
-
-![alt text](3m_supplemental_income.png)
-
-We’ll go through the important code snippets below  to see what’s going on.  (Try it out in  [colab](https://colab.research.google.com/drive/1Qpd-llPC-EPzuTwLfnguMnrQk0eclyqJ?usp=sharing)  yourself! )
-
-
-Let’s focus on the following code that makes a call to the Aryn Partitioning Service: 
-
-```python
-import aryn_sdk
-from aryn_sdk.partition import partition_file, tables_to_pandas
-import pandas as pd
-from io import BytesIO
-
-file = open('my-document.pdf', 'rb')
-aryn_api_key = 'YOUR-KEY-HERE'
-
-## Make a call to the Aryn Partitioning Service (APS) 
-## param extract_table_structure (boolean): extract tables and their structural content. default: False
-## param use_ocr (boolean): extract text using an OCR model instead of extracting embedded text in PDF. default: False
-## returns: JSON object with elements representing information inside the PDF
-partitioned_file = partition_file(file, aryn_api_key, extract_table_structure=True, use_ocr=True)
-```
-
-If you inspect the `partitioned_file` variable, you’ll notice that it’s a large JSON object with details about all the components in the PDF (checkout [this page](./aps_output.md) to understand the schema of the returned JSON object in detail).  Below, we highlight  the ‘table’ element that contains the information about the table in the page.
-
-```
-{'type': 'table',
-   'bbox': [0.09080806058995863,
-    0.11205035122958097,
-    0.8889295869715074,
-    0.17521638350053267],
-   'properties': {'score': 0.9164711236953735,
-    'title': None,
-    'columns': None,
-    'rows': None,
-    'page_number': 1},
-   'table': {'cells': [ {'content': '(Millions)',
-      'rows': [0],
-      'cols': [0],
-      'is_header': True,
-      'bbox': {'x1': 0.09080806058995863,
-       'y1': 0.11341398759321733,
-       'x2': 0.40610217823701744,
-       'y2': 0.12250489668412642},
-      'properties': {}},
-     {'content': '2018',
-      'rows': [0],
-      'cols': [1],
-      'is_header': True,
-      'bbox': {'x1': 0.6113962958840763,
-       'y1': 0.11341398759321733,
-       'x2': 0.6766904135311351,
-       'y2': 0.12250489668412642},
-      'properties': {}},
-     {'content': '2017',
-      'rows': [0],
-      'cols': [2],
-      'is_header': True,
-      'bbox': {'x1': 0.718455119413488,
-       'y1': 0.11341398759321733,
-       'x2': 0.7825727664723116,
-       'y2': 0.12250489668412642},
-      'properties': {}},
-     
-     ... 
-     
-     ]}}
-
-```
-
-In particular let's look at the “cells” field  which is an array of cell objects that represent each of the cells in the table. Let’s focus on the first element of that list. 
-
-```
-{'cells': [ {'content': '(Millions)',
-      'rows': [0],
-      'cols': [0],
-      'is_header': True,
-      'bbox': {'x1': 0.09080806058995863,
-       'y1': 0.11341398759321733,
-       'x2': 0.40610217823701744,
-       'y2': 0.12250489668412642},
-      'properties': {}} ... }
-
-```
-
-Here we've detected the first cell, its bounding box (which indicates the coordinates of the cell in the PDF), whether it’s a header cell and its contents. You can then process this JSON however you’d like for further analysis. In [the notebook](https://colab.research.google.com/drive/1Qpd-llPC-EPzuTwLfnguMnrQk0eclyqJ?usp=sharing)  we use the tables_to_pandas function to turn the JSON into a pandas dataframe and then perform some analysis on it:
-
-```python
-pandas = tables_to_pandas(partitioned_file)
-
-tables = []
-#pull out the tables from the list of elements
-for elt, dataframe in pandas:
-    if elt['type'] == 'table':
-        tables.append(dataframe)
-        
-supplemental_income = tables[0]
-display(supplemental_income)
-```
-
-| (Millions) | 2018 | 2017 | 2016 |
-| --- | --- | --- | --- |
-| Interest expense | 350 | 322 | 199 |
-| Interest income | (70) | (50) | (29) |
-| Pension and postretirement net periodic benefi... | (73) | (128) | (196) |
-| Total | 207 | 144 | (26)  |
-
-
-### Extracting Images from a PDF
-
-In [this example](https://colab.research.google.com/drive/1n5zRm5hfHhxs7dA0FncC44VjlpiPJLWq?usp=sharing), we’ll use the Partitioning Service to extract an image from a battery manual.  We’ll go through the important code snippets below  to see what’s going on (Try it out in  [colab](https://colab.research.google.com/drive/1n5zRm5hfHhxs7dA0FncC44VjlpiPJLWq?usp=sharing)  yourself! )
-
-Let’s focus on the following code that makes a call to the Aryn Partitioning Service: 
-
-```python
-import aryn_sdk
-from aryn_sdk.partition import partition_file, tables_to_pandas
-import pandas as pd
-from io import BytesIO
-
-file = open('my-document.pdf', 'rb')
-aryn_api_key = 'YOUR-KEY-HERE'
-
-## Make a call to the Aryn Partitioning Service (APS) 
-## param use_ocr (boolean): extract text using an OCR model instead of extracting embedded text in PDF. default: False
-## param extract_images (boolean):  extract image contents. default: False
-## returns: JSON object with elements representing information inside the PDF
-partitioned_file = partition_file(file, aryn_api_key, extract_images=True, use_ocr=True)
-```
-
-If you inspect the partitioned_file variable, you’ll notice that it’s a large JSON object with details about all the components in the PDF (checkout [this page](./aps_output.md) to understand the schema of the returned JSON object in detail).  Below, we highlight  the ‘Image’ element that contains the information about some of the images in the page: 
-
-```
-[
-  {
-    "type": "Section-header",
-    "bbox": [
-      0.06470742618336398,
-      0.08396875554865056,
-      0.3483343505859375,
-      0.1039327656139027
-    ],
-    "properties": {
-      "score": 0.7253036499023438,
-      "page_number": 1
-    },
-    "text_representation": "Make AC Power Connections\n"
-  },
-  {
-    "type": "Image",
-    "bbox": [
-      0.3593270694508272,
-      0.10833765896883878,
-      0.6269251924402574,
-      0.42288088711825284
-    ],
-    "properties": {
-      "score": 0.7996300458908081,
-      "image_size": [
-        475,
-        712
-      ],
-      "image_mode": "RGB",
-      "image_format": null,
-      "page_number": 1
-    },
-    "text_representation": "",
-    "binary_representation": "AAAAAA.."
-    }, ...
-]
-```
-
-In particular let's look at the element which highlights the Image that has been detected. 
-
-```
-{
-    "type": "Image",
-    "bbox": [
-      0.3593270694508272,
-      0.10833765896883878,
-      0.6269251924402574,
-      0.42288088711825284
-    ],
-    "properties": {
-      "score": 0.7996300458908081,
-      "image_size": [
-        475,
-        712
-      ],
-      "image_mode": "RGB",
-      "image_format": null,
-      "page_number": 1
-    },
-    "text_representation": "",
-    "binary_representation": "AAAAAA.."
-    }
-```
-
-This JSON object represents one of the images in the PDF. You’ll notice that the image’s binary representation, its bounding box (which indicates the coordinates of the image in the PDF), and certain other properties (image_mode, image_size etc.) are returned back. You can then process this JSON however you’d like for further analysis. In the notebook, we use the Pillow Image module from python to display the extracted image on its own. 
-
-```python
-## extract all the images from the JSON and print out the JSON representation of the first image
-images = [e for e in partitioned_file['elements'] if e['type'] == 'Image']
-first_image = images[0]
-
-## read in the image and display it
-image_width = first_image['properties']['image_size'][0]
-image_height = first_image['properties']['image_size'][1]
-image_mode = first_image['properties']['image_mode']
-image = Image.frombytes(image_mode,  (image_width, image_height), base64.b64decode(first_image['binary_representation']))
-
-#display the image
-image 
-```
-
-![alt text](board.png)
-=======
->>>>>>> 46da4369
 
 ### More examples
 
