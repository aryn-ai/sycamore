from os import PathLike
from typing import BinaryIO, Literal, Optional, Union, Any
from urllib.parse import urlparse, urlunparse
from collections.abc import Mapping
from aryn_sdk.config import ArynConfig
import requests
import sys
import json
import logging
import pandas as pd
import numpy as np
from collections import OrderedDict
from PIL import Image
import base64
import io

# URL for Aryn DocParse
ARYN_DOCPARSE_URL = "https://api.aryn.cloud/v1/document/partition"

_logger = logging.getLogger(__name__)
_logger.setLevel(logging.INFO)
_logger.addHandler(logging.StreamHandler(sys.stderr))

g_version = "0.1.15"
g_parameters = {"path_filter": "^/v1/document/partition$"}


class PartitionError(Exception):
    def __init__(self, message: str, status_code: int) -> None:
        super().__init__(message)
        self.status_code = status_code


class PartitionTaskError(Exception):
    def __init__(self, message: str, status_code: int) -> None:
        super().__init__(message)
        self.status_code = status_code


class PartitionTaskNotFoundError(Exception):
    def __init__(self, message: str, status_code: int) -> None:
        super().__init__(message)
        self.status_code = status_code


def partition_file(
    file: Union[BinaryIO, str, PathLike],
    *,
    aryn_api_key: Optional[str] = None,
    aryn_config: Optional[ArynConfig] = None,
    threshold: Optional[Union[float, Literal["auto"]]] = None,
    use_ocr: bool = False,
    summarize_images: bool = False,
    ocr_language: Optional[str] = None,
    extract_table_structure: bool = False,
    text_extraction_options: Optional[dict[str, Any]] = None,
    table_extraction_options: Optional[dict[str, Any]] = None,
    extract_images: bool = False,
    selected_pages: Optional[list[Union[list[int], int]]] = None,
    chunking_options: Optional[dict[str, Any]] = None,
    aps_url: Optional[str] = None,  # deprecated in favor of docparse_url
    docparse_url: Optional[str] = None,
    ssl_verify: bool = True,
    output_format: Optional[str] = None,
    output_label_options: Optional[dict[str, Any]] = None,
    trace_id: Optional[str] = None,
) -> dict:
    """
    Sends file to Aryn DocParse and returns a dict of its document structure and text

    Args:
        file: (pdf, docx, doc, jpg, or png, etc.) file to partition
            (see all supported file types at https://docs.aryn.ai/docparse/formats_supported)
        aryn_api_key: Aryn api key, provided as a string
            You can get a key here: https://www.aryn.ai/get-started
        aryn_config: ArynConfig object, used for finding an api key.
            If aryn_api_key is set it will override this.
            default: The default ArynConfig looks in the env var ARYN_API_KEY and the file ~/.aryn/config.yaml
        threshold: specify the cutoff for detecting bounding boxes. Must be set to "auto" or
            a floating point value between 0.0 and 1.0.
            default: None (Aryn DocParse will choose)
        use_ocr: extract text using an OCR model instead of extracting embedded text in PDF.
            default: False
        summarize_images: Generate a text summary of detected images using a VLM.
        ocr_language: specify the language to use for OCR. If not set, the language will be english.
            default: English
        extract_table_structure: extract tables and their structural content.
            default: False
<<<<<<< HEAD
        text_extraction_options: Specify options for text extraction, currently only supports
            'ocr_text_mode', with valid options 'vision' and 'standard'. If OCR is enabled and 'vision' specified,
            attempt to extract all non-table text using vision models, else will use the standard OCR pipeline.
            This can be useful for documents with complex layouts or non-standard fonts.
            default: {'ocr_text_mode': 'standard'}
        table_extraction_options: Specify options for table extraction, currently only supports boolean
            'include_additional_text': if table extraction is enabled, attempt to enhance the table
            structure by merging in tokens from text extraction. This can be useful for tables with missing
            or misaligned text, and is False by default.
            default: {}
=======
        table_extraction_options: Specify options for table extraction. Only enabled if table extraction
            is enabled. Default is {}. Options:
            - 'include_additional_text': Attempt to enhance the table structure by merging in tokens from
                text extraction. This can be useful for tables with missing or misaligned text. Default: False
            - 'model_selection': expression to instruct DocParse how to choose which model to use for table
                extraction. See https://docs.aryn.ai/docparse/processing_options for more details. Default:
                "pixels > 500 -> deformable_detr; table_transformer"
>>>>>>> 21c9d8e8
        extract_images: extract image contents in ppm format, base64 encoded.
            default: False
        selected_pages: list of individual pages (1-indexed) from the pdf to partition
            default: None
        chunking_options: Specify options for chunking the document.
            You can use the default the chunking options by setting this to {}.
            Here is an example set of chunking options:
            {
                'strategy': 'context_rich',
                'tokenizer': 'openai_tokenizer',
                'tokenizer_options': {'model_name': 'text-embedding-3-small'},
                'max_tokens': 512,
                'merge_across_pages': True
            }
            default: None
        aps_url: url of Aryn DocParse endpoint.
            Left in for backwards compatibility. Use docparse_url instead.
        docparse_url: url of Aryn DocParse endpoint.
        ssl_verify: verify ssl certificates. In databricks, set this to False to fix ssl imcompatibilities.
        output_format: controls output representation; can be set to "markdown" or "json"
            default: None (JSON elements)
        output_label_options: A dictionary for configuring output label behavior. It supports three options:
            promote_title, a boolean specifying whether to pick the largest element by font size on the first page
                from among the elements on that page that have one of the types specified in title_candidate_elements
                and promote it to type "Title" if there is no element on the first page of type "Title" already.
            title_candidate_elements, a list of strings representing the label types allowed to be promoted to
                a title.
            orientation_correction, a boolean specifying whether to pagewise rotate pages to the correct orientation
                based off the orientation of text. Pages are rotated by increments of 90 degrees to correct their
                orientation.
            Here is an example set of output label options:
                {
                    "promote_title": True,
                    "title_candidate_elements": ["Section-header", "Caption"],
                    "orientation_correction": True
                }
            default: None (no element is promoted to "Title")
        trace_id: for internal use


    Returns:
        A dictionary containing "status", "elements", and possibly "error"
        If output_format is "markdown" then it returns a dictionary of "status", "markdown", and possibly "error"

    Example:
         .. code-block:: python

            from aryn_sdk.partition import partition_file

            with open("my-favorite-pdf.pdf", "rb") as f:
                data = partition_file(
                    f,
                    aryn_api_key="MY-ARYN-API-KEY",
                    use_ocr=True,
                    extract_table_structure=True,
                    extract_images=True
                )
            elements = data['elements']
    """
    return _partition_file_wrapper(
        file=file,
        aryn_api_key=aryn_api_key,
        aryn_config=aryn_config,
        threshold=threshold,
        use_ocr=use_ocr,
        summarize_images=summarize_images,
        ocr_language=ocr_language,
        extract_table_structure=extract_table_structure,
        text_extraction_options=text_extraction_options,
        table_extraction_options=table_extraction_options,
        extract_images=extract_images,
        selected_pages=selected_pages,
        chunking_options=chunking_options,
        aps_url=aps_url,
        docparse_url=docparse_url,
        ssl_verify=ssl_verify,
        output_format=output_format,
        output_label_options=output_label_options,
        trace_id=trace_id,
    )


def _partition_file_wrapper(
    file: Union[BinaryIO, str, PathLike],
    *,
    aryn_api_key: Optional[str] = None,
    aryn_config: Optional[ArynConfig] = None,
    threshold: Optional[Union[float, Literal["auto"]]] = None,
    use_ocr: bool = False,
    summarize_images: bool = False,
    ocr_language: Optional[str] = None,
    extract_table_structure: bool = False,
    text_extraction_options: Optional[dict[str, Any]] = None,
    table_extraction_options: Optional[dict[str, Any]] = None,
    extract_images: bool = False,
    selected_pages: Optional[list[Union[list[int], int]]] = None,
    chunking_options: Optional[dict[str, Any]] = None,
    aps_url: Optional[str] = None,  # deprecated in favor of docparse_url
    docparse_url: Optional[str] = None,
    ssl_verify: bool = True,
    output_format: Optional[str] = None,
    output_label_options: Optional[dict[str, Any]] = None,
    webhook_url: Optional[str] = None,
    trace_id: Optional[str] = None,
):
    """Do not call this function directly. Use partition_file or partition_file_async_submit instead."""

    # If you hand me a path for the file, read it in instead of trying to send the path
    should_close = False
    try:
        if isinstance(file, (str, PathLike)):
            file = open(file, "rb")
            should_close = True
        return _partition_file_inner(
            file=file,
            aryn_api_key=aryn_api_key,
            aryn_config=aryn_config,
            threshold=threshold,
            use_ocr=use_ocr,
            summarize_images=summarize_images,
            ocr_language=ocr_language,
            extract_table_structure=extract_table_structure,
            text_extraction_options=text_extraction_options,
            table_extraction_options=table_extraction_options,
            extract_images=extract_images,
            selected_pages=selected_pages,
            chunking_options=chunking_options,
            aps_url=aps_url,
            docparse_url=docparse_url,
            ssl_verify=ssl_verify,
            output_format=output_format,
            output_label_options=output_label_options,
            trace_id=trace_id,
            webhook_url=webhook_url,
        )
    finally:
        if should_close and isinstance(file, BinaryIO):
            file.close()


def _partition_file_inner(
    file: BinaryIO,
    *,
    aryn_api_key: Optional[str] = None,
    aryn_config: Optional[ArynConfig] = None,
    threshold: Optional[Union[float, Literal["auto"]]] = None,
    use_ocr: bool = False,
    summarize_images: bool = False,
    ocr_language: Optional[str] = None,
    extract_table_structure: bool = False,
    text_extraction_options: Optional[dict[str, Any]] = None,
    table_extraction_options: Optional[dict[str, Any]] = None,
    extract_images: bool = False,
    selected_pages: Optional[list[Union[list[int], int]]] = None,
    chunking_options: Optional[dict[str, Any]] = None,
    aps_url: Optional[str] = None,  # deprecated in favor of docparse_url
    docparse_url: Optional[str] = None,
    ssl_verify: bool = True,
    output_format: Optional[str] = None,
    output_label_options: Optional[dict[str, Any]] = None,
    trace_id: Optional[str] = None,
    webhook_url: Optional[str] = None,
):
    """Do not call this function directly. Use partition_file or partition_file_async_submit instead."""

    aryn_config = _process_config(aryn_api_key, aryn_config)

    if aps_url is not None:
        if docparse_url is not None:
            logging.warning(
                '"aps_url" and "docparse_url" parameters were both set. "aps_url" is deprecated. Using "docparse_url".'
            )
        else:
            logging.warning('"aps_url" parameter is deprecated. Use "docparse_url" instead')
            docparse_url = aps_url
    if docparse_url is None:
        docparse_url = ARYN_DOCPARSE_URL

    options_str = _json_options(
        threshold=threshold,
        use_ocr=use_ocr,
        summarize_images=summarize_images,
        ocr_language=ocr_language,
        extract_table_structure=extract_table_structure,
        text_extraction_options=text_extraction_options,
        table_extraction_options=table_extraction_options,
        extract_images=extract_images,
        selected_pages=selected_pages,
        output_format=output_format,
        chunking_options=chunking_options,
        output_label_options=output_label_options,
    )

    _logger.debug(f"{options_str}")

    files: Mapping = {"options": options_str.encode("utf-8"), "pdf": file}
    headers = _generate_headers(aryn_config.api_key(), webhook_url, trace_id)
    resp = requests.post(docparse_url, files=files, headers=headers, stream=_should_stream(), verify=ssl_verify)

    raise_error_on_non_2xx(resp)

    content = []
    partial_line = []
    in_bulk = False
    for part in resp.iter_content(None):
        if not part:
            continue

        content.append(part)
        if in_bulk:
            continue

        partial_line.append(part)
        if b"\n" not in part:
            continue

        these_lines = b"".join(partial_line).split(b"\n")
        partial_line = [these_lines.pop()]

        for line in these_lines:
            if line.startswith(b"  ],"):
                in_bulk = True
                break
            if line.startswith(b'    "T+'):
                t = json.loads(line.decode("utf-8").removesuffix(","))
                _logger.info(f"ArynPartitioner: {t}")
    body = b"".join(content).decode("utf-8")
    _logger.debug("Recieved data from ArynPartitioner")

    data = json.loads(body)
    assert isinstance(data, dict)
    status = data.get("status", [])
    if error := data.get("error"):
        code = data.get("status_code")
        if code is None:
            code = 429 if error.startswith("429: ") else 500
        if code == 429:
            prefix = "Limit exceeded"
        else:
            prefix = "Error partway through processing"
        _logger.info(f"Error from ArynPartitioner: {error}")
        raise PartitionError(f"{prefix}: {error}\nPartial Status:\n{status}", code)
    return data


def raise_error_on_non_2xx(resp: requests.Response) -> None:
    if resp.status_code < 200 or resp.status_code > 299:
        raise requests.exceptions.HTTPError(
            f"Error: status_code: {resp.status_code}, reason: {resp.text}", response=resp
        )


def _process_config(aryn_api_key: Optional[str] = None, aryn_config: Optional[ArynConfig] = None) -> ArynConfig:
    if aryn_api_key is not None:
        if aryn_config is not None:
            _logger.warning("Both aryn_api_key and aryn_config were provided. Using aryn_api_key")
        aryn_config = ArynConfig(aryn_api_key=aryn_api_key)
    if aryn_config is None:
        aryn_config = ArynConfig()
    return aryn_config


def _generate_headers(
    aryn_api_key: str, webhook_url: Optional[str] = None, trace_id: Optional[str] = None
) -> dict[str, str]:
    headers = {"Authorization": f"Bearer {aryn_api_key}", "User-Agent": f"aryn-sdk/{g_version}"}
    if webhook_url:
        headers["X-Aryn-Webhook"] = webhook_url
    if trace_id:
        headers["X-Aryn-Trace-ID"] = trace_id
    return headers


def _should_stream() -> bool:
    # Workaround for vcr.  See https://github.com/aryn-ai/sycamore/issues/958
    stream = True
    if "vcr" in sys.modules:
        ul3 = sys.modules.get("urllib3")
        if ul3:
            # Look for tell-tale patched method...
            mod = ul3.connectionpool.is_connection_dropped.__module__
            if "mock" in mod:
                stream = False
    return stream


def _json_options(
    threshold: Optional[Union[float, Literal["auto"]]] = None,
    use_ocr: bool = False,
    summarize_images: bool = False,
    ocr_language: Optional[str] = None,
    extract_table_structure: bool = False,
    text_extraction_options: Optional[dict[str, Any]] = None,
    table_extraction_options: Optional[dict[str, Any]] = None,
    extract_images: bool = False,
    selected_pages: Optional[list[Union[list[int], int]]] = None,
    output_format: Optional[str] = None,
    chunking_options: Optional[dict[str, Any]] = None,
    output_label_options: Optional[dict[str, Any]] = None,
) -> str:
    # isn't type-checking fun
    options: dict[str, Union[float, bool, str, list[Union[list[int], int]], dict[str, Any]]] = dict()
    if threshold is not None:
        options["threshold"] = threshold
    if use_ocr:
        options["use_ocr"] = use_ocr
    if summarize_images:
        options["summarize_images"] = summarize_images
    if ocr_language:
        options["ocr_language"] = ocr_language
    if extract_images:
        options["extract_images"] = extract_images
    if extract_table_structure:
        options["extract_table_structure"] = extract_table_structure
    if text_extraction_options:
        options["text_extraction_options"] = text_extraction_options
    if table_extraction_options:
        options["table_extraction_options"] = table_extraction_options
    if selected_pages:
        options["selected_pages"] = selected_pages
    if output_format:
        options["output_format"] = output_format
    if chunking_options is not None:
        options["chunking_options"] = chunking_options
    if output_label_options:
        options["output_label_options"] = output_label_options

    options["source"] = "aryn-sdk"

    return json.dumps(options)


def partition_file_async_submit(
    file: Union[BinaryIO, str, PathLike],
    *,
    aryn_api_key: Optional[str] = None,
    aryn_config: Optional[ArynConfig] = None,
    threshold: Optional[Union[float, Literal["auto"]]] = None,
    use_ocr: bool = False,
    summarize_images: bool = False,
    ocr_language: Optional[str] = None,
    extract_table_structure: bool = False,
    text_extraction_options: Optional[dict[str, Any]] = None,
    table_extraction_options: Optional[dict[str, Any]] = None,
    extract_images: bool = False,
    selected_pages: Optional[list[Union[list[int], int]]] = None,
    chunking_options: Optional[dict[str, Any]] = None,
    aps_url: Optional[str] = None,  # deprecated in favor of docparse_url
    docparse_url: Optional[str] = None,
    ssl_verify: bool = True,
    output_format: Optional[str] = None,
    output_label_options: Optional[dict[str, Any]] = None,
    trace_id: Optional[str] = None,
    webhook_url: Optional[str] = None,
    async_submit_url: Optional[str] = None,
) -> dict[str, Any]:
    """
    Submits a file to be partitioned asynchronously. Meant to be used in tandem with `partition_file_async_result`.

    `partition_file_async_submit` takes the same arguments as `partition_file`, and in addition it accepts a str
    `webhook_url` argument which is a URL Aryn will send a POST request to when the task stops and an str
    `async_submit_url` argument that can be used to override where the task is submitted to.

    Set the `docparse_url` argument to the url of the synchronous endpoint, and this function will automatically
    change it to the async endpoint as long as `async_submit_url` is not set.

    For examples of usage see README.md

    Args:
        Includes All Arguments `partition_file` accepts plus those below:
        ...
        webhook_url: A URL to send a POST request to when the task is done. The resulting POST request will have a
            body like: {"done": [{"task_id": "aryn:j-47gpd3604e5tz79z1jro5fc"}]}
        async_submit_url: When set, this will override the endpoint the task is submitted to.

    Returns:
        A dictionary containing the key "task_id" the value of which can be used with the `partition_file_async_result`
        function to get the results and check the status of the async task.
    """

    if async_submit_url:
        docparse_url = async_submit_url
    elif not aps_url and not docparse_url:
        docparse_url = _convert_sync_to_async_url(ARYN_DOCPARSE_URL, "/submit", truncate=False)
    else:
        if aps_url:
            aps_url = _convert_sync_to_async_url(aps_url, "/submit", truncate=False)
        if docparse_url:
            docparse_url = _convert_sync_to_async_url(docparse_url, "/submit", truncate=False)

    return _partition_file_wrapper(
        file=file,
        aryn_api_key=aryn_api_key,
        aryn_config=aryn_config,
        threshold=threshold,
        use_ocr=use_ocr,
        summarize_images=summarize_images,
        ocr_language=ocr_language,
        extract_table_structure=extract_table_structure,
        text_extraction_options=text_extraction_options,
        table_extraction_options=table_extraction_options,
        extract_images=extract_images,
        selected_pages=selected_pages,
        chunking_options=chunking_options,
        aps_url=aps_url,
        docparse_url=docparse_url,
        ssl_verify=ssl_verify,
        output_format=output_format,
        output_label_options=output_label_options,
        trace_id=trace_id,
        webhook_url=webhook_url,
    )


def _convert_sync_to_async_url(url: str, prefix: str, *, truncate: bool) -> str:
    parsed_url = urlparse(url)
    assert parsed_url.path.startswith("/v1/")
    if parsed_url.path.startswith("/v1/async/submit"):
        return url
    ary = list(parsed_url)
    if truncate:
        ary[2] = f"/v1/async{prefix}"  # path
    else:
        ary[2] = f"/v1/async{prefix}{parsed_url.path[3:]}"  # path
    return urlunparse(ary)


def partition_file_async_result(
    task_id: str,
    *,
    aryn_api_key: Optional[str] = None,
    aryn_config: Optional[ArynConfig] = None,
    ssl_verify: bool = True,
    async_result_url: Optional[str] = None,
) -> dict[str, Any]:
    """
    Get the results of an asynchronous partitioning task by task_id. Meant to be used with
    `partition_file_async_submit`.

    For examples of usage see README.md

    Raises a `PartitionTaskNotFoundError` if the not task with the task_id can be found.

    Returns:
        A dict containing "status" and "status_code". When "status" is "done", the returned dict also contains "result"
        which contains what would have been returned had `partition_file` been called directly. "status" can be "done"
        or "pending".

        Unlike `partition_file`, this function does not raise an Exception if the partitioning failed.
    """
    if not async_result_url:
        async_result_url = _convert_sync_to_async_url(ARYN_DOCPARSE_URL, "/result", truncate=True)

    aryn_config = _process_config(aryn_api_key, aryn_config)

    specific_task_url = f"{async_result_url.rstrip('/')}/{task_id}"
    headers = _generate_headers(aryn_config.api_key())
    response = requests.get(
        specific_task_url, params=g_parameters, headers=headers, stream=_should_stream(), verify=ssl_verify
    )
    if response.status_code == 200:
        return {"task_status": "done", "result": response.json()}
    elif response.status_code == 202:
        return {"task_status": "pending"}
    elif response.status_code == 404:
        raise PartitionTaskNotFoundError("No such task", response.status_code)
    else:
        raise_error_on_non_2xx(response)
        raise PartitionTaskError("Unexpected response code", response.status_code)


def partition_file_async_cancel(
    task_id: str,
    *,
    aryn_api_key: Optional[str] = None,
    aryn_config: Optional[ArynConfig] = None,
    ssl_verify: bool = True,
    async_cancel_url: Optional[str] = None,
) -> None:
    """
    Cancel an asynchronous partitioning task by task_id. Meant to be used with `partition_file_async_submit`.

    Raises an exception if there is no cancellable task found with the given task_id. A task can only be successfully
    cancelled once.

    For an example of usage see README.md
    """
    if not async_cancel_url:
        async_cancel_url = _convert_sync_to_async_url(ARYN_DOCPARSE_URL, "/cancel", truncate=True)

    aryn_config = _process_config(aryn_api_key, aryn_config)

    specific_task_url = f"{async_cancel_url.rstrip('/')}/{task_id}"
    headers = _generate_headers(aryn_config.api_key())
    response = requests.post(
        specific_task_url, params=g_parameters, headers=headers, stream=_should_stream(), verify=ssl_verify
    )
    if response.status_code == 200:
        return
    elif response.status_code == 404:
        raise PartitionTaskNotFoundError("No such task", response.status_code)
    else:
        raise_error_on_non_2xx(response)
        raise PartitionTaskError("Unexpected response code.", response.status_code)


def partition_file_async_list(
    *,
    aryn_api_key: Optional[str] = None,
    aryn_config: Optional[ArynConfig] = None,
    ssl_verify: bool = True,
    async_list_url: Optional[str] = None,
) -> dict[str, Any]:
    """
    List pending async tasks. For an example of usage see README.md

    Returns:
        A dict like the one below which maps task_ids to a dict containing details of the respective task.

        {
            "aryn:j-sc0v0lglkauo774pioflp4l": {
                "state": "run"
            },
            "aryn:j-b9xp7ny0eejvqvbazjhg8rn": {
                "state": "run"
            }
        }
    """
    if not async_list_url:
        async_list_url = _convert_sync_to_async_url(ARYN_DOCPARSE_URL, "/list", truncate=True)

    aryn_config = _process_config(aryn_api_key, aryn_config)

    headers = _generate_headers(aryn_config.api_key())
    response = requests.get(
        async_list_url, params=g_parameters, headers=headers, stream=_should_stream(), verify=ssl_verify
    )
    raise_error_on_non_2xx(response)
    if response.status_code != 200:
        raise PartitionTaskError("Unexpected response code", response.status_code)

    result = response.json()

    tasks = result["tasks"]
    for v in tasks.values():
        v.pop("action", None)
    return tasks


# Heavily adapted from lib/sycamore/data/table.py::Table.to_csv()
def table_elem_to_dataframe(elem: dict) -> Optional[pd.DataFrame]:
    """
    Create a pandas DataFrame representing the tabular data inside the provided table element.
    If the element is not of type 'table' or doesn't contain any table data, return None instead.

    Args:
        elem: An element from the 'elements' field of a ``partition_file`` response.

    Example:
         .. code-block:: python

            from aryn_sdk.partition import partition_file, table_elem_to_dataframe

            with open("partition-me.pdf", "rb") as f:
                data = partition_file(
                    f,
                    use_ocr=True,
                    extract_table_structure=True,
                    extract_images=True
                )

            # Find the first table and convert it to a dataframe
            df = None
            for element in data['elements']:
                if element['type'] == 'table':
                    df = table_elem_to_dataframe(element)
                    break
    """

    if (elem["type"] != "table") or (elem["table"] is None):
        return None

    table = elem["table"]

    header_rows = sorted(set(row_num for cell in table["cells"] for row_num in cell["rows"] if cell["is_header"]))
    i = -1
    for i in range(len(header_rows)):
        if header_rows[i] != i:
            break
    max_header_prefix_row = i
    grid_width = table["num_cols"]
    grid_height = table["num_rows"]

    grid = np.empty([grid_height, grid_width], dtype="object")
    for cell in table["cells"]:
        if cell["is_header"] and cell["rows"][0] <= max_header_prefix_row:
            for col in cell["cols"]:
                grid[cell["rows"][0], col] = cell["content"]
            for row in cell["rows"][1:]:
                for col in cell["cols"]:
                    grid[row, col] = ""
        else:
            grid[cell["rows"][0], cell["cols"][0]] = cell["content"]
            for col in cell["cols"][1:]:
                grid[cell["rows"][0], col] = ""
            for row in cell["rows"][1:]:
                for col in cell["cols"]:
                    grid[row, col] = ""

    header = grid[: max_header_prefix_row + 1, :]
    flattened_header = []
    for npcol in header.transpose():
        flattened_header.append(" | ".join(OrderedDict.fromkeys((c for c in npcol if c != ""))))
    df = pd.DataFrame(
        grid[max_header_prefix_row + 1 :, :],
        index=None,
        columns=flattened_header if max_header_prefix_row >= 0 else None,
    )

    return df


def tables_to_pandas(data: dict) -> list[tuple[dict, Optional[pd.DataFrame]]]:
    """
    For every table element in the provided partitioning response, create a pandas
    DataFrame representing the tabular data. Return a list containing all the elements,
    with tables paired with their corresponding DataFrames.

    Args:
        data: a response from ``partition_file``

    Example:
         .. code-block:: python

            from aryn_sdk.partition import partition_file, tables_to_pandas

            with open("my-favorite-pdf.pdf", "rb") as f:
                data = partition_file(
                    f,
                    aryn_api_key="MY-ARYN-API-KEY",
                    use_ocr=True,
                    extract_table_structure=True,
                    extract_images=True
                )
            elts_and_dataframes = tables_to_pandas(data)

    """
    results = []
    for e in data["elements"]:
        results.append((e, table_elem_to_dataframe(e)))

    return results


def convert_image_element(
    elem: dict, format: str = "PIL", b64encode: bool = False
) -> Optional[Union[Image.Image, bytes, str]]:
    """
    Convert an image element to a more useable format. If no format is specified,
    create a PIL Image object. If a format is specified, output the bytes of the image
    in that format. If b64encode is set to True, base64-encode the bytes and return them
    as a string.

    Args:
        elem: an image element from the 'elements' field of a ``partition_file`` response
        format: an optional format to output bytes of. Default is PIL
        b64encode: base64-encode the output bytes. Format must be set to use this

    Example:
         .. code-block:: python

            from aryn_sdk.partition import partition_file, convert_image_element

            with open("my-favorite-pdf.pdf", "rb") as f:
                data = partition_file(
                    f,
                    extract_images=True
                )
            image_elts = [e for e in data['elements'] if e['type'] == 'Image']

            pil_img = convert_image_element(image_elts[0])
            jpg_bytes = convert_image_element(image_elts[1], format='JPEG')
            png_str = convert_image_element(image_elts[2], format="PNG", b64encode=True)

    """
    if b64encode and format == "PIL":
        raise ValueError("b64encode was True but format was PIL. Cannot b64-encode a PIL Image")

    if elem.get("type") != "Image":
        return None

    width = elem["properties"]["image_size"][0]
    height = elem["properties"]["image_size"][1]
    mode = elem["properties"]["image_mode"]
    im = Image.frombytes(mode, (width, height), base64.b64decode(elem["binary_representation"]))

    if format == "PIL":
        return im

    buf = io.BytesIO()
    im.save(buf, format)

    if not b64encode:
        return buf.getvalue()
    else:
        return base64.b64encode(buf.getvalue()).decode("utf-8")<|MERGE_RESOLUTION|>--- conflicted
+++ resolved
@@ -86,18 +86,11 @@
             default: English
         extract_table_structure: extract tables and their structural content.
             default: False
-<<<<<<< HEAD
         text_extraction_options: Specify options for text extraction, currently only supports
             'ocr_text_mode', with valid options 'vision' and 'standard'. If OCR is enabled and 'vision' specified,
             attempt to extract all non-table text using vision models, else will use the standard OCR pipeline.
             This can be useful for documents with complex layouts or non-standard fonts.
             default: {'ocr_text_mode': 'standard'}
-        table_extraction_options: Specify options for table extraction, currently only supports boolean
-            'include_additional_text': if table extraction is enabled, attempt to enhance the table
-            structure by merging in tokens from text extraction. This can be useful for tables with missing
-            or misaligned text, and is False by default.
-            default: {}
-=======
         table_extraction_options: Specify options for table extraction. Only enabled if table extraction
             is enabled. Default is {}. Options:
             - 'include_additional_text': Attempt to enhance the table structure by merging in tokens from
@@ -105,7 +98,6 @@
             - 'model_selection': expression to instruct DocParse how to choose which model to use for table
                 extraction. See https://docs.aryn.ai/docparse/processing_options for more details. Default:
                 "pixels > 500 -> deformable_detr; table_transformer"
->>>>>>> 21c9d8e8
         extract_images: extract image contents in ppm format, base64 encoded.
             default: False
         selected_pages: list of individual pages (1-indexed) from the pdf to partition
