--- conflicted
+++ resolved
@@ -50,11 +50,7 @@
     aryn_config: Optional[ArynConfig] = None,
     threshold: Optional[Union[float, Literal["auto"]]] = None,
     use_ocr: bool = False,
-<<<<<<< HEAD
-    ocr_images: bool = False,
     summarize_images: bool = False,
-=======
->>>>>>> 27285f05
     ocr_language: Optional[str] = None,
     extract_table_structure: bool = False,
     table_extraction_options: dict[str, Any] = {},
@@ -84,12 +80,7 @@
             default: None (Aryn DocParse will choose)
         use_ocr: extract text using an OCR model instead of extracting embedded text in PDF.
             default: False
-<<<<<<< HEAD
-        ocr_images: attempt to use OCR to generate a text representation of detected images.
-            default: False
         summarize_images: Generate a text summary of detected images using a VLM.
-=======
->>>>>>> 27285f05
         ocr_language: specify the language to use for OCR. If not set, the language will be english.
             default: English
         extract_table_structure: extract tables and their structural content.
@@ -164,11 +155,7 @@
         aryn_config=aryn_config,
         threshold=threshold,
         use_ocr=use_ocr,
-<<<<<<< HEAD
-        ocr_images=ocr_images,
         summarize_images=summarize_images,
-=======
->>>>>>> 27285f05
         ocr_language=ocr_language,
         extract_table_structure=extract_table_structure,
         table_extraction_options=table_extraction_options,
@@ -191,11 +178,7 @@
     aryn_config: Optional[ArynConfig] = None,
     threshold: Optional[Union[float, Literal["auto"]]] = None,
     use_ocr: bool = False,
-<<<<<<< HEAD
-    ocr_images: bool = False,
     summarize_images: bool = False,
-=======
->>>>>>> 27285f05
     ocr_language: Optional[str] = None,
     extract_table_structure: bool = False,
     table_extraction_options: dict[str, Any] = {},
@@ -224,11 +207,7 @@
             aryn_config=aryn_config,
             threshold=threshold,
             use_ocr=use_ocr,
-<<<<<<< HEAD
-            ocr_images=ocr_images,
             summarize_images=summarize_images,
-=======
->>>>>>> 27285f05
             ocr_language=ocr_language,
             extract_table_structure=extract_table_structure,
             table_extraction_options=table_extraction_options,
@@ -255,11 +234,7 @@
     aryn_config: Optional[ArynConfig] = None,
     threshold: Optional[Union[float, Literal["auto"]]] = None,
     use_ocr: bool = False,
-<<<<<<< HEAD
-    ocr_images: bool = False,
     summarize_images: bool = False,
-=======
->>>>>>> 27285f05
     ocr_language: Optional[str] = None,
     extract_table_structure: bool = False,
     table_extraction_options: dict[str, Any] = {},
@@ -292,11 +267,7 @@
     options_str = _json_options(
         threshold=threshold,
         use_ocr=use_ocr,
-<<<<<<< HEAD
-        ocr_images=ocr_images,
         summarize_images=summarize_images,
-=======
->>>>>>> 27285f05
         ocr_language=ocr_language,
         extract_table_structure=extract_table_structure,
         table_extraction_options=table_extraction_options,
@@ -403,11 +374,7 @@
 def _json_options(
     threshold: Optional[Union[float, Literal["auto"]]] = None,
     use_ocr: bool = False,
-<<<<<<< HEAD
-    ocr_images: bool = False,
     summarize_images: bool = False,
-=======
->>>>>>> 27285f05
     ocr_language: Optional[str] = None,
     extract_table_structure: bool = False,
     table_extraction_options: dict[str, Any] = {},
@@ -423,13 +390,8 @@
         options["threshold"] = threshold
     if use_ocr:
         options["use_ocr"] = use_ocr
-<<<<<<< HEAD
-    if ocr_images:
-        options["ocr_images"] = ocr_images
     if summarize_images:
         options["summarize_images"] = summarize_images
-=======
->>>>>>> 27285f05
     if ocr_language:
         options["ocr_language"] = ocr_language
     if extract_images:
@@ -459,11 +421,7 @@
     aryn_config: Optional[ArynConfig] = None,
     threshold: Optional[Union[float, Literal["auto"]]] = None,
     use_ocr: bool = False,
-<<<<<<< HEAD
-    ocr_images: bool = False,
     summarize_images: bool = False,
-=======
->>>>>>> 27285f05
     ocr_language: Optional[str] = None,
     extract_table_structure: bool = False,
     table_extraction_options: dict[str, Any] = {},
@@ -519,11 +477,7 @@
         aryn_config=aryn_config,
         threshold=threshold,
         use_ocr=use_ocr,
-<<<<<<< HEAD
-        ocr_images=ocr_images,
         summarize_images=summarize_images,
-=======
->>>>>>> 27285f05
         ocr_language=ocr_language,
         extract_table_structure=extract_table_structure,
         table_extraction_options=table_extraction_options,
