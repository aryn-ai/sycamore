--- conflicted
+++ resolved
@@ -84,11 +84,8 @@
 # Legacy partitioner dependencies
 unstructured = { version = "0.10.20", optional = true }
 python-pptx = {version = "^0.6.22", optional = true }
-<<<<<<< HEAD
 distance = "^0.1.3"
-=======
 nanoid = "^2.0.0"
->>>>>>> ee1f80c7
 
 [tool.poetry.group.test.dependencies]
 flake8 = "4.0.1"
