from sycamore.data import Document
from sycamore.data.document import DocumentPropertyTypes, DocumentSource

from dataclasses import dataclass
import typing
from typing import Optional
from sycamore.connectors.common import convert_from_str_dict

from sycamore.connectors.base_reader import BaseDBReader
from sycamore.utils.import_utils import requires_modules

if typing.TYPE_CHECKING:
    from duckdb import DuckDBPyConnection


@dataclass
class DuckDBReaderClientParams(BaseDBReader.ClientParams):
    db_url: str


@dataclass
class DuckDBReaderQueryParams(BaseDBReader.QueryParams):
    table_name: str
    query: Optional[str]
    create_hnsw_table: Optional[str]


class DuckDBReaderClient(BaseDBReader.Client):
    def __init__(self, client: "DuckDBPyConnection"):
        self._client = client

    @classmethod
    @requires_modules("duckdb", extra="duckdb")
    def from_client_params(cls, params: BaseDBReader.ClientParams) -> "DuckDBReaderClient":
        import duckdb

        assert isinstance(params, DuckDBReaderClientParams)
        client = duckdb.connect(database=params.db_url, read_only=True)
        return DuckDBReaderClient(client)

    def read_records(self, query_params: BaseDBReader.QueryParams):
        assert isinstance(
            query_params, DuckDBReaderQueryParams
        ), f"Wrong kind of query parameters found: {query_params}"
        if query_params.create_hnsw_table:
            self._client.execute(query_params.create_hnsw_table)
        if query_params.query:
            results = DuckDBReaderQueryResponse(self._client.execute(query_params.query))
        else:
            results = DuckDBReaderQueryResponse(self._client.execute(f"SELECT * from {query_params.table_name}"))
        return results

    def check_target_presence(self, query_params: BaseDBReader.QueryParams):
        assert isinstance(query_params, DuckDBReaderQueryParams)
        try:
            self._client.sql(f"SELECT * FROM {query_params.table_name}")
            return True
        except Exception:
            return False


@dataclass
class DuckDBReaderQueryResponse(BaseDBReader.QueryResponse):
    output: "DuckDBPyConnection"

    def to_docs(self, query_params: "BaseDBReader.QueryParams") -> list[Document]:
        assert isinstance(self, DuckDBReaderQueryResponse)
        data = self.output.df()
        data = data.to_dict(orient="records")
        result = []
        for object in data:
            val = object.get("properties")
            if val is not None:
                object["properties"] = convert_from_str_dict(val)
<<<<<<< HEAD
            doc = Document(object)
            doc.properties[DocumentPropertyTypes.SOURCE] = DocumentSource.DB_QUERY
            result.append(doc)
=======
            if isinstance(object["embedding"], float):
                object["embedding"] = []
            result.append(Document(object))
>>>>>>> 8fbdec87
        return result


class DuckDBReader(BaseDBReader):
    Client = DuckDBReaderClient
    Record = DuckDBReaderQueryResponse
    ClientParams = DuckDBReaderClientParams
    QueryParams = DuckDBReaderQueryParams<|MERGE_RESOLUTION|>--- conflicted
+++ resolved
@@ -72,15 +72,11 @@
             val = object.get("properties")
             if val is not None:
                 object["properties"] = convert_from_str_dict(val)
-<<<<<<< HEAD
+            if isinstance(object["embedding"], float):
+                object["embedding"] = []
             doc = Document(object)
             doc.properties[DocumentPropertyTypes.SOURCE] = DocumentSource.DB_QUERY
             result.append(doc)
-=======
-            if isinstance(object["embedding"], float):
-                object["embedding"] = []
-            result.append(Document(object))
->>>>>>> 8fbdec87
         return result
 
 
