from dataclasses import dataclass, asdict, field
from typing import Optional, Any, Dict
from typing_extensions import TypeGuard

from sycamore.data.document import Document
from sycamore.connectors.base import BaseDBWriter
from sycamore.connectors.common import convert_to_str_dict
import pyarrow as pa
import duckdb
import os


@dataclass
class DuckDBClientParams(BaseDBWriter.ClientParams):
    pass


@dataclass
class DuckDBTargetParams(BaseDBWriter.TargetParams):
<<<<<<< HEAD
    db_url: str = "tmp.db"
    table_name: str = "default_table"
=======
    dimensions: int
    db_url: Optional[str] = "tmp.db"
    table_name: Optional[str] = "default_table"
>>>>>>> f74fc90c
    batch_size: int = 1000
    schema: Dict[str, str] = field(
        default_factory=lambda: {
            "doc_id": "VARCHAR",
            "embeddings": "FLOAT",
            "properties": "MAP(VARCHAR, VARCHAR)",
            "text_representation": "VARCHAR",
            "bbox": "DOUBLE[]",
            "shingles": "BIGINT[]",
            "type": "VARCHAR",
        }
    )

    def compatible_with(self, other: BaseDBWriter.TargetParams) -> bool:
        if not isinstance(other, DuckDBTargetParams):
            return False
        if self.dimensions != other.dimensions:
            return False
        if self.db_url != other.db_url:
            return False
        if self.table_name != other.table_name:
            return False
        if other.schema and self.schema:
            if (
                "embeddings" in other.schema
                and "embeddings" in self.schema
                and self.schema["embeddings"] != other.schema["embeddings"]
            ):
                self.schema["embeddings"] = self.schema["embeddings"] + "[" + str(self.dimensions) + "]"
            return self.schema == other.schema
        return True


class DuckDBClient(BaseDBWriter.Client):
    def __init__(self, client_params: DuckDBClientParams):
        pass

    @classmethod
    def from_client_params(cls, params: BaseDBWriter.ClientParams) -> "DuckDBClient":
        assert isinstance(params, DuckDBClientParams)
        return DuckDBClient(params)

    def write_many_records(self, records: list[BaseDBWriter.Record], target_params: BaseDBWriter.TargetParams):
        assert _narrow_list_of_doc_records(records), f"Found a bad record in {records}"
        assert isinstance(target_params, DuckDBTargetParams), f"Wrong kind of target parameters found: {target_params}"
        dict_params = asdict(target_params)
        N = target_params.batch_size * 1024  # Around 1 MB
        headers = ["doc_id", "embeddings", "properties", "text_representation", "bbox", "shingles", "type"]
        schema = pa.schema(
            [
                ("doc_id", pa.string()),
                ("embeddings", pa.list_(pa.float32())),
                ("properties", pa.map_(pa.string(), pa.string())),
                ("text_representation", pa.string()),
                ("bbox", pa.list_(pa.float32())),
                ("shingles", pa.list_(pa.int64())),
                ("type", pa.string()),
            ]
        )

        def write_batch(batch_data: dict):
            pa_table = pa.Table.from_pydict(batch_data, schema=schema)  # noqa
            client = duckdb.connect(str(dict_params.get("db_url")))
            client.sql(f"INSERT INTO {dict_params.get('table_name')} SELECT * FROM pa_table")
            for key in batch_data:
                batch_data[key].clear()

        batch_data: dict[str, list[Any]] = {key: [] for key in headers}

        for r in records:
            # Append the new data to the batch
            batch_data["doc_id"].append(r.doc_id)
            batch_data["embeddings"].append(r.embeddings)
            batch_data["properties"].append(convert_to_str_dict(r.properties) if r.properties else {})
            batch_data["text_representation"].append(r.text_representation)
            batch_data["bbox"].append(r.bbox)
            batch_data["shingles"].append(r.shingles)
            batch_data["type"].append(r.type)

            # If we've reached the batch size, write to the database
            if batch_data.__sizeof__() >= N:
                write_batch(batch_data)
        # Write any remaining records
        if len(batch_data["doc_id"]) > 0:
            write_batch(batch_data)

    def create_target_idempotent(self, target_params: BaseDBWriter.TargetParams):
        assert isinstance(target_params, DuckDBTargetParams)
        dict_params = asdict(target_params)
        schema = dict_params.get("schema")
        client = duckdb.connect(str(dict_params.get("db_url")))
        try:
            if schema:
                embedding_size = schema.get("embeddings") + "[" + str(dict_params.get("dimensions")) + "]"
                client.sql(
                    f"""CREATE TABLE {dict_params.get('table_name')} (doc_id {schema.get('doc_id')},
                      embeddings {embedding_size}, properties {schema.get('properties')},
                      text_representation {schema.get('text_representation')}, bbox {schema.get('bbox')},
                      shingles {schema.get('shingles')}, type {schema.get('type')})"""
                )
            else:
                print(
                    f"""Error creating table {dict_params.get('table_name')}
                    in database {dict_params.get('db_url')}: no schema provided"""
                )
        except Exception as e:
            print(f"Error creating table {dict_params.get('table_name')} in database {dict_params.get('db_url')}: {e}")

    def get_existing_target_params(self, target_params: BaseDBWriter.TargetParams) -> "DuckDBTargetParams":
        assert isinstance(target_params, DuckDBTargetParams)
        dict_params = asdict(target_params)
        schema = target_params.schema
        if not target_params.db_url or not os.path.exists(target_params.db_url):
            raise ValueError(f"Must provide valid disk location. Location Specified: {target_params.db_url}")
        if target_params.db_url and target_params.table_name:
            client = duckdb.connect(str(dict_params.get("db_url")))
            try:
                table = client.sql(f"SELECT * FROM {target_params.table_name}")
                schema = dict(zip(table.columns, [repr(i) for i in table.dtypes]))
            except Exception as e:
                print(
                    f"""Table {dict_params.get('table_name')}
                    does not exist in database {dict_params.get('table_name')}: {e}"""
                )
        return DuckDBTargetParams(
            dimensions=target_params.dimensions,
            db_url=target_params.db_url,
            table_name=target_params.table_name,
            batch_size=target_params.batch_size,
            schema=schema,
        )


@dataclass
class DuckDBDocumentRecord(BaseDBWriter.Record):
    doc_id: str
    embeddings: Optional[list[float]] = None
    properties: Optional[dict[str, Any]] = None
    text_representation: Optional[str] = None
    bbox: Optional[tuple[float, float, float, float]] = None
    shingles: Optional[list[int]] = None
    type: Optional[str] = None

    @classmethod
    def from_doc(cls, document: Document, target_params: BaseDBWriter.TargetParams) -> "DuckDBDocumentRecord":
        assert isinstance(target_params, DuckDBTargetParams)
        doc_id = document.doc_id
        if doc_id is None:
            raise ValueError(f"Cannot write documents without a doc_id. Found {document}")
        embedding = document.embedding
        return DuckDBDocumentRecord(
            doc_id=doc_id,
            properties=document.properties,
            type=document.type,
            text_representation=document.text_representation,
            bbox=document.bbox.coordinates if document.bbox else None,
            shingles=document.shingles,
            embeddings=embedding,
        )


def _narrow_list_of_doc_records(records: list[BaseDBWriter.Record]) -> TypeGuard[list[DuckDBDocumentRecord]]:
    return all(isinstance(r, DuckDBDocumentRecord) for r in records)


class DuckDBWriter(BaseDBWriter):
    Client = DuckDBClient
    Record = DuckDBDocumentRecord
    ClientParams = DuckDBClientParams
    TargetParams = DuckDBTargetParams<|MERGE_RESOLUTION|>--- conflicted
+++ resolved
@@ -17,14 +17,9 @@
 
 @dataclass
 class DuckDBTargetParams(BaseDBWriter.TargetParams):
-<<<<<<< HEAD
-    db_url: str = "tmp.db"
-    table_name: str = "default_table"
-=======
     dimensions: int
     db_url: Optional[str] = "tmp.db"
     table_name: Optional[str] = "default_table"
->>>>>>> f74fc90c
     batch_size: int = 1000
     schema: Dict[str, str] = field(
         default_factory=lambda: {
