from collections.abc import Mapping
import logging
from pathlib import Path
import pprint
import sys
import traceback
from typing import Callable, Optional, Any, Iterable, Type, Union, TYPE_CHECKING

from sycamore.context import Context, context_params, OperationTypes
from sycamore.data import Document, Element, MetadataDocument
from sycamore.functions.tokenizer import Tokenizer
from sycamore.llms.llms import LLM
from sycamore.llms.prompts.default_prompts import (
    LlmClusterEntityAssignGroupsMessagesPrompt,
    LlmClusterEntityFormGroupsMessagesPrompt,
)
from sycamore.plan_nodes import Node, Transform
from sycamore.transforms.augment_text import TextAugmentor
from sycamore.transforms.embed import Embedder
from sycamore.transforms import DocumentStructure, Sort
from sycamore.transforms.extract_entity import EntityExtractor, OpenAIEntityExtractor
from sycamore.transforms.extract_graph_entities import GraphEntityExtractor
from sycamore.transforms.extract_graph_relationships import GraphRelationshipExtractor
from sycamore.transforms.extract_schema import SchemaExtractor, PropertyExtractor
from sycamore.transforms.partition import Partitioner
from sycamore.transforms.similarity import SimilarityScorer
from sycamore.transforms.resolve_graph_entities import EntityResolver, ResolveEntities
from sycamore.transforms.summarize import Summarizer
from sycamore.transforms.llm_query import LLMTextQueryAgent
from sycamore.transforms.extract_table import TableExtractor
from sycamore.transforms.merge_elements import ElementMerger
from sycamore.utils.extract_json import extract_json
from sycamore.transforms.query import QueryExecutor, Query
from sycamore.materialize_config import MaterializeSourceMode
from sycamore.materialize import MaterializeReadReliability

if TYPE_CHECKING:
    from sycamore.writer import DocSetWriter

logger = logging.getLogger(__name__)


class DocSet:
    """
    A DocSet, short for “Document Set”, is a distributed collection of documents bundled together for processing.
    Sycamore provides a variety of transformations on DocSets to help customers handle unstructured data easily.
    """

    def __init__(self, context: Context, plan: Node):
        self.context = context
        self.plan = plan

    def lineage(self) -> Node:
        return self.plan

    def explain(self) -> None:
        # TODO, print out nice format DAG
        pass

    def show(
        self,
        limit: int = 20,
        show_elements: bool = True,
        num_elements: int = -1,  # -1 shows all elements
        show_binary: bool = False,
        show_embedding: bool = False,
        truncate_content: bool = True,
        truncate_length: int = 100,
        stream=sys.stdout,
    ) -> None:
        """
        Prints the content of the docset in a human-readable format. It is useful for debugging and
        inspecting the contents of objects during development.

        Args:
            limit: The maximum number of items to display.
            show_elements: Whether to display individual elements or not.
            num_elements: The number of elements to display. Use -1 to show all elements.
            show_binary: Whether to display binary data or not.
            show_embedding: Whether to display embedding information or not.
            truncate_content: Whether to truncate long content when displaying.
            truncate_length: The maximum length of content to display when truncating.
            stream: The output stream where the information will be displayed.

        Example:
             .. code-block:: python

                context = sycamore.init()
                pdf_docset = context.read.binary(paths, binary_format="pdf")
                    .partition(partitioner=ArynPartitioner())
                    .show()
        """
        documents = self.take(limit)

        def _truncate(s):
            if len(s) <= truncate_length:
                return s
            amount_truncated = len(s) - truncate_length
            return s[:truncate_length] + f" <{amount_truncated} chars>"

        def _format_embedding(embedding):
            """Format the embedding to display its length."""
            if embedding is None:
                return None
            return f"<{len(embedding)} floats>"

        for document in documents:
            if not show_elements:
                num_elems = len(document.elements)
                document.data["elements"] = f"<{num_elems} elements>"
            else:
                if document.elements is not None and 0 <= num_elements < len(document.elements):
                    document.elements = document.elements[:num_elements]

            if not show_binary and document.binary_representation is not None:
                binary_length = len(document.binary_representation)
                document.binary_representation = f"<{binary_length} bytes>".encode("utf-8")

            if truncate_content and document.text_representation is not None:
                document.text_representation = _truncate(document.text_representation)

            if not show_embedding and document.embedding is not None:
                document.data["embedding"] = _format_embedding(document.embedding)

            if show_elements and "elements" in document.data:
                if not show_binary:
                    for i, e in enumerate(document.data["elements"]):
                        if e.get("binary_representation") is not None:
                            binary_length = len(e["binary_representation"])
                            e["binary_representation"] = f"<{binary_length} bytes>".encode("utf-8")
                if truncate_content:
                    for i, e in enumerate(document.data["elements"]):
                        if e.get("text_representation") is not None:
                            e["text_representation"] = _truncate(e["text_representation"])
                        if e.get("embedding") is not None:
                            e.data["embedding"] = _format_embedding(e.embedding)
            pprint.pp(document, stream=stream)

    def count(self, include_metadata=False, **kwargs) -> int:
        """
        Counts the number of documents in the resulting dataset.
        It is a convenient way to determine the size of the dataset generated by the plan.

        Args:
            include_metadata: Determines whether or not to count MetaDataDocuments
            **kwargs

        Returns:
            The number of documents in the docset.

        Example:
             .. code-block:: python

                context = sycamore.init()
                pdf_docset = context.read.binary(paths, binary_format="pdf")
                    .partition(partitioner=ArynPartitioner())
                    .count()
        """
        from sycamore import Execution

        count = 0
        for doc in Execution(self.context).execute_iter(self.plan, **kwargs):
            if not include_metadata and isinstance(doc, MetadataDocument):
                continue
            count = count + 1

        return count

    def count_distinct(self, field: str, **kwargs) -> int:
        """
        Counts the number of documents in the resulting dataset with a unique
        value for field.

        Args:
        field: Field (in dotted notation) to perform a unique count based on.
        **kwargs

        Returns:
            The number of documents with a unique value for field.

        Example:
             .. code-block:: python

                context = sycamore.init()
                pdf_docset = context.read.binary(paths, binary_format="pdf")
                    .partition(partitioner=ArynPartitioner())
                    .count("doc_id")
        """
        from sycamore import Execution

        unique_docs = set()
        for doc in Execution(self.context).execute_iter(self.plan, **kwargs):
            if isinstance(doc, MetadataDocument):
                continue
            value = doc.field_to_value(field)
            if value is not None and value != "None":
                unique_docs.add(value)
        return len(unique_docs)

    def take(self, limit: int = 20, include_metadata: bool = False, **kwargs) -> list[Document]:
        """
        Returns up to ``limit`` documents from the dataset.

        Args:
            limit: The maximum number of Documents to return.

        Returns:
            A list of up to ``limit`` Documents from the Docset.

        Example:
             .. code-block:: python

                context = sycamore.init()
                pdf_docset = context.read.binary(paths, binary_format="pdf")
                    .partition(partitioner=ArynPartitioner())
                    .take()

        """
        from sycamore import Execution

        ret = []
        for doc in Execution(self.context).execute_iter(self.plan, **kwargs):
            if not include_metadata and isinstance(doc, MetadataDocument):
                continue
            ret.append(doc)
            if len(ret) >= limit:
                break

        return ret

    def take_all(self, limit: Optional[int] = None, include_metadata: bool = False, **kwargs) -> list[Document]:
        """
        Returns all of the rows in this DocSet.

        If limit is set, this method will raise an error if this Docset
        has more than `limit` Documents.

        Args:
            limit: The number of Documents above which this method will raise an error.
        """
        from sycamore import Execution

        docs = []
        for doc in Execution(self.context).execute_iter(self.plan, **kwargs):
            if include_metadata or not isinstance(doc, MetadataDocument):
                docs.append(doc)

            if limit is not None and len(docs) > limit:
                raise ValueError(f"docset exceeded limit of {limit} docs")

        return docs

    def take_stream(self, include_metadata: bool = False, **kwargs) -> Iterable[Document]:
        """
        Returns a stream of all rows in this DocSet.

        Args:
            include_metadata: False [default] will filter out all MetadataDocuments from the result.
        """
        from sycamore import Execution

        for doc in Execution(self.context).execute_iter(self.plan, **kwargs):
            if include_metadata or not isinstance(doc, MetadataDocument):
                yield doc

    def limit(self, limit: int = 20, **kwargs) -> "DocSet":
        """
        Applies the Limit transforms on the Docset.

        Args:
            limit: The maximum number of documents to include in the resulting Docset.

        Example:
             .. code-block:: python

                context = sycamore.init()
                pdf_docset = context.read.binary(paths, binary_format="pdf")
                    .partition(partitioner=ArynPartitioner())
                    .explode()
                    .limit()

        """
        from sycamore.transforms import Limit

        return DocSet(self.context, Limit(self.plan, limit, **kwargs))

    def partition(
        self, partitioner: Partitioner, table_extractor: Optional[TableExtractor] = None, **kwargs
    ) -> "DocSet":
        """
        Applies the Partition transform on the Docset.

        More information can be found in the :ref:`Partition` documentation.

        Example:
            .. code-block:: python

                context = sycamore.init()
                pdf_docset = context.read.binary(paths, binary_format="pdf")
                    .partition(partitioner=ArynPartitioner())
        """
        from sycamore.transforms import Partition

        plan = Partition(self.plan, partitioner=partitioner, table_extractor=table_extractor, **kwargs)
        return DocSet(self.context, plan)

    def with_property(self, name, f: Callable[[Document], Any], **resource_args) -> "DocSet":
        """
        Applies a function to each document and adds the result as a property.

        Args:
            name: The name of the property to add to each Document.
            f: The function to apply to each Document.

        Example:
             To add a property that contains the length of the text representation as a new property:
             .. code-block:: python

                docset.with_property("text_size", lambda doc: len(doc.text_representation))
        """
        return self.with_properties({name: f}, **resource_args)

    def with_properties(self, property_map: Mapping[str, Callable[[Document], Any]], **resource_args) -> "DocSet":
        """
        Adds multiple properties to each Document.

        Args:
            property_map: A mapping of property names to functions to generate those properties

        Example:
            .. code-block:: python

               docset.with_properties({
                   "text_size": lambda doc: len(doc.text_representation),
                   "truncated_text": lambda doc: doc.text_representation[0:256]
               })
        """

        def add_properties_fn(doc: Document) -> Document:
            doc.properties.update({k: f(doc) for k, f in property_map.items()})
            return doc

        return self.map(add_properties_fn, **resource_args)

    def spread_properties(self, props: list[str], **resource_args) -> "DocSet":
        """
        Copies listed properties from parent document to child elements.

        Example:
            .. code-block:: python

               pdf_docset = context.read.binary(paths, binary_format="pdf")
                    .partition(partitioner=ArynPartitioner())
                    .spread_properties(["title"])
                    .explode()
        """
        from sycamore.transforms import SpreadProperties

        plan = SpreadProperties(self.plan, props, **resource_args)
        return DocSet(self.context, plan)

    def augment_text(self, augmentor: TextAugmentor, **resource_args) -> "DocSet":
        """
        Augments text_representation with external information.

        Args:
            augmentor (TextAugmentor): A TextAugmentor instance that defines how to augment the text

        Example:
         .. code-block:: python

            augmentor = UDFTextAugmentor(
                lambda doc: f"This pertains to the part {doc.properties['part_name']}.\n{doc.text_representation}"
            )
            entity_extractor = OpenAIEntityExtractor("part_name",
                                        llm=openai_llm,
                                        prompt_template=part_name_template)
            context = sycamore.init()
            pdf_docset = context.read.binary(paths, binary_format="pdf")
                .partition(partitioner=ArynPartitioner())
                .extract_entity(entity_extractor)
                .explode()
                .augment_text(augmentor)
        """
        from sycamore.transforms.augment_text import AugmentText

        plan = AugmentText(self.plan, augmentor, **resource_args)
        return DocSet(self.context, plan)

    def split_elements(self, tokenizer: Tokenizer, max_tokens: int = 512, **kwargs) -> "DocSet":
        """
        Splits elements if they are larger than the maximum number of tokens.

        Example:
            .. code-block:: python

               pdf_docset = context.read.binary(paths, binary_format="pdf")
                    .partition(partitioner=ArynPartitioner())
                    .split_elements(tokenizer=tokenizer, max_tokens=512)
                    .explode()
        """
        from sycamore.transforms import SplitElements

        plan = SplitElements(self.plan, tokenizer, max_tokens, **kwargs)
        return DocSet(self.context, plan)

    def explode(self, **resource_args) -> "DocSet":
        """
        Applies the Explode transform on the Docset.

        Example:
            .. code-block:: python

                pdf_docset = context.read.binary(paths, binary_format="pdf")
                    .partition(partitioner=ArynPartitioner())
                    .explode()
        """
        from sycamore.transforms.explode import Explode

        explode = Explode(self.plan, **resource_args)
        return DocSet(self.context, explode)

    def embed(self, embedder: Embedder, **kwargs) -> "DocSet":
        """
        Applies the Embed transform on the Docset.

        Args:
            embedder: An instance of an Embedder class that defines the embedding method to be applied.


        Example:
            .. code-block:: python

                model_name="sentence-transformers/all-MiniLM-L6-v2"
                embedder = SentenceTransformerEmbedder(batch_size=100, model_name=model_name)

                context = sycamore.init()
                pdf_docset = context.read.binary(paths, binary_format="pdf")
                    .partition(partitioner=ArynPartitioner())
                    .explode()
                    .embed(embedder=embedder)
        """
        from sycamore.transforms import Embed

        embeddings = Embed(self.plan, embedder=embedder, **kwargs)
        return DocSet(self.context, embeddings)

    def extract_document_structure(self, structure: DocumentStructure, **kwargs):
        """
        Represents documents as Hierarchical documents organized by their structure.

        Args:
            structure: A instance of DocumentStructure which determines how documents are organized

        Example:
            .. code-block:: python

                context = sycamore.init()
                pdf_docset = context.read.binary(paths, binary_format="pdf")
                    .partition(partitioner=ArynPartitioner())
                    .extract_document_structure(structure=StructureBySection)
                    .explode()

        """
        from sycamore.transforms.extract_document_structure import ExtractDocumentStructure

        document_structure = ExtractDocumentStructure(self.plan, structure=structure, **kwargs)
        return DocSet(self.context, document_structure)

    def extract_entity(self, entity_extractor: EntityExtractor, **kwargs) -> "DocSet":
        """
        Applies the ExtractEntity transform on the Docset.

        Args:
            entity_extractor: An instance of an EntityExtractor class that defines the entity extraction method to be
                applied.

        Example:
             .. code-block:: python

                 title_context_template = "template"

                 openai_llm = OpenAI(OpenAIModels.GPT_3_5_TURBO.value)
                 entity_extractor = OpenAIEntityExtractor("title",
                                        llm=openai_llm,
                                        prompt_template=title_context_template)

                 context = sycamore.init()
                 pdf_docset = context.read.binary(paths, binary_format="pdf")
                     .partition(partitioner=ArynPartitioner())
                     .extract_entity(entity_extractor=entity_extractor)

        """
        from sycamore.transforms import ExtractEntity

        entities = ExtractEntity(self.plan, context=self.context, entity_extractor=entity_extractor, **kwargs)
        return DocSet(self.context, entities)

    def extract_schema(self, schema_extractor: SchemaExtractor, **kwargs) -> "DocSet":
        """
        Extracts a JSON schema of extractable properties from each document in this DocSet.

        Each schema is a mapping of names to types that corresponds to fields that are present in the document.
        For example, calling this method on a financial document containing information about companies
        might yield a schema like

        .. code-block:: python

            {
              "company_name": "string",
              "revenue": "number",
              "CEO": "string"
            }

        This method will extract a unique schema for each document in the DocSet independently.
        If the documents in the DocSet represent instances with a common schema, consider
        `ExtractBatchSchema` which will extract a common schema for all documents.

        The dataset is returned with an additional `_schema` property that contains JSON-encoded schema, if any
        is detected.

        Args:
            schema_extractor: A `SchemaExtractor` instance to extract the schema for each document.

        Example:
            .. code-block:: python

                openai_llm = OpenAI(OpenAIModels.GPT_3_5_TURBO.value)
                schema_extractor=OpenAISchemaExtractor("Corporation", llm=openai, num_of_elements=35)

                context = sycamore.init()
                pdf_docset = context.read.binary(paths, binary_format="pdf")
                    .partition(partitioner=ArynPartitioner())
                    .extract_schema(schema_extractor=schema_extractor)
        """

        from sycamore.transforms import ExtractSchema

        schema = ExtractSchema(self.plan, schema_extractor=schema_extractor)
        return DocSet(self.context, schema)

    def extract_batch_schema(self, schema_extractor: SchemaExtractor, **kwargs) -> "DocSet":
        """
        Extracts a common schema from the documents in this DocSet.

        This transform is similar to extract_schema, except that it will add the same schema
        to each document in the DocSet rather than infering a separate schema per Document.
        This is most suitable for document collections that share a common format. If you have
        a heterogeneous document collection and want a different schema for each type, consider
        using extract_schema instead.

        Args:
            schema_extractor: A `SchemaExtractor` instance to extract the schema for each document.

        Example:
            .. code-block:: python

                openai_llm = OpenAI(OpenAIModels.GPT_3_5_TURBO.value)
                schema_extractor=OpenAISchemaExtractor("Corporation", llm=openai, num_of_elements=35)

                context = sycamore.init()
                pdf_docset = context.read.binary(paths, binary_format="pdf")
                    .partition(partitioner=ArynPartitioner())
                    .extract_batch_schema(schema_extractor=schema_extractor)
        """

        from sycamore.transforms import ExtractBatchSchema

        schema = ExtractBatchSchema(self.plan, schema_extractor=schema_extractor)
        return DocSet(self.context, schema)

    def extract_graph_entities(self, extractors: list[GraphEntityExtractor] = [], **kwargs) -> "DocSet":
        """
        Extracts entites from document children. Entities are stored as nodes within each child of
        a document.

        Args:
            extractors: A list of GraphEntityExtractor objects which determines how entities are extracted

        Example:
            .. code-block:: python
                from sycamore.transforms.extract_graph_entities import EntityExtractor
                from pydantic import BaseModel

                llm = OpenAI(OpenAIModels.GPT_4O_MINI.value)

                class CEO(BaseModel):
                    name: str

                class Company(BaseModel):
                    name: str

                ds = (
                    context.read.binary(paths, binary_format="pdf")
                    .partition(...)
                    .extract_document_structure(...)
                    .extract_graph_entities(extractors=[EntityExtractor(llm=llm, entities=[CEO, Company])])
                    .resolve_graph_entities(...)
                    .explode()
                )

                ds.write.neo4j(...)
        """
        from sycamore.transforms.extract_graph_entities import ExtractEntities

        entities = self.plan
        for extractor in extractors:
            entities = ExtractEntities(entities, extractor)

        return DocSet(self.context, entities)

    def extract_graph_relationships(self, extractors: list[GraphRelationshipExtractor] = [], **kwargs) -> "DocSet":
        """
        Extracts relationships from document children. Relationships are stored within the nodes they reference
        within each child of a document.

        Args:
            extractors: A list of GraphEntityExtractor objects which determines how relationships are extracted

        Example:
            .. code-block:: python
                from sycamore.transforms.extract_graph_entities import EntityExtractor
                from sycamore.transforms.extract_graph_relationships import RelationshipExtractor
                from pydantic import BaseModel

                llm = OpenAI(OpenAIModels.GPT_4O_MINI.value)

                class CEO(BaseModel):
                    name: str

                class Company(BaseModel):
                    name: str

                class WORKS_AT(BaseModel):
                    start: CEO
                    end: Company

                ds = (
                    context.read.binary(paths, binary_format="pdf")
                    .partition(...)
                    .extract_document_structure(...)
                    .extract_graph_entities(extractors=[EntityExtractor(llm=llm, entities=[CEO, Company])])
                    .extract_graph_relationships(extractors=[RelationshipExtractor(llm=llm, relationships=[WORKS_AT])])
                    .resolve_graph_entities(...)
                    .explode()
                )
                ds.write.neo4j(...)
        """
        from sycamore.transforms.extract_graph_relationships import ExtractRelationships

        relationships = self.plan
        for extractor in extractors:
            relationships = ExtractRelationships(relationships, extractor)

        return DocSet(self.context, relationships)

    def resolve_graph_entities(
        self, resolvers: list[EntityResolver] = [], resolve_duplicates=True, **kwargs
    ) -> "DocSet":
        """
        Resolves graph entities across documents so that duplicate entities can be resolved
        to the same entity based off criteria of EntityResolver objects.

        Args:
            resolvers: A list of EntityResolvers that are used to determine what entities are duplicates
            resolve_duplicates: If exact duplicate entities and relationships should be merged. Defaults to true

        Example:
            .. code-block:: python
                ds = (
                    context.read.binary(paths, binary_format="pdf")
                    .partition(...)
                    .extract_document_structure(...)
                    .extract_graph_entities(...)
                    .extract_graph_relationships(...)
                    .resolve_graph_entities(resolvers=[], resolve_duplicates=False)
                    .explode()
                )
                ds.write.neo4j(...)
        """
        from sycamore.transforms.resolve_graph_entities import CleanTempNodes

        class Wrapper(Node):
            def __init__(self, dataset):
                super().__init__(children=[])
                self._ds = dataset

            def execute(self, **kwargs):
                return self._ds

        entity_resolver = ResolveEntities(resolvers=resolvers, resolve_duplicates=resolve_duplicates)
        entities = entity_resolver.resolve(self)  # resolve entities
        entities_clean = CleanTempNodes(Wrapper(entities))  # cleanup temp objects
        return DocSet(self.context, entities_clean)

    def extract_properties(self, property_extractor: PropertyExtractor, **kwargs) -> "DocSet":
        """
        Extracts properties from each Document in this DocSet based on the `_schema` property.

        The schema can be computed using `extract_schema` or `extract_batch_schema` or can be
        provided manually in JSON-schema format in the `_schema` field under `Document.properties`.


        Example:
            .. code-block:: python

                openai_llm = OpenAI(OpenAIModels.GPT_3_5_TURBO.value)
                property_extractor = OpenAIPropertyExtractor(OpenAIPropertyExtractor(llm=openai_llm))

                context = sycamore.init()

                pdf_docset = context.read.binary(paths, binary_format="pdf")
                    .partition(partition=ArynPartitioner())
                    .extract_properties(property_extractor)
        """
        from sycamore.transforms import ExtractProperties

        schema = ExtractProperties(self.plan, property_extractor=property_extractor)
        return DocSet(self.context, schema)

    def summarize(self, summarizer: Summarizer, **kwargs) -> "DocSet":
        """
        Applies the Summarize transform on the Docset.

        Example:
            .. code-block:: python

                llm_model = OpenAILanguageModel("gpt-3.5-turbo")
                element_operator = my_element_selector  # A custom element selection function
                summarizer = LLMElementTextSummarizer(llm_model, element_operator)

                context = sycamore.init()
                pdf_docset = context.read.binary(paths, binary_format="pdf")
                    .partition(partitioner=ArynPartitioner())
                    .summarize(summarizer=summarizer)
        """
        from sycamore.transforms import Summarize

        summaries = Summarize(self.plan, summarizer=summarizer, **kwargs)
        return DocSet(self.context, summaries)

    def mark_bbox_preset(self, tokenizer: Tokenizer, token_limit: int = 512, **kwargs) -> "DocSet":
        """
        Convenience composition of:

        |    SortByPageBbox
        |    MarkDropTiny minimum=2
        |    MarkDropHeaderFooter top=0.05 bottom=0.05
        |    MarkBreakPage
        |    MarkBreakByColumn
        |    MarkBreakByTokens limit=512

        Meant to work in concert with MarkedMerger.

        Use this method like so:

        .. code-block:: python

            context = sycamore.init()
            token_limit = 512
            paths = ["path/to/pdf1.pdf", "path/to/pdf2.pdf"]

            (context.read.binary(paths, binary_format="pdf")
                .partition(partitioner=ArynPartitioner())
                .mark_bbox_preset(tokenizer, token_limit)
                .merge(merger=MarkedMerger())
                .split_elements(tokenizer, token_limit)
                .show())

        If you want to compose your own marking, note that ``docset.mark_bbox_preset(...)`` is equivalent to:

        .. code-block:: python

            (docset.transform(SortByPageBbox)
                .transform(MarkDropTiny, minimum=2)
                .transform(MarkDropHeaderFooter, top=0.05, bottom=0.05)
                .transform(MarkBreakPage)
                .transform(MarkBreakByColumn)
                .transform(MarkBreakByTokens, tokenizer=tokenizer, limit=token_limit))
        """
        from sycamore.transforms.mark_misc import MarkBboxPreset

        preset = MarkBboxPreset(self.plan, tokenizer, token_limit, **kwargs)
        return DocSet(self.context, preset)

    def merge(self, merger: ElementMerger, **kwargs) -> "DocSet":
        """
        Applies merge operation on each list of elements of the Docset

        Example:
             .. code-block:: python

                from transformers import AutoTokenizer
                tk = AutoTokenizer.from_pretrained("sentence-transformers/all-MiniLM-L6-v2")
                merger = GreedyElementMerger(tk, 512)

                context = sycamore.init()
                pdf_docset = context.read.binary(paths, binary_format="pdf")
                    .partition(partitioner=ArynPartitioner())
                    .merge(merger=merger)
        """
        from sycamore.transforms import Merge

        merged = Merge(self.plan, merger=merger, **kwargs)
        return DocSet(self.context, merged)

    def markdown(self, **kwargs) -> "DocSet":
        """
        Modifies Document to have a single Element containing the Markdown
        representation of all the original elements.

        Example:
            .. code-block:: python

               context = sycamore.init()
               ds = context.read.binary(paths, binary_format="pdf")
                   .partition(partitioner=ArynPartitioner())
                   .markdown()
                   .explode()
        """
        from sycamore.transforms.markdown import Markdown

        plan = Markdown(self.plan, **kwargs)
        return DocSet(self.context, plan)

    def regex_replace(self, spec: list[tuple[str, str]], **kwargs) -> "DocSet":
        """
        Performs regular expression replacement (using re.sub()) on the
        text_representation of every Element in each Document.

        Example:
            .. code-block:: python

               from sycamore.transforms import COALESCE_WHITESPACE
               ds = context.read.binary(paths, binary_format="pdf")
                   .partition(partitioner=ArynPartitioner())
                   .regex_replace(COALESCE_WHITESPACE)
                   .regex_replace([(r"\\d+", "1313"), (r"old", "new")])
                   .explode()
        """
        from sycamore.transforms import RegexReplace

        plan = RegexReplace(self.plan, spec, **kwargs)
        return DocSet(self.context, plan)

    def sketch(self, window: int = 17, number: int = 16, **kwargs) -> "DocSet":
        """
        For each Document, uses shingling to hash sliding windows of the
        text_representation.  The set of shingles is called the sketch.
        Documents' sketches can be compared to determine if they have
        near-duplicate content.

        Args:
            window: Number of bytes in the sliding window that is hashed (17)
            number: Count of hashes comprising a shingle (16)

        Example:
            .. code-block:: python

               ds = context.read.binary(paths, binary_format="pdf")
                    .partition(partitioner=ArynPartitioner())
                    .explode()
                    .sketch(window=17)
        """
        from sycamore.transforms import Sketcher

        plan = Sketcher(self.plan, window=window, number=number, **kwargs)
        return DocSet(self.context, plan)

    def term_frequency(self, tokenizer: Tokenizer, with_token_ids: bool = False, **kwargs) -> "DocSet":
        """
        For each document, compute a frequency table over the text representation, as
        tokenized by `tokenizer`. Use to enable hybrid search in Pinecone

        Example:
            .. code-block:: python

                tk = OpenAITokenizer("gpt-3.5-turbo")
                context = sycamore.init()
                context.read.binary(paths, binary_format="pdf")
                    .partition(ArynPartitioner())
                    .explode()
                    .term_frequency(tokenizer=tk)
                    .show()
        """
        from sycamore.transforms import TermFrequency

        plan = TermFrequency(self.plan, tokenizer=tokenizer, with_token_ids=with_token_ids, **kwargs)
        return DocSet(self.context, plan)

    def transform(self, cls: Type[Transform], **kwargs) -> "DocSet":
        """
        Add specified transform class to pipeline.  See the API
        reference section on transforms.

        Args:
            cls: Class of transform to instantiate into pipeline
            ...: Other keyword arguments are passed to class constructor

        Example:
            .. code-block:: python


               from sycamore.transforms import FooBar
               ds = context.read.binary(paths, binary_format="pdf")
                   .partition(partitioner=ArynPartitioner())
                   .transform(cls=FooBar, arg=123)
        """
        plan = cls(self.plan, **kwargs)  # type: ignore
        return DocSet(self.context, plan)

    def map(self, f: Callable[[Document], Document], **resource_args) -> "DocSet":
        """
        Applies the Map transformation on the Docset.

        Args:
            f: The function to apply to each document.

        See the :class:`~sycamore.transforms.map.Map` documentation for advanced features.
        """
        from sycamore.transforms import Map

        mapping = Map(self.plan, f=f, **resource_args)
        return DocSet(self.context, mapping)

    def flat_map(self, f: Callable[[Document], list[Document]], **resource_args) -> "DocSet":
        """
        Applies the FlatMap transformation on the Docset.

        Args:
            f: The function to apply to each document.

        See the :class:`~sycamore.transforms.map.FlatMap` documentation for advanced features.

        Example:
             .. code-block:: python

                def custom_flat_mapping_function(document: Document) -> list[Document]:
                    # Custom logic to transform the document and return a list of documents
                    return [transformed_document_1, transformed_document_2]

                context = sycamore.init()
                pdf_docset = context.read.binary(paths, binary_format="pdf")
                .partition(partitioner=ArynPartitioner())
                .flat_map(custom_flat_mapping_function)

        """
        from sycamore.transforms import FlatMap

        flat_map = FlatMap(self.plan, f=f, **resource_args)
        return DocSet(self.context, flat_map)

    def filter(self, f: Callable[[Document], bool], **kwargs) -> "DocSet":
        """
        Applies the Filter transform on the Docset.

        Args:
            f: A callable function that takes a Document object and returns a boolean indicating whether the document
                should be included in the filtered Docset.

        Example:
             .. code-block:: python

                def custom_filter(doc: Document) -> bool:
                    # Define your custom filtering logic here.
                    return doc.some_property == some_value

                context = sycamore.init()
                pdf_docset = context.read.binary(paths, binary_format="pdf")
                    .partition(partitioner=ArynPartitioner())
                    .filter(custom_filter)

        """
        from sycamore.transforms import Filter

        filtered = Filter(self.plan, f=f, **kwargs)
        return DocSet(self.context, filtered)

    def filter_elements(self, f: Callable[[Element], bool], **resource_args) -> "DocSet":
        """
        Applies the given filter function to each element in each Document in this DocsSet.

        Args:
            f: A Callable that takes an Element and returns True if the element should be retained.
        """

        def process_doc(doc: Document) -> Document:
            new_elements = [e for e in doc.elements if f(e)]
            doc.elements = new_elements
            return doc

        return self.map(process_doc, **resource_args)

    @context_params(OperationTypes.BINARY_CLASSIFIER)
    @context_params(OperationTypes.TEXT_SIMILARITY)
    def llm_filter(
        self,
        llm: LLM,
        new_field: str,
        prompt: Union[list[dict], str],
        field: str = "text_representation",
        threshold: int = 3,
        keep_none: bool = False,
        use_elements: bool = False,
        # TODO: merge similarity_query into similarity_scorer object.
        similarity_query: Optional[str] = None,
        similarity_scorer: Optional[SimilarityScorer] = None,
        max_tokens: int = 512,
        tokenizer: Optional[Tokenizer] = None,
        **resource_args,
    ) -> "DocSet":
        """
        Filters DocSet to only keep documents that score (determined by LLM) greater
        than or equal to the inputted threshold value.

        Args:
            llm: LLM to use.
            new_field: The field that will be added to the DocSet with the outputs.
            prompt: LLM prompt.
            field: Document field to filter based on.
            threshold:  If the value of the computed result is an integer value greater than or equal to this threshold,
                        the document will be kept.
            keep_none:  keep records with a None value for the provided field to filter on.
                        Warning: using this might hide data corruption issues.
            use_elements: use contents of a document's elements to filter as opposed to document level contents.
            similarity_query: query string to compute similarity against. Also requires a 'similarity_scorer'.
            similarity_scorer: scorer used to generate similarity scores used in element sorting.
                        Also requires a 'similarity_query'.
            **resource_args

        Returns:
            A filtered DocSet.
        """
        entity_extractor = OpenAIEntityExtractor(
            entity_name=new_field, llm=llm, use_elements=False, prompt=prompt, field=field
        )

        if not use_elements:
            from sycamore.transforms.llm_filter import document_threshold_llm_filter

            def f(doc):
                return document_threshold_llm_filter(
                    doc, field=field, entity_extractor=entity_extractor, threshold=threshold, keep_none=keep_none
                )

            return self.filter(f, **resource_args)

        from sycamore.transforms.llm_filter import (
            tokenized_threshold_llm_filter,
            untokenized_threshold_llm_filter,
        )
        from sycamore.utils.similarity import make_element_sorter_fn

        element_sorter = make_element_sorter_fn(field, similarity_query, similarity_scorer)

        if tokenizer is not None:

            def g(doc):
                return tokenized_threshold_llm_filter(
                    doc,
                    field=field,
                    entity_extractor=entity_extractor,
                    threshold=threshold,
                    keep_none=keep_none,
                    element_sorter=element_sorter,
                    max_tokens=max_tokens,
                    tokenizer=tokenizer,
                )

            return self.filter(g, **resource_args)

        def h(doc):
            return untokenized_threshold_llm_filter(
                doc,
                field=field,
                entity_extractor=entity_extractor,
                threshold=threshold,
                keep_none=keep_none,
                element_sorter=element_sorter,
            )

        return self.filter(h, **resource_args)

    def map_batch(
        self,
        f: Callable[[list[Document]], list[Document]],
        f_args: Optional[Iterable[Any]] = None,
        f_kwargs: Optional[dict[str, Any]] = None,
        f_constructor_args: Optional[Iterable[Any]] = None,
        f_constructor_kwargs: Optional[dict[str, Any]] = None,
        **resource_args,
    ) -> "DocSet":
        """
        The map_batch transform is similar to map, except that it processes a list of documents and returns a list of
        documents. map_batch is ideal for transformations that get performance benefits from batching.

        See the :class:`~sycamore.transforms.map.MapBatch` documentation for advanced features.

        Example:
             .. code-block:: python

                def custom_map_batch_function(documents: list[Document]) -> list[Document]:
                    # Custom logic to transform the documents
                    return transformed_documents

                map_ds = input_ds.map_batch(f=custom_map_batch_function)

                def CustomMappingClass():
                    def __init__(self, arg1, arg2, *, kw_arg1=None, kw_arg2=None):
                        self.arg1 = arg1
                        # ...

                    def _process(self, doc: Document) -> Document:
                        doc.properties["arg1"] = self.arg1
                        return doc

                    def __call__(self, docs: list[Document], fnarg1, *, fnkwarg1=None) -> list[Document]:
                        return [self._process(d) for d in docs]

                map_ds = input_ds.map_batch(f=CustomMappingClass,
                                            f_args=["fnarg1"], f_kwargs={"fnkwarg1": "stuff"},
                                            f_constructor_args=["arg1", "arg2"],
                                            f_constructor_kwargs={"kw_arg1": 1, "kw_arg2": 2})
        """
        from sycamore.transforms import MapBatch

        map_batch = MapBatch(
            self.plan,
            f=f,
            f_args=f_args,
            f_kwargs=f_kwargs,
            f_constructor_args=f_constructor_args,
            f_constructor_kwargs=f_constructor_kwargs,
            **resource_args,
        )
        return DocSet(self.context, map_batch)

    def map_elements(self, f: Callable[[Element], Element], **resource_args) -> "DocSet":
        """
        Applies the given mapping function to each element in the each Document in this DocsSet.

        Args:
            f: A Callable that takes an Element and returns an Element. Elements for which
                f evaluates to None are dropped.
        """

        def process_doc(doc: Document) -> Document:
            new_elements = []
            for e in doc.elements:
                new_element = f(e)
                if new_element is not None:
                    new_elements.append(new_element)
            doc.elements = new_elements
            return doc

        return self.map(process_doc, **resource_args)

    def random_sample(self, fraction: float, seed: Optional[int] = None) -> "DocSet":
        """
        Retain a random sample of documents from this DocSet.

        The number of documents in the output will be approximately `fraction * self.count()`

        Args:
            fraction: The fraction of documents to retain.
            seed: Optional seed to use for the RNG.

        """
        from sycamore.transforms import RandomSample

        sampled = RandomSample(self.plan, fraction=fraction, seed=seed)
        return DocSet(self.context, sampled)

    def query(self, query_executor: QueryExecutor, **resource_args) -> "DocSet":
        """
        Applies a query execution transform on a DocSet of queries.

        Args:
            query_executor: Implementation for the query execution.

        """

        query = Query(self.plan, query_executor, **resource_args)
        return DocSet(self.context, query)

    @context_params(OperationTypes.TEXT_SIMILARITY)
    def rerank(
        self,
        similarity_scorer: SimilarityScorer,
        query: str,
        score_property_name: str = "_rerank_score",
        limit: Optional[int] = None,
    ) -> "DocSet":
        """
        Sort a DocSet given a scoring class.

        Args:
            similarity_scorer: An instance of an SimilarityScorer class that executes the scoring function.
            query: The query string to compute similarity against.
            score_property_name: The name of the key where the score will be stored in document.properties
            limit: Limit scoring and sorting to fixed size.
        """
        from sycamore.transforms import ScoreSimilarity, Limit

        if limit:
            plan = Limit(self.plan, limit)
        else:
            plan = self.plan
        similarity_scored = ScoreSimilarity(
            plan, similarity_scorer=similarity_scorer, query=query, score_property_name=score_property_name
        )
        return DocSet(
            self.context,
            Sort(
                similarity_scored, descending=True, field=f"properties.{score_property_name}", default_val=float("-inf")
            ),
        )

    def sort(self, descending: bool, field: str, default_val: Optional[Any] = None) -> "DocSet":
        """
        Sort DocSet by specified field.

        Args:
            descending: Whether or not to sort in descending order (first to last).
            field: Document field in relation to Document using dotted notation, e.g. properties.filetype
            default_val: Default value to use if field does not exist in Document
        """
        from sycamore.transforms.sort import Sort, DropIfMissingField

        plan = self.plan
        if default_val is None:
            import logging

            logging.warning(
                "Default value is none. Adding explicit filter step to drop documents missing the key."
                " This includes any metadata.documents."
            )
            plan = DropIfMissingField(plan, field)
        return DocSet(self.context, Sort(plan, descending, field, default_val))

    def groupby_count(self, field: str, unique_field: Optional[str] = None, **kwargs) -> "DocSet":
        """
        Performs a count aggregation on a DocSet.

        Args:
            field: Field to aggregate based on.
            unique_field: Determines what makes a unique document.
            **kwargs

        Returns:
            A DocSet with "properties.key" (unique values of document field)
            and "properties.count" (frequency counts for unique values).
        """
        from sycamore.transforms import GroupByCount
        from sycamore.transforms import DatasetScan

        dataset = GroupByCount(self.plan, field, unique_field).execute(**kwargs)
        return DocSet(self.context, DatasetScan(dataset))

    def llm_query(self, query_agent: LLMTextQueryAgent, **kwargs) -> "DocSet":
        """
        Executes an LLM Query on a specified field (element or document), and returns the response

        Args:
            prompt: A prompt to be passed into the underlying LLM execution engine
            llm: The LLM Client to be used here. It is defined as an instance of the LLM class in Sycamore.
            output_property: (Optional, default="llm_response") The output property of the document or element to add
                results in.
            format_kwargs: (Optional, default="None") If passed in, details the formatting details that must be
                passed into the underlying Jinja Sandbox.
            number_of_elements: (Optional, default="None") When "per_element" is true, limits the number of
                elements to add an "output_property". Otherwise, the response is added to the
                entire document using a limited prefix subset of the elements.
            llm_kwargs: (Optional) LLM keyword argument for the underlying execution engine
            per_element: (Optional, default="{}") Keyword arguments to be passed into the underlying LLM execution
                engine.
            element_type: (Optional) Parameter to only execute the LLM query on a particular element type. If not
                specified, the query will be executed on all elements.
        """
        from sycamore.transforms import LLMQuery

        queries = LLMQuery(self.plan, query_agent=query_agent, **kwargs)
        return DocSet(self.context, queries)

    @context_params(OperationTypes.INFORMATION_EXTRACTOR)
    def top_k(
        self,
        llm: Optional[LLM],
        field: str,
        k: Optional[int],
        descending: bool = True,
        llm_cluster: bool = False,
        unique_field: Optional[str] = None,
        llm_cluster_instruction: Optional[str] = None,
        **kwargs,
    ) -> "DocSet":
        """
        Determines the top k occurrences for a document field.

        Args:
            llm: LLM client.
            field: Field to determine top k occurrences of.
            k: Number of top occurrences. If k is not specified, all occurences are returned.
            llm_cluster_instruction: Instruction of operation purpose.  E.g. Find most common cities
            descending: Indicates whether to return most or least frequent occurrences.
            llm_cluster: Indicates whether an LLM should be used to normalize values of document field.
            unique_field: Determines what makes a unique document.
            **kwargs

        Returns:
            A DocSet with "properties.key" (unique values of document field)
            and "properties.count" (frequency counts for unique values) which is
            sorted based on descending and contains k records.
        """

        docset = self

        if llm_cluster:
            if llm_cluster_instruction is None:
                raise Exception("Description of groups must be provided to form clusters.")
            docset = docset.llm_cluster_entity(llm, llm_cluster_instruction, field)
            field = "properties._autogen_ClusterAssignment"

        docset = docset.groupby_count(field, unique_field, **kwargs)

        docset = docset.sort(descending, "properties.count", 0)
        if k is not None:
            docset = docset.limit(k)
        return docset

    @context_params(OperationTypes.INFORMATION_EXTRACTOR)
    def llm_cluster_entity(self, llm: LLM, instruction: str, field: str, **kwargs) -> "DocSet":
        """
        Normalizes a particular field of a DocSet. Identifies and assigns each document to a "group".

        Args:
            llm: LLM client.
            instruction: Instruction about groups to form, e.g. 'Form groups for different types of food'
            field: Field to make/assign groups based on, e.g. 'properties.entity.food'

        Returns:
            A DocSet with an additional field "properties._autogen_ClusterAssignment" that contains
            the assigned group. For example, if "properties.entity.food" has values 'banana', 'milk',
            'yogurt', 'chocolate', 'orange', "properties._autogen_ClusterAssignment" would contain
            values like 'fruit', 'dairy', and 'dessert'.
        """

        docset = self
        # Not all documents will have a value for the given field, so we filter those out.
        field_values = [doc.field_to_value(field) for doc in docset.take_all()]
        text = ", ".join([str(v) for v in field_values if v is not None])

        # sets message
        messages = LlmClusterEntityFormGroupsMessagesPrompt(
            field=field, instruction=instruction, text=text
        ).as_messages()

        prompt_kwargs = {"messages": messages}

        # call to LLM
        completion = llm.generate(prompt_kwargs=prompt_kwargs, llm_kwargs={"temperature": 0})

        groups = extract_json(completion)

        assert isinstance(groups, dict)

        # sets message
        messagesForExtract = LlmClusterEntityAssignGroupsMessagesPrompt(
            field=field, groups=groups["groups"]
        ).as_messages()

        entity_extractor = OpenAIEntityExtractor(
            entity_name="_autogen_ClusterAssignment",
            llm=llm,
            use_elements=False,
            prompt=messagesForExtract,
            field=field,
        )
        docset = docset.extract_entity(entity_extractor=entity_extractor)

        # LLM response
        return docset

    def field_in(self, docset2: "DocSet", field1: str, field2: str, **kwargs) -> "DocSet":
        """
        Joins two docsets based on specified fields; docset (self) filtered based on values of docset2.

        SQL Equivalent: SELECT * FROM docset1 WHERE field1 IN (SELECT field2 FROM docset2);

        Args:
            docset2: DocSet to filter.
            field1: Field in docset1 to filter based on.
            field2: Field in docset2 to filter.

        Returns:
            A left semi-join between docset (self) and docset2.
        """

        from sycamore import Execution

        def make_filter_fn_join(field: str, join_set: set) -> Callable[[Document], bool]:
            def filter_fn_join(doc: Document) -> bool:
                value = doc.field_to_value(field)
                return value in join_set

            return filter_fn_join

        # identifies unique values of field1 in docset (self)
        unique_vals = set()
        for doc in Execution(docset2.context).execute_iter(docset2.plan, **kwargs):
            if isinstance(doc, MetadataDocument):
                continue
            value = doc.field_to_value(field2)
            unique_vals.add(value)

        # filters docset2 based on matches of field2 with unique values
        filter_fn_join = make_filter_fn_join(field1, unique_vals)
        joined_docset = self.filter(lambda doc: filter_fn_join(doc))

        return joined_docset

    @property
    def write(self) -> "DocSetWriter":
        """
        Exposes an interface for writing a DocSet to OpenSearch or other external storage.
        See :class:`~writer.DocSetWriter` for more information about writers and their arguments.

        Example:
             The following example shows reading a DocSet from a collection of PDFs, partitioning
             it using the ``ArynPartitioner``, and then writing it to a new OpenSearch index.

             .. code-block:: python

                os_client_args = {
                    "hosts": [{"host": "localhost", "port": 9200}],
                    "http_auth": ("user", "password"),
                }

                index_settings = {
                    "body": {
                        "settings": {
                            "index.knn": True,
                        },
                        "mappings": {
                            "properties": {
                                "embedding": {
                                    "type": "knn_vector",
                                    "dimension": 384,
                                    "method": {"name": "hnsw", "engine": "faiss"},
                                },
                            },
                        },
                    },
                }

                context = sycamore.init()
                pdf_docset = context.read.binary(paths, binary_format="pdf")
                    .partition(partitioner=ArynPartitioner())

                pdf.write.opensearch(
                     os_client_args=os_client_args,
                     index_name="my_index",
                     index_settings=index_settings)
        """
        from sycamore.writer import DocSetWriter

        return DocSetWriter(self.context, self.plan)

    def materialize(
        self,
        path: Optional[Union[Path, str, dict]] = None,
        source_mode: MaterializeSourceMode = MaterializeSourceMode.RECOMPUTE,
        reliability: Optional[MaterializeReadReliability] = None,
    ) -> "DocSet":
        """
        The `materialize` transform writes out documents up to that point, marks the
        materialized path as successful if execution is successful, and allows for reading from the
        materialized data as a source. This transform is helpful if you are using show and take()
        as part of a notebook to incrementally inspect output. You can use `materialize` to avoid
        re-computation.

        path: a Path or string represents the "directory" for the materialized elements. The filesystem
              and naming convention will be inferred.  The dictionary variant allowes finer control, and supports
              { root=Path|str, fs=pyarrow.fs, name=lambda Document -> str, clean=True,
                tobin=Document.serialize()}
              root is required

        source_mode: how this materialize step should be used as an input:
           RECOMPUTE: (default) the transform does not act as a source, previous transforms
             will be recomputed.
           USE_STORED: If the materialize has successfully run to completion, or if the
             materialize step has no prior step, use the stored contents of the directory as the
             inputs.  No previous transform will be computed.
             WARNING: If you change the input files or any of the steps before the
             materialize step, you need to use clear_materialize() or change the source_mode
             to force re-execution.

           Note: you can write the source mode as MaterializeSourceMode.SOMETHING after importing
           MaterializeSourceMode, or as sycamore.MATERIALIZE_SOMETHING after importing sycamore.

        """

        from sycamore.materialize import Materialize

        return DocSet(
            self.context,
            Materialize(self.plan, self.context, path=path, source_mode=source_mode, reliability=reliability),
        )

    def clear_materialize(self, path: Optional[Union[Path, str]] = None, *, clear_non_local=False) -> None:
        """
        Deletes all of the materialized files referenced by the docset.

        path will use PurePath.match to check if the specified path matches against
        the directory used for each materialize transform. Only matching directories
        will be cleared.

        Set clear_non_local=True to clear non-local filesystems. Note filesystems like
        NFS/CIFS will count as local.  pyarrow.fs.SubTreeFileSystem is treated as non_local.
        """

        from sycamore.materialize import clear_materialize

        clear_materialize(self.plan, path=path, clear_non_local=clear_non_local)

    def execute(self, **kwargs) -> None:
        """
        Execute the pipeline, discard the results. Useful for side effects.
        """
        from sycamore.executor import Execution
        from sycamore.materialize import Materialize

        if isinstance(self.plan, Materialize) and self.plan._reliability is not None:
<<<<<<< HEAD
            # assert self.plan.child().last_node_materialize(), "first step must be materialize step"

            mrr = getattr(self.plan, "_reliability")
=======
            mrr = self.plan._reliability
>>>>>>> e0c700e2

            assert self.plan.child().last_node_reliability_assertor(), "first node must be read node"

            while True:
                # print(mrr.seen)
                try:
                    cycle_error = ""
                    # logger.info(f"1prev_seen, curbatch{mrr.prev_seen}, {mrr.current_batch}, {list(mrr.seen.keys())}")
                    for doc in Execution(self.context).execute_iter(self.plan, **kwargs):
                        pass
                    # logger.info(f"2prev_seen, curbatch{mrr.prev_seen}, {mrr.current_batch}, {list(mrr.seen.keys())}")
                    if mrr.current_batch == 0:
                        # print(mrr.seen)

                        logger.info(f"\nProcessed {mrr.prev_seen}, {mrr.current_batch} docs.")
                        break
                except Exception as e:
                    logger.info(f"Retrying batch job because of {e}.\n Processed {len(mrr.seen)} docs at present.")
                    cycle_error = traceback.format_exc()
                    print(f"Detailed Trace:\n{cycle_error}")
                # logger.info(f"3prev_seen, curbatch{mrr.prev_seen}, {mrr.current_batch}, {list(mrr.seen.keys())}")
                mrr.reset_batch()
                if mrr.retries_count > mrr.max_retries:
                    logger.info(
                        f"\nGiving up after retrying {mrr.retries_count} times. Processed {mrr.prev_seen} docs."
                    )
                    break
        else:
            for doc in Execution(self.context).execute_iter(self.plan, **kwargs):
                pass<|MERGE_RESOLUTION|>--- conflicted
+++ resolved
@@ -1531,13 +1531,7 @@
         from sycamore.materialize import Materialize
 
         if isinstance(self.plan, Materialize) and self.plan._reliability is not None:
-<<<<<<< HEAD
-            # assert self.plan.child().last_node_materialize(), "first step must be materialize step"
-
-            mrr = getattr(self.plan, "_reliability")
-=======
             mrr = self.plan._reliability
->>>>>>> e0c700e2
 
             assert self.plan.child().last_node_reliability_assertor(), "first node must be read node"
 
