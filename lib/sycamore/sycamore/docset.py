from collections.abc import Mapping
import logging
from pathlib import Path
import pprint
import sys
import traceback
from typing import Callable, Optional, Any, Iterable, Type, Union, TYPE_CHECKING

from sycamore.context import Context, context_params, OperationTypes
from sycamore.data import Document, Element, MetadataDocument
from sycamore.functions.tokenizer import Tokenizer
from sycamore.llms.llms import LLM
from sycamore.llms.prompts.default_prompts import (
    LlmClusterEntityAssignGroupsMessagesPrompt,
    LlmClusterEntityFormGroupsMessagesPrompt,
)
from sycamore.plan_nodes import Node, Transform
from sycamore.transforms.augment_text import TextAugmentor
from sycamore.transforms.embed import Embedder
from sycamore.transforms import DocumentStructure, Sort
from sycamore.transforms.extract_entity import EntityExtractor, OpenAIEntityExtractor
from sycamore.transforms.extract_graph_entities import GraphEntityExtractor
from sycamore.transforms.extract_graph_relationships import GraphRelationshipExtractor
from sycamore.transforms.extract_schema import SchemaExtractor, PropertyExtractor
from sycamore.transforms.partition import Partitioner
from sycamore.transforms.similarity import SimilarityScorer
from sycamore.transforms.resolve_graph_entities import EntityResolver, ResolveEntities
from sycamore.transforms.summarize import Summarizer
from sycamore.transforms.llm_query import LLMTextQueryAgent
from sycamore.transforms.extract_table import TableExtractor
from sycamore.transforms.merge_elements import ElementMerger
from sycamore.utils.extract_json import extract_json
from sycamore.transforms.query import QueryExecutor, Query
from sycamore.materialize_config import MaterializeSourceMode
from sycamore.materialize import MaterializeReadReliability

if TYPE_CHECKING:
    from sycamore.writer import DocSetWriter

logger = logging.getLogger(__name__)


class DocSet:
    """
    A DocSet, short for “Document Set”, is a distributed collection of documents bundled together for processing.
    Sycamore provides a variety of transformations on DocSets to help customers handle unstructured data easily.
    """

    def __init__(self, context: Context, plan: Node):
        self.context = context
        self.plan = plan

    def lineage(self) -> Node:
        return self.plan

    def explain(self) -> None:
        # TODO, print out nice format DAG
        pass

    def show(
        self,
        limit: int = 20,
        show_elements: bool = True,
        num_elements: int = -1,  # -1 shows all elements
        show_binary: bool = False,
        show_embedding: bool = False,
        truncate_content: bool = True,
        truncate_length: int = 100,
        stream=sys.stdout,
    ) -> None:
        """
        Prints the content of the docset in a human-readable format. It is useful for debugging and
        inspecting the contents of objects during development.

        Args:
            limit: The maximum number of items to display.
            show_elements: Whether to display individual elements or not.
            num_elements: The number of elements to display. Use -1 to show all elements.
            show_binary: Whether to display binary data or not.
            show_embedding: Whether to display embedding information or not.
            truncate_content: Whether to truncate long content when displaying.
            truncate_length: The maximum length of content to display when truncating.
            stream: The output stream where the information will be displayed.

        Example:
             .. code-block:: python

                context = sycamore.init()
                pdf_docset = context.read.binary(paths, binary_format="pdf")
                    .partition(partitioner=ArynPartitioner())
                    .show()
        """
        documents = self.take(limit)

        def _truncate(s):
            if len(s) <= truncate_length:
                return s
            amount_truncated = len(s) - truncate_length
            return s[:truncate_length] + f" <{amount_truncated} chars>"

        def _format_embedding(embedding):
            """Format the embedding to display its length."""
            if embedding is None:
                return None
            return f"<{len(embedding)} floats>"

        for document in documents:
            if not show_elements:
                num_elems = len(document.elements)
                document.data["elements"] = f"<{num_elems} elements>"
            else:
                if document.elements is not None and 0 <= num_elements < len(document.elements):
                    document.elements = document.elements[:num_elements]

            if not show_binary and document.binary_representation is not None:
                binary_length = len(document.binary_representation)
                document.binary_representation = f"<{binary_length} bytes>".encode("utf-8")

            if truncate_content and document.text_representation is not None:
                document.text_representation = _truncate(document.text_representation)

            if not show_embedding and document.embedding is not None:
                document.data["embedding"] = _format_embedding(document.embedding)

            if show_elements and "elements" in document.data:
                if not show_binary:
                    for i, e in enumerate(document.data["elements"]):
                        if e.get("binary_representation") is not None:
                            binary_length = len(e["binary_representation"])
                            e["binary_representation"] = f"<{binary_length} bytes>".encode("utf-8")
                if truncate_content:
                    for i, e in enumerate(document.data["elements"]):
                        if e.get("text_representation") is not None:
                            e["text_representation"] = _truncate(e["text_representation"])
                        if e.get("embedding") is not None:
                            e.data["embedding"] = _format_embedding(e.embedding)
            pprint.pp(document, stream=stream)

    def count(self, include_metadata=False, **kwargs) -> int:
        """
        Counts the number of documents in the resulting dataset.
        It is a convenient way to determine the size of the dataset generated by the plan.

        Args:
            include_metadata: Determines whether or not to count MetaDataDocuments
            **kwargs

        Returns:
            The number of documents in the docset.

        Example:
             .. code-block:: python

                context = sycamore.init()
                pdf_docset = context.read.binary(paths, binary_format="pdf")
                    .partition(partitioner=ArynPartitioner())
                    .count()
        """
        from sycamore import Execution

        count = 0
        for doc in Execution(self.context).execute_iter(self.plan, **kwargs):
            if not include_metadata and isinstance(doc, MetadataDocument):
                continue
            count = count + 1

        return count

    def count_distinct(self, field: str, **kwargs) -> int:
        """
        Counts the number of documents in the resulting dataset with a unique
        value for field.

        Args:
        field: Field (in dotted notation) to perform a unique count based on.
        **kwargs

        Returns:
            The number of documents with a unique value for field.

        Example:
             .. code-block:: python

                context = sycamore.init()
                pdf_docset = context.read.binary(paths, binary_format="pdf")
                    .partition(partitioner=ArynPartitioner())
                    .count("doc_id")
        """
        from sycamore import Execution

        unique_docs = set()
        for doc in Execution(self.context).execute_iter(self.plan, **kwargs):
            if isinstance(doc, MetadataDocument):
                continue
            value = doc.field_to_value(field)
            if value is not None and value != "None":
                unique_docs.add(value)
        return len(unique_docs)

    def take(self, limit: int = 20, include_metadata: bool = False, **kwargs) -> list[Document]:
        """
        Returns up to ``limit`` documents from the dataset.

        Args:
            limit: The maximum number of Documents to return.

        Returns:
            A list of up to ``limit`` Documents from the Docset.

        Example:
             .. code-block:: python

                context = sycamore.init()
                pdf_docset = context.read.binary(paths, binary_format="pdf")
                    .partition(partitioner=ArynPartitioner())
                    .take()

        """
        from sycamore import Execution

        ret = []
        for doc in Execution(self.context).execute_iter(self.plan, **kwargs):
            if not include_metadata and isinstance(doc, MetadataDocument):
                continue
            ret.append(doc)
            if len(ret) >= limit:
                break

        return ret

    def take_all(self, limit: Optional[int] = None, include_metadata: bool = False, **kwargs) -> list[Document]:
        """
        Returns all of the rows in this DocSet.

        If limit is set, this method will raise an error if this Docset
        has more than `limit` Documents.

        Args:
            limit: The number of Documents above which this method will raise an error.
        """
        from sycamore import Execution

        docs = []
        for doc in Execution(self.context).execute_iter(self.plan, **kwargs):
            if include_metadata or not isinstance(doc, MetadataDocument):
                docs.append(doc)

            if limit is not None and len(docs) > limit:
                raise ValueError(f"docset exceeded limit of {limit} docs")

        return docs

    def take_stream(self, include_metadata: bool = False, **kwargs) -> Iterable[Document]:
        """
        Returns a stream of all rows in this DocSet.

        Args:
            include_metadata: False [default] will filter out all MetadataDocuments from the result.
        """
        from sycamore import Execution

        for doc in Execution(self.context).execute_iter(self.plan, **kwargs):
            if include_metadata or not isinstance(doc, MetadataDocument):
                yield doc

    def limit(self, limit: int = 20, **kwargs) -> "DocSet":
        """
        Applies the Limit transforms on the Docset.

        Args:
            limit: The maximum number of documents to include in the resulting Docset.

        Example:
             .. code-block:: python

                context = sycamore.init()
                pdf_docset = context.read.binary(paths, binary_format="pdf")
                    .partition(partitioner=ArynPartitioner())
                    .explode()
                    .limit()

        """
        from sycamore.transforms import Limit

        return DocSet(self.context, Limit(self.plan, limit, **kwargs))

    def partition(
        self, partitioner: Partitioner, table_extractor: Optional[TableExtractor] = None, **kwargs
    ) -> "DocSet":
        """
        Applies the Partition transform on the Docset.

        More information can be found in the :ref:`Partition` documentation.

        Example:
            .. code-block:: python

                context = sycamore.init()
                pdf_docset = context.read.binary(paths, binary_format="pdf")
                    .partition(partitioner=ArynPartitioner())
        """
        from sycamore.transforms import Partition

        plan = Partition(self.plan, partitioner=partitioner, table_extractor=table_extractor, **kwargs)
        return DocSet(self.context, plan)

    def with_property(self, name, f: Callable[[Document], Any], **resource_args) -> "DocSet":
        """
        Applies a function to each document and adds the result as a property.

        Args:
            name: The name of the property to add to each Document.
            f: The function to apply to each Document.

        Example:
             To add a property that contains the length of the text representation as a new property:
             .. code-block:: python

                docset.with_property("text_size", lambda doc: len(doc.text_representation))
        """
        return self.with_properties({name: f}, **resource_args)

    def with_properties(self, property_map: Mapping[str, Callable[[Document], Any]], **resource_args) -> "DocSet":
        """
        Adds multiple properties to each Document.

        Args:
            property_map: A mapping of property names to functions to generate those properties

        Example:
            .. code-block:: python

               docset.with_properties({
                   "text_size": lambda doc: len(doc.text_representation),
                   "truncated_text": lambda doc: doc.text_representation[0:256]
               })
        """

        def add_properties_fn(doc: Document) -> Document:
            doc.properties.update({k: f(doc) for k, f in property_map.items()})
            return doc

        return self.map(add_properties_fn, **resource_args)

    def spread_properties(self, props: list[str], **resource_args) -> "DocSet":
        """
        Copies listed properties from parent document to child elements.

        Example:
            .. code-block:: python

               pdf_docset = context.read.binary(paths, binary_format="pdf")
                    .partition(partitioner=ArynPartitioner())
                    .spread_properties(["title"])
                    .explode()
        """
        from sycamore.transforms import SpreadProperties

        plan = SpreadProperties(self.plan, props, **resource_args)
        return DocSet(self.context, plan)

    def augment_text(self, augmentor: TextAugmentor, **resource_args) -> "DocSet":
        """
        Augments text_representation with external information.

        Args:
            augmentor (TextAugmentor): A TextAugmentor instance that defines how to augment the text

        Example:
         .. code-block:: python

            augmentor = UDFTextAugmentor(
                lambda doc: f"This pertains to the part {doc.properties['part_name']}.\n{doc.text_representation}"
            )
            entity_extractor = OpenAIEntityExtractor("part_name",
                                        llm=openai_llm,
                                        prompt_template=part_name_template)
            context = sycamore.init()
            pdf_docset = context.read.binary(paths, binary_format="pdf")
                .partition(partitioner=ArynPartitioner())
                .extract_entity(entity_extractor)
                .explode()
                .augment_text(augmentor)
        """
        from sycamore.transforms.augment_text import AugmentText

        plan = AugmentText(self.plan, augmentor, **resource_args)
        return DocSet(self.context, plan)

    def split_elements(self, tokenizer: Tokenizer, max_tokens: int = 512, **kwargs) -> "DocSet":
        """
        Splits elements if they are larger than the maximum number of tokens.

        Example:
            .. code-block:: python

               pdf_docset = context.read.binary(paths, binary_format="pdf")
                    .partition(partitioner=ArynPartitioner())
                    .split_elements(tokenizer=tokenizer, max_tokens=512)
                    .explode()
        """
        from sycamore.transforms import SplitElements

        plan = SplitElements(self.plan, tokenizer, max_tokens, **kwargs)
        return DocSet(self.context, plan)

    def explode(self, **resource_args) -> "DocSet":
        """
        Applies the Explode transform on the Docset.

        Example:
            .. code-block:: python

                pdf_docset = context.read.binary(paths, binary_format="pdf")
                    .partition(partitioner=ArynPartitioner())
                    .explode()
        """
        from sycamore.transforms.explode import Explode

        explode = Explode(self.plan, **resource_args)
        return DocSet(self.context, explode)

    def embed(self, embedder: Embedder, **kwargs) -> "DocSet":
        """
        Applies the Embed transform on the Docset.

        Args:
            embedder: An instance of an Embedder class that defines the embedding method to be applied.


        Example:
            .. code-block:: python

                model_name="sentence-transformers/all-MiniLM-L6-v2"
                embedder = SentenceTransformerEmbedder(batch_size=100, model_name=model_name)

                context = sycamore.init()
                pdf_docset = context.read.binary(paths, binary_format="pdf")
                    .partition(partitioner=ArynPartitioner())
                    .explode()
                    .embed(embedder=embedder)
        """
        from sycamore.transforms import Embed

        embeddings = Embed(self.plan, embedder=embedder, **kwargs)
        return DocSet(self.context, embeddings)

    def extract_document_structure(self, structure: DocumentStructure, **kwargs):
        """
        Represents documents as Hierarchical documents organized by their structure.

        Args:
            structure: A instance of DocumentStructure which determines how documents are organized

        Example:
            .. code-block:: python

                context = sycamore.init()
                pdf_docset = context.read.binary(paths, binary_format="pdf")
                    .partition(partitioner=ArynPartitioner())
                    .extract_document_structure(structure=StructureBySection)
                    .explode()

        """
        from sycamore.transforms.extract_document_structure import ExtractDocumentStructure

        document_structure = ExtractDocumentStructure(self.plan, structure=structure, **kwargs)
        return DocSet(self.context, document_structure)

    def extract_entity(self, entity_extractor: EntityExtractor, **kwargs) -> "DocSet":
        """
        Applies the ExtractEntity transform on the Docset.

        Args:
            entity_extractor: An instance of an EntityExtractor class that defines the entity extraction method to be
                applied.

        Example:
             .. code-block:: python

                 title_context_template = "template"

                 openai_llm = OpenAI(OpenAIModels.GPT_3_5_TURBO.value)
                 entity_extractor = OpenAIEntityExtractor("title",
                                        llm=openai_llm,
                                        prompt_template=title_context_template)

                 context = sycamore.init()
                 pdf_docset = context.read.binary(paths, binary_format="pdf")
                     .partition(partitioner=ArynPartitioner())
                     .extract_entity(entity_extractor=entity_extractor)

        """
        from sycamore.transforms import ExtractEntity

        entities = ExtractEntity(self.plan, context=self.context, entity_extractor=entity_extractor, **kwargs)
        return DocSet(self.context, entities)

    def extract_schema(self, schema_extractor: SchemaExtractor, **kwargs) -> "DocSet":
        """
        Extracts a JSON schema of extractable properties from each document in this DocSet.

        Each schema is a mapping of names to types that corresponds to fields that are present in the document.
        For example, calling this method on a financial document containing information about companies
        might yield a schema like

        .. code-block:: python

            {
              "company_name": "string",
              "revenue": "number",
              "CEO": "string"
            }

        This method will extract a unique schema for each document in the DocSet independently.
        If the documents in the DocSet represent instances with a common schema, consider
        `ExtractBatchSchema` which will extract a common schema for all documents.

        The dataset is returned with an additional `_schema` property that contains JSON-encoded schema, if any
        is detected.

        Args:
            schema_extractor: A `SchemaExtractor` instance to extract the schema for each document.

        Example:
            .. code-block:: python

                openai_llm = OpenAI(OpenAIModels.GPT_3_5_TURBO.value)
                schema_extractor=OpenAISchemaExtractor("Corporation", llm=openai, num_of_elements=35)

                context = sycamore.init()
                pdf_docset = context.read.binary(paths, binary_format="pdf")
                    .partition(partitioner=ArynPartitioner())
                    .extract_schema(schema_extractor=schema_extractor)
        """

        from sycamore.transforms import ExtractSchema

        schema = ExtractSchema(self.plan, schema_extractor=schema_extractor)
        return DocSet(self.context, schema)

    def extract_batch_schema(self, schema_extractor: SchemaExtractor, **kwargs) -> "DocSet":
        """
        Extracts a common schema from the documents in this DocSet.

        This transform is similar to extract_schema, except that it will add the same schema
        to each document in the DocSet rather than infering a separate schema per Document.
        This is most suitable for document collections that share a common format. If you have
        a heterogeneous document collection and want a different schema for each type, consider
        using extract_schema instead.

        Args:
            schema_extractor: A `SchemaExtractor` instance to extract the schema for each document.

        Example:
            .. code-block:: python

                openai_llm = OpenAI(OpenAIModels.GPT_3_5_TURBO.value)
                schema_extractor=OpenAISchemaExtractor("Corporation", llm=openai, num_of_elements=35)

                context = sycamore.init()
                pdf_docset = context.read.binary(paths, binary_format="pdf")
                    .partition(partitioner=ArynPartitioner())
                    .extract_batch_schema(schema_extractor=schema_extractor)
        """

        from sycamore.transforms import ExtractBatchSchema

        schema = ExtractBatchSchema(self.plan, schema_extractor=schema_extractor)
        return DocSet(self.context, schema)

    def extract_graph_entities(self, extractors: list[GraphEntityExtractor] = [], **kwargs) -> "DocSet":
        """
        Extracts entites from document children. Entities are stored as nodes within each child of
        a document.

        Args:
            extractors: A list of GraphEntityExtractor objects which determines how entities are extracted

        Example:
            .. code-block:: python
                from sycamore.transforms.extract_graph_entities import EntityExtractor
                from pydantic import BaseModel

                llm = OpenAI(OpenAIModels.GPT_4O_MINI.value)

                class CEO(BaseModel):
                    name: str

                class Company(BaseModel):
                    name: str

                ds = (
                    context.read.binary(paths, binary_format="pdf")
                    .partition(...)
                    .extract_document_structure(...)
                    .extract_graph_entities(extractors=[EntityExtractor(llm=llm, entities=[CEO, Company])])
                    .resolve_graph_entities(...)
                    .explode()
                )

                ds.write.neo4j(...)
        """
        from sycamore.transforms.extract_graph_entities import ExtractEntities

        entities = self.plan
        for extractor in extractors:
            entities = ExtractEntities(entities, extractor)

        return DocSet(self.context, entities)

    def extract_graph_relationships(self, extractors: list[GraphRelationshipExtractor] = [], **kwargs) -> "DocSet":
        """
        Extracts relationships from document children. Relationships are stored within the nodes they reference
        within each child of a document.

        Args:
            extractors: A list of GraphEntityExtractor objects which determines how relationships are extracted

        Example:
            .. code-block:: python
                from sycamore.transforms.extract_graph_entities import EntityExtractor
                from sycamore.transforms.extract_graph_relationships import RelationshipExtractor
                from pydantic import BaseModel

                llm = OpenAI(OpenAIModels.GPT_4O_MINI.value)

                class CEO(BaseModel):
                    name: str

                class Company(BaseModel):
                    name: str

                class WORKS_AT(BaseModel):
                    start: CEO
                    end: Company

                ds = (
                    context.read.binary(paths, binary_format="pdf")
                    .partition(...)
                    .extract_document_structure(...)
                    .extract_graph_entities(extractors=[EntityExtractor(llm=llm, entities=[CEO, Company])])
                    .extract_graph_relationships(extractors=[RelationshipExtractor(llm=llm, relationships=[WORKS_AT])])
                    .resolve_graph_entities(...)
                    .explode()
                )
                ds.write.neo4j(...)
        """
        from sycamore.transforms.extract_graph_relationships import ExtractRelationships

        relationships = self.plan
        for extractor in extractors:
            relationships = ExtractRelationships(relationships, extractor)

        return DocSet(self.context, relationships)

    def resolve_graph_entities(
        self, resolvers: list[EntityResolver] = [], resolve_duplicates=True, **kwargs
    ) -> "DocSet":
        """
        Resolves graph entities across documents so that duplicate entities can be resolved
        to the same entity based off criteria of EntityResolver objects.

        Args:
            resolvers: A list of EntityResolvers that are used to determine what entities are duplicates
            resolve_duplicates: If exact duplicate entities and relationships should be merged. Defaults to true

        Example:
            .. code-block:: python
                ds = (
                    context.read.binary(paths, binary_format="pdf")
                    .partition(...)
                    .extract_document_structure(...)
                    .extract_graph_entities(...)
                    .extract_graph_relationships(...)
                    .resolve_graph_entities(resolvers=[], resolve_duplicates=False)
                    .explode()
                )
                ds.write.neo4j(...)
        """
        from sycamore.transforms.resolve_graph_entities import CleanTempNodes

        class Wrapper(Node):
            def __init__(self, dataset):
                super().__init__(children=[])
                self._ds = dataset

            def execute(self, **kwargs):
                return self._ds

        entity_resolver = ResolveEntities(resolvers=resolvers, resolve_duplicates=resolve_duplicates)
        entities = entity_resolver.resolve(self)  # resolve entities
        entities_clean = CleanTempNodes(Wrapper(entities))  # cleanup temp objects
        return DocSet(self.context, entities_clean)

    def extract_properties(self, property_extractor: PropertyExtractor, **kwargs) -> "DocSet":
        """
        Extracts properties from each Document in this DocSet based on the `_schema` property.

        The schema can be computed using `extract_schema` or `extract_batch_schema` or can be
        provided manually in JSON-schema format in the `_schema` field under `Document.properties`.


        Example:
            .. code-block:: python

                openai_llm = OpenAI(OpenAIModels.GPT_3_5_TURBO.value)
                property_extractor = OpenAIPropertyExtractor(OpenAIPropertyExtractor(llm=openai_llm))

                context = sycamore.init()

                pdf_docset = context.read.binary(paths, binary_format="pdf")
                    .partition(partition=ArynPartitioner())
                    .extract_properties(property_extractor)
        """
        from sycamore.transforms import ExtractProperties

        schema = ExtractProperties(self.plan, property_extractor=property_extractor)
        return DocSet(self.context, schema)

    def summarize(self, summarizer: Summarizer, **kwargs) -> "DocSet":
        """
        Applies the Summarize transform on the Docset.

        Example:
            .. code-block:: python

                llm_model = OpenAILanguageModel("gpt-3.5-turbo")
                element_operator = my_element_selector  # A custom element selection function
                summarizer = LLMElementTextSummarizer(llm_model, element_operator)

                context = sycamore.init()
                pdf_docset = context.read.binary(paths, binary_format="pdf")
                    .partition(partitioner=ArynPartitioner())
                    .summarize(summarizer=summarizer)
        """
        from sycamore.transforms import Summarize

        summaries = Summarize(self.plan, summarizer=summarizer, **kwargs)
        return DocSet(self.context, summaries)

    def mark_bbox_preset(self, tokenizer: Tokenizer, token_limit: int = 512, **kwargs) -> "DocSet":
        """
        Convenience composition of:

        |    SortByPageBbox
        |    MarkDropTiny minimum=2
        |    MarkDropHeaderFooter top=0.05 bottom=0.05
        |    MarkBreakPage
        |    MarkBreakByColumn
        |    MarkBreakByTokens limit=512

        Meant to work in concert with MarkedMerger.

        Use this method like so:

        .. code-block:: python

            context = sycamore.init()
            token_limit = 512
            paths = ["path/to/pdf1.pdf", "path/to/pdf2.pdf"]

            (context.read.binary(paths, binary_format="pdf")
                .partition(partitioner=ArynPartitioner())
                .mark_bbox_preset(tokenizer, token_limit)
                .merge(merger=MarkedMerger())
                .split_elements(tokenizer, token_limit)
                .show())

        If you want to compose your own marking, note that ``docset.mark_bbox_preset(...)`` is equivalent to:

        .. code-block:: python

            (docset.transform(SortByPageBbox)
                .transform(MarkDropTiny, minimum=2)
                .transform(MarkDropHeaderFooter, top=0.05, bottom=0.05)
                .transform(MarkBreakPage)
                .transform(MarkBreakByColumn)
                .transform(MarkBreakByTokens, tokenizer=tokenizer, limit=token_limit))
        """
        from sycamore.transforms.mark_misc import MarkBboxPreset

        preset = MarkBboxPreset(self.plan, tokenizer, token_limit, **kwargs)
        return DocSet(self.context, preset)

    def merge(self, merger: ElementMerger, **kwargs) -> "DocSet":
        """
        Applies merge operation on each list of elements of the Docset

        Example:
             .. code-block:: python

                from transformers import AutoTokenizer
                tk = AutoTokenizer.from_pretrained("sentence-transformers/all-MiniLM-L6-v2")
                merger = GreedyElementMerger(tk, 512)

                context = sycamore.init()
                pdf_docset = context.read.binary(paths, binary_format="pdf")
                    .partition(partitioner=ArynPartitioner())
                    .merge(merger=merger)
        """
        from sycamore.transforms import Merge

        merged = Merge(self.plan, merger=merger, **kwargs)
        return DocSet(self.context, merged)

    def markdown(self, **kwargs) -> "DocSet":
        """
        Modifies Document to have a single Element containing the Markdown
        representation of all the original elements.

        Example:
            .. code-block:: python

               context = sycamore.init()
               ds = context.read.binary(paths, binary_format="pdf")
                   .partition(partitioner=ArynPartitioner())
                   .markdown()
                   .explode()
        """
        from sycamore.transforms.markdown import Markdown

        plan = Markdown(self.plan, **kwargs)
        return DocSet(self.context, plan)

    def regex_replace(self, spec: list[tuple[str, str]], **kwargs) -> "DocSet":
        """
        Performs regular expression replacement (using re.sub()) on the
        text_representation of every Element in each Document.

        Example:
            .. code-block:: python

               from sycamore.transforms import COALESCE_WHITESPACE
               ds = context.read.binary(paths, binary_format="pdf")
                   .partition(partitioner=ArynPartitioner())
                   .regex_replace(COALESCE_WHITESPACE)
                   .regex_replace([(r"\\d+", "1313"), (r"old", "new")])
                   .explode()
        """
        from sycamore.transforms import RegexReplace

        plan = RegexReplace(self.plan, spec, **kwargs)
        return DocSet(self.context, plan)

    def sketch(self, window: int = 17, number: int = 16, **kwargs) -> "DocSet":
        """
        For each Document, uses shingling to hash sliding windows of the
        text_representation.  The set of shingles is called the sketch.
        Documents' sketches can be compared to determine if they have
        near-duplicate content.

        Args:
            window: Number of bytes in the sliding window that is hashed (17)
            number: Count of hashes comprising a shingle (16)

        Example:
            .. code-block:: python

               ds = context.read.binary(paths, binary_format="pdf")
                    .partition(partitioner=ArynPartitioner())
                    .explode()
                    .sketch(window=17)
        """
        from sycamore.transforms import Sketcher

        plan = Sketcher(self.plan, window=window, number=number, **kwargs)
        return DocSet(self.context, plan)

    def term_frequency(self, tokenizer: Tokenizer, with_token_ids: bool = False, **kwargs) -> "DocSet":
        """
        For each document, compute a frequency table over the text representation, as
        tokenized by `tokenizer`. Use to enable hybrid search in Pinecone

        Example:
            .. code-block:: python

                tk = OpenAITokenizer("gpt-3.5-turbo")
                context = sycamore.init()
                context.read.binary(paths, binary_format="pdf")
                    .partition(ArynPartitioner())
                    .explode()
                    .term_frequency(tokenizer=tk)
                    .show()
        """
        from sycamore.transforms import TermFrequency

        plan = TermFrequency(self.plan, tokenizer=tokenizer, with_token_ids=with_token_ids, **kwargs)
        return DocSet(self.context, plan)

    def transform(self, cls: Type[Transform], **kwargs) -> "DocSet":
        """
        Add specified transform class to pipeline.  See the API
        reference section on transforms.

        Args:
            cls: Class of transform to instantiate into pipeline
            ...: Other keyword arguments are passed to class constructor

        Example:
            .. code-block:: python


               from sycamore.transforms import FooBar
               ds = context.read.binary(paths, binary_format="pdf")
                   .partition(partitioner=ArynPartitioner())
                   .transform(cls=FooBar, arg=123)
        """
        plan = cls(self.plan, **kwargs)  # type: ignore
        return DocSet(self.context, plan)

    def map(self, f: Callable[[Document], Document], **resource_args) -> "DocSet":
        """
        Applies the Map transformation on the Docset.

        Args:
            f: The function to apply to each document.

        See the :class:`~sycamore.transforms.map.Map` documentation for advanced features.
        """
        from sycamore.transforms import Map

        mapping = Map(self.plan, f=f, **resource_args)
        return DocSet(self.context, mapping)

    def flat_map(self, f: Callable[[Document], list[Document]], **resource_args) -> "DocSet":
        """
        Applies the FlatMap transformation on the Docset.

        Args:
            f: The function to apply to each document.

        See the :class:`~sycamore.transforms.map.FlatMap` documentation for advanced features.

        Example:
             .. code-block:: python

                def custom_flat_mapping_function(document: Document) -> list[Document]:
                    # Custom logic to transform the document and return a list of documents
                    return [transformed_document_1, transformed_document_2]

                context = sycamore.init()
                pdf_docset = context.read.binary(paths, binary_format="pdf")
                .partition(partitioner=ArynPartitioner())
                .flat_map(custom_flat_mapping_function)

        """
        from sycamore.transforms import FlatMap

        flat_map = FlatMap(self.plan, f=f, **resource_args)
        return DocSet(self.context, flat_map)

    def filter(self, f: Callable[[Document], bool], **kwargs) -> "DocSet":
        """
        Applies the Filter transform on the Docset.

        Args:
            f: A callable function that takes a Document object and returns a boolean indicating whether the document
                should be included in the filtered Docset.

        Example:
             .. code-block:: python

                def custom_filter(doc: Document) -> bool:
                    # Define your custom filtering logic here.
                    return doc.some_property == some_value

                context = sycamore.init()
                pdf_docset = context.read.binary(paths, binary_format="pdf")
                    .partition(partitioner=ArynPartitioner())
                    .filter(custom_filter)

        """
        from sycamore.transforms import Filter

        filtered = Filter(self.plan, f=f, **kwargs)
        return DocSet(self.context, filtered)

    def filter_elements(self, f: Callable[[Element], bool], **resource_args) -> "DocSet":
        """
        Applies the given filter function to each element in each Document in this DocsSet.

        Args:
            f: A Callable that takes an Element and returns True if the element should be retained.
        """

        def process_doc(doc: Document) -> Document:
            new_elements = [e for e in doc.elements if f(e)]
            doc.elements = new_elements
            return doc

        return self.map(process_doc, **resource_args)

    @context_params(OperationTypes.BINARY_CLASSIFIER)
    @context_params(OperationTypes.TEXT_SIMILARITY)
    def llm_filter(
        self,
        llm: LLM,
        new_field: str,
        prompt: Union[list[dict], str],
        field: str = "text_representation",
        threshold: int = 3,
        keep_none: bool = False,
        use_elements: bool = False,
        # TODO: merge similarity_query into similarity_scorer object.
        similarity_query: Optional[str] = None,
        similarity_scorer: Optional[SimilarityScorer] = None,
        max_tokens: int = 512,
        tokenizer: Optional[Tokenizer] = None,
        **resource_args,
    ) -> "DocSet":
        """
        Filters DocSet to only keep documents that score (determined by LLM) greater
        than or equal to the inputted threshold value.

        Args:
            llm: LLM to use.
            new_field: The field that will be added to the DocSet with the outputs.
            prompt: LLM prompt.
            field: Document field to filter based on.
            threshold:  If the value of the computed result is an integer value greater than or equal to this threshold,
                        the document will be kept.
            keep_none:  keep records with a None value for the provided field to filter on.
                        Warning: using this might hide data corruption issues.
            use_elements: use contents of a document's elements to filter as opposed to document level contents.
            similarity_query: query string to compute similarity against. Also requires a 'similarity_scorer'.
            similarity_scorer: scorer used to generate similarity scores used in element sorting.
                        Also requires a 'similarity_query'.
            **resource_args

        Returns:
            A filtered DocSet.
        """
        entity_extractor = OpenAIEntityExtractor(
            entity_name=new_field, llm=llm, use_elements=False, prompt=prompt, field=field
        )

        if not use_elements:
            from sycamore.transforms.llm_filter import document_threshold_llm_filter

            def f(doc):
                return document_threshold_llm_filter(
                    doc, field=field, entity_extractor=entity_extractor, threshold=threshold, keep_none=keep_none
                )

            return self.filter(f, **resource_args)

        from sycamore.transforms.llm_filter import (
            tokenized_threshold_llm_filter,
            untokenized_threshold_llm_filter,
        )
        from sycamore.utils.similarity import make_element_sorter_fn

        element_sorter = make_element_sorter_fn(field, similarity_query, similarity_scorer)

        if tokenizer is not None:

            def g(doc):
                return tokenized_threshold_llm_filter(
                    doc,
                    field=field,
                    entity_extractor=entity_extractor,
                    threshold=threshold,
                    keep_none=keep_none,
                    element_sorter=element_sorter,
                    max_tokens=max_tokens,
                    tokenizer=tokenizer,
                )

            return self.filter(g, **resource_args)

        def h(doc):
            return untokenized_threshold_llm_filter(
                doc,
                field=field,
                entity_extractor=entity_extractor,
                threshold=threshold,
                keep_none=keep_none,
                element_sorter=element_sorter,
            )

        return self.filter(h, **resource_args)

    def map_batch(
        self,
        f: Callable[[list[Document]], list[Document]],
        f_args: Optional[Iterable[Any]] = None,
        f_kwargs: Optional[dict[str, Any]] = None,
        f_constructor_args: Optional[Iterable[Any]] = None,
        f_constructor_kwargs: Optional[dict[str, Any]] = None,
        **resource_args,
    ) -> "DocSet":
        """
        The map_batch transform is similar to map, except that it processes a list of documents and returns a list of
        documents. map_batch is ideal for transformations that get performance benefits from batching.

        See the :class:`~sycamore.transforms.map.MapBatch` documentation for advanced features.

        Example:
             .. code-block:: python

                def custom_map_batch_function(documents: list[Document]) -> list[Document]:
                    # Custom logic to transform the documents
                    return transformed_documents

                map_ds = input_ds.map_batch(f=custom_map_batch_function)

                def CustomMappingClass():
                    def __init__(self, arg1, arg2, *, kw_arg1=None, kw_arg2=None):
                        self.arg1 = arg1
                        # ...

                    def _process(self, doc: Document) -> Document:
                        doc.properties["arg1"] = self.arg1
                        return doc

                    def __call__(self, docs: list[Document], fnarg1, *, fnkwarg1=None) -> list[Document]:
                        return [self._process(d) for d in docs]

                map_ds = input_ds.map_batch(f=CustomMappingClass,
                                            f_args=["fnarg1"], f_kwargs={"fnkwarg1": "stuff"},
                                            f_constructor_args=["arg1", "arg2"],
                                            f_constructor_kwargs={"kw_arg1": 1, "kw_arg2": 2})
        """
        from sycamore.transforms import MapBatch

        map_batch = MapBatch(
            self.plan,
            f=f,
            f_args=f_args,
            f_kwargs=f_kwargs,
            f_constructor_args=f_constructor_args,
            f_constructor_kwargs=f_constructor_kwargs,
            **resource_args,
        )
        return DocSet(self.context, map_batch)

    def map_elements(self, f: Callable[[Element], Element], **resource_args) -> "DocSet":
        """
        Applies the given mapping function to each element in the each Document in this DocsSet.

        Args:
            f: A Callable that takes an Element and returns an Element. Elements for which
                f evaluates to None are dropped.
        """

        def process_doc(doc: Document) -> Document:
            new_elements = []
            for e in doc.elements:
                new_element = f(e)
                if new_element is not None:
                    new_elements.append(new_element)
            doc.elements = new_elements
            return doc

        return self.map(process_doc, **resource_args)

    def random_sample(self, fraction: float, seed: Optional[int] = None) -> "DocSet":
        """
        Retain a random sample of documents from this DocSet.

        The number of documents in the output will be approximately `fraction * self.count()`

        Args:
            fraction: The fraction of documents to retain.
            seed: Optional seed to use for the RNG.

        """
        from sycamore.transforms import RandomSample

        sampled = RandomSample(self.plan, fraction=fraction, seed=seed)
        return DocSet(self.context, sampled)

    def query(self, query_executor: QueryExecutor, **resource_args) -> "DocSet":
        """
        Applies a query execution transform on a DocSet of queries.

        Args:
            query_executor: Implementation for the query execution.

        """

        query = Query(self.plan, query_executor, **resource_args)
        return DocSet(self.context, query)

    @context_params(OperationTypes.TEXT_SIMILARITY)
    def rerank(
        self,
        similarity_scorer: SimilarityScorer,
        query: str,
        score_property_name: str = "_rerank_score",
        limit: Optional[int] = None,
    ) -> "DocSet":
        """
        Sort a DocSet given a scoring class.

        Args:
            similarity_scorer: An instance of an SimilarityScorer class that executes the scoring function.
            query: The query string to compute similarity against.
            score_property_name: The name of the key where the score will be stored in document.properties
            limit: Limit scoring and sorting to fixed size.
        """
        from sycamore.transforms import ScoreSimilarity, Limit

        if limit:
            plan = Limit(self.plan, limit)
        else:
            plan = self.plan
        similarity_scored = ScoreSimilarity(
            plan, similarity_scorer=similarity_scorer, query=query, score_property_name=score_property_name
        )
        return DocSet(
            self.context,
            Sort(
                similarity_scored, descending=True, field=f"properties.{score_property_name}", default_val=float("-inf")
            ),
        )

    def sort(self, descending: bool, field: str, default_val: Optional[Any] = None) -> "DocSet":
        """
        Sort DocSet by specified field.

        Args:
            descending: Whether or not to sort in descending order (first to last).
            field: Document field in relation to Document using dotted notation, e.g. properties.filetype
            default_val: Default value to use if field does not exist in Document
        """
        from sycamore.transforms.sort import Sort, DropIfMissingField

        plan = self.plan
        if default_val is None:
            import logging

            logging.warning(
                "Default value is none. Adding explicit filter step to drop documents missing the key."
                " This includes any metadata.documents."
            )
            plan = DropIfMissingField(plan, field)
        return DocSet(self.context, Sort(plan, descending, field, default_val))

    def groupby_count(self, field: str, unique_field: Optional[str] = None, **kwargs) -> "DocSet":
        """
        Performs a count aggregation on a DocSet.

        Args:
            field: Field to aggregate based on.
            unique_field: Determines what makes a unique document.
            **kwargs

        Returns:
            A DocSet with "properties.key" (unique values of document field)
            and "properties.count" (frequency counts for unique values).
        """
        from sycamore.transforms import GroupByCount
        from sycamore.transforms import DatasetScan

        dataset = GroupByCount(self.plan, field, unique_field).execute(**kwargs)
        return DocSet(self.context, DatasetScan(dataset))

    def llm_query(self, query_agent: LLMTextQueryAgent, **kwargs) -> "DocSet":
        """
        Executes an LLM Query on a specified field (element or document), and returns the response

        Args:
            prompt: A prompt to be passed into the underlying LLM execution engine
            llm: The LLM Client to be used here. It is defined as an instance of the LLM class in Sycamore.
            output_property: (Optional, default="llm_response") The output property of the document or element to add
                results in.
            format_kwargs: (Optional, default="None") If passed in, details the formatting details that must be
                passed into the underlying Jinja Sandbox.
            number_of_elements: (Optional, default="None") When "per_element" is true, limits the number of
                elements to add an "output_property". Otherwise, the response is added to the
                entire document using a limited prefix subset of the elements.
            llm_kwargs: (Optional) LLM keyword argument for the underlying execution engine
            per_element: (Optional, default="{}") Keyword arguments to be passed into the underlying LLM execution
                engine.
            element_type: (Optional) Parameter to only execute the LLM query on a particular element type. If not
                specified, the query will be executed on all elements.
        """
        from sycamore.transforms import LLMQuery

        queries = LLMQuery(self.plan, query_agent=query_agent, **kwargs)
        return DocSet(self.context, queries)

    @context_params(OperationTypes.INFORMATION_EXTRACTOR)
    def top_k(
        self,
        llm: Optional[LLM],
        field: str,
        k: Optional[int],
        descending: bool = True,
        llm_cluster: bool = False,
        unique_field: Optional[str] = None,
        llm_cluster_instruction: Optional[str] = None,
        **kwargs,
    ) -> "DocSet":
        """
        Determines the top k occurrences for a document field.

        Args:
            llm: LLM client.
            field: Field to determine top k occurrences of.
            k: Number of top occurrences. If k is not specified, all occurences are returned.
            llm_cluster_instruction: Instruction of operation purpose.  E.g. Find most common cities
            descending: Indicates whether to return most or least frequent occurrences.
            llm_cluster: Indicates whether an LLM should be used to normalize values of document field.
            unique_field: Determines what makes a unique document.
            **kwargs

        Returns:
            A DocSet with "properties.key" (unique values of document field)
            and "properties.count" (frequency counts for unique values) which is
            sorted based on descending and contains k records.
        """

        docset = self

        if llm_cluster:
            if llm_cluster_instruction is None:
                raise Exception("Description of groups must be provided to form clusters.")
            docset = docset.llm_cluster_entity(llm, llm_cluster_instruction, field)
            field = "properties._autogen_ClusterAssignment"

        docset = docset.groupby_count(field, unique_field, **kwargs)

        docset = docset.sort(descending, "properties.count", 0)
        if k is not None:
            docset = docset.limit(k)
        return docset

    @context_params(OperationTypes.INFORMATION_EXTRACTOR)
    def llm_cluster_entity(self, llm: LLM, instruction: str, field: str, **kwargs) -> "DocSet":
        """
        Normalizes a particular field of a DocSet. Identifies and assigns each document to a "group".

        Args:
            llm: LLM client.
            instruction: Instruction about groups to form, e.g. 'Form groups for different types of food'
            field: Field to make/assign groups based on, e.g. 'properties.entity.food'

        Returns:
            A DocSet with an additional field "properties._autogen_ClusterAssignment" that contains
            the assigned group. For example, if "properties.entity.food" has values 'banana', 'milk',
            'yogurt', 'chocolate', 'orange', "properties._autogen_ClusterAssignment" would contain
            values like 'fruit', 'dairy', and 'dessert'.
        """

        docset = self
        # Not all documents will have a value for the given field, so we filter those out.
        field_values = [doc.field_to_value(field) for doc in docset.take_all()]
        text = ", ".join([str(v) for v in field_values if v is not None])

        # sets message
        messages = LlmClusterEntityFormGroupsMessagesPrompt(
            field=field, instruction=instruction, text=text
        ).as_messages()

        prompt_kwargs = {"messages": messages}

        # call to LLM
        completion = llm.generate(prompt_kwargs=prompt_kwargs, llm_kwargs={"temperature": 0})

        groups = extract_json(completion)

        assert isinstance(groups, dict)

        # sets message
        messagesForExtract = LlmClusterEntityAssignGroupsMessagesPrompt(
            field=field, groups=groups["groups"]
        ).as_messages()

        entity_extractor = OpenAIEntityExtractor(
            entity_name="_autogen_ClusterAssignment",
            llm=llm,
            use_elements=False,
            prompt=messagesForExtract,
            field=field,
        )
        docset = docset.extract_entity(entity_extractor=entity_extractor)

        # LLM response
        return docset

    def field_in(self, docset2: "DocSet", field1: str, field2: str, **kwargs) -> "DocSet":
        """
        Joins two docsets based on specified fields; docset (self) filtered based on values of docset2.

        SQL Equivalent: SELECT * FROM docset1 WHERE field1 IN (SELECT field2 FROM docset2);

        Args:
            docset2: DocSet to filter.
            field1: Field in docset1 to filter based on.
            field2: Field in docset2 to filter.

        Returns:
            A left semi-join between docset (self) and docset2.
        """

        from sycamore import Execution

        def make_filter_fn_join(field: str, join_set: set) -> Callable[[Document], bool]:
            def filter_fn_join(doc: Document) -> bool:
                value = doc.field_to_value(field)
                return value in join_set

            return filter_fn_join

        # identifies unique values of field1 in docset (self)
        unique_vals = set()
        for doc in Execution(docset2.context).execute_iter(docset2.plan, **kwargs):
            if isinstance(doc, MetadataDocument):
                continue
            value = doc.field_to_value(field2)
            unique_vals.add(value)

        # filters docset2 based on matches of field2 with unique values
        filter_fn_join = make_filter_fn_join(field1, unique_vals)
        joined_docset = self.filter(lambda doc: filter_fn_join(doc))

        return joined_docset

    @property
    def write(self) -> "DocSetWriter":
        """
        Exposes an interface for writing a DocSet to OpenSearch or other external storage.
        See :class:`~writer.DocSetWriter` for more information about writers and their arguments.

        Example:
             The following example shows reading a DocSet from a collection of PDFs, partitioning
             it using the ``ArynPartitioner``, and then writing it to a new OpenSearch index.

             .. code-block:: python

                os_client_args = {
                    "hosts": [{"host": "localhost", "port": 9200}],
                    "http_auth": ("user", "password"),
                }

                index_settings = {
                    "body": {
                        "settings": {
                            "index.knn": True,
                        },
                        "mappings": {
                            "properties": {
                                "embedding": {
                                    "type": "knn_vector",
                                    "dimension": 384,
                                    "method": {"name": "hnsw", "engine": "faiss"},
                                },
                            },
                        },
                    },
                }

                context = sycamore.init()
                pdf_docset = context.read.binary(paths, binary_format="pdf")
                    .partition(partitioner=ArynPartitioner())

                pdf.write.opensearch(
                     os_client_args=os_client_args,
                     index_name="my_index",
                     index_settings=index_settings)
        """
        from sycamore.writer import DocSetWriter

        return DocSetWriter(self.context, self.plan)

    def materialize(
        self,
        path: Optional[Union[Path, str, dict]] = None,
        source_mode: MaterializeSourceMode = MaterializeSourceMode.RECOMPUTE,
    ) -> "DocSet":
        """
        The `materialize` transform writes out documents up to that point, marks the
        materialized path as successful if execution is successful, and allows for reading from the
        materialized data as a source. This transform is helpful if you are using show and take()
        as part of a notebook to incrementally inspect output. You can use `materialize` to avoid
        re-computation.

        path: a Path or string represents the "directory" for the materialized elements. The filesystem
              and naming convention will be inferred.  The dictionary variant allowes finer control, and supports
              { root=Path|str, fs=pyarrow.fs, name=lambda Document -> str, clean=True,
                tobin=Document.serialize()}
              root is required

        source_mode: how this materialize step should be used as an input:
           RECOMPUTE: (default) the transform does not act as a source, previous transforms
             will be recomputed.
           USE_STORED: If the materialize has successfully run to completion, or if the
             materialize step has no prior step, use the stored contents of the directory as the
             inputs.  No previous transform will be computed.
             WARNING: If you change the input files or any of the steps before the
             materialize step, you need to use clear_materialize() or change the source_mode
             to force re-execution.

           Note: you can write the source mode as MaterializeSourceMode.SOMETHING after importing
           MaterializeSourceMode, or as sycamore.MATERIALIZE_SOMETHING after importing sycamore.

        """

        from sycamore.materialize import Materialize

        return DocSet(
            self.context,
            Materialize(self.plan, self.context, path=path, source_mode=source_mode),
        )

    def clear_materialize(self, path: Optional[Union[Path, str]] = None, *, clear_non_local=False) -> None:
        """
        Deletes all of the materialized files referenced by the docset.

        path will use PurePath.match to check if the specified path matches against
        the directory used for each materialize transform. Only matching directories
        will be cleared.

        Set clear_non_local=True to clear non-local filesystems. Note filesystems like
        NFS/CIFS will count as local.  pyarrow.fs.SubTreeFileSystem is treated as non_local.
        """

        from sycamore.materialize import clear_materialize

        clear_materialize(self.plan, path=path, clear_non_local=clear_non_local)

    def execute(self, **kwargs) -> None:
        """
        Execute the pipeline, discard the results. Useful for side effects.
        """
        from sycamore.executor import Execution
        from sycamore.materialize import Materialize

        if isinstance(self.plan, Materialize):
            mrr = None
            for rule in self.context.rewrite_rules:
                if isinstance(rule, MaterializeReadReliability):
                    mrr = rule
                    if isinstance(self.plan._orig_path, str):
                        destinationPath = Path(self.plan._orig_path)
                    elif isinstance(self.plan._orig_path, dict):
                        destinationPath = Path(self.plan._orig_path["root"])
                    mrr.reinit(out_mat_path=destinationPath, max_batch=mrr.max_batch, max_retries=mrr.max_retries)
                    break
            if mrr is None:
                for doc in Execution(self.context).execute_iter(self.plan, **kwargs):
                    pass
            else:

                while True:
                    mrr.clear_console()
                    try:
                        detailed_cycle_error = ""
                        for doc in Execution(self.context).execute_iter(self.plan, **kwargs):
                            pass
                        if mrr.current_batch == 0:
                            mrr.reset_batch()
                            logger.info(f"\nProcessed {len(mrr.seen)} docs.")
                            break
<<<<<<< HEAD
                    except AssertionError as e:
                        raise 
=======
                    except AssertionError:
                        raise
>>>>>>> e21ffe9d
                    except Exception as e:
                        mrr.cycle_error = e
                        logger.info(f"Retrying batch job because of {e}.\nProcessed {len(mrr.seen)} docs at present.")
                        detailed_cycle_error = traceback.format_exc()
                        print(f"Detailed Trace:\n{detailed_cycle_error}")
                    mrr.reset_batch()
                    if mrr.retries_count > mrr.max_retries:
                        logger.info(
                            f"\nGiving up after retrying {mrr.retries_count} times. Processed {len(mrr.seen)} docs."
                        )
                        break
        else:
            for doc in Execution(self.context).execute_iter(self.plan, **kwargs):
                pass<|MERGE_RESOLUTION|>--- conflicted
+++ resolved
@@ -1555,13 +1555,8 @@
                             mrr.reset_batch()
                             logger.info(f"\nProcessed {len(mrr.seen)} docs.")
                             break
-<<<<<<< HEAD
-                    except AssertionError as e:
-                        raise 
-=======
                     except AssertionError:
                         raise
->>>>>>> e21ffe9d
                     except Exception as e:
                         mrr.cycle_error = e
                         logger.info(f"Retrying batch job because of {e}.\nProcessed {len(mrr.seen)} docs at present.")
