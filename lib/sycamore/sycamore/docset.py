from collections.abc import Mapping
import logging
from pathlib import Path
import pprint
import sys
from typing import Callable, Optional, Any, Iterable, Type, Union, TYPE_CHECKING

from sycamore.context import Context, context_params, OperationTypes
from sycamore.data import Document, Element, MetadataDocument
from sycamore.functions.tokenizer import Tokenizer
from sycamore.llms.config import LLMMode
from sycamore.llms.prompts.prompts import SycamorePrompt

from sycamore.plan_nodes import Node, Transform
from sycamore.transforms import DocumentStructure, Sort
from sycamore.transforms.aggregation import Aggregation
from sycamore.transforms.extract_entity import EntityExtractor, OpenAIEntityExtractor
from sycamore.transforms.extract_graph_entities import GraphEntityExtractor
from sycamore.transforms.extract_graph_relationships import GraphRelationshipExtractor
from sycamore.transforms.partition import Partitioner
from sycamore.transforms.similarity import SimilarityScorer
from sycamore.transforms.resolve_graph_entities import EntityResolver, ResolveEntities
from sycamore.transforms.summarize import Summarizer
from sycamore.transforms.llm_query import LLMTextQueryAgent
from sycamore.transforms.merge_elements import ElementMerger
from sycamore.utils.extract_json import extract_json
from sycamore.utils.deprecate import deprecated
from sycamore.transforms.query import QueryExecutor, Query
from sycamore.materialize_config import MaterializeSourceMode

if TYPE_CHECKING:
    from sycamore.writer import DocSetWriter
    from sycamore.grouped_data import GroupedData
    from sycamore.llms.llms import LLM
    from sycamore.schema import SchemaV2, NamedProperty
    from sycamore.transforms.augment_text import TextAugmentor
    from sycamore.transforms.embed import Embedder
    from sycamore.transforms.extract_table import TableExtractor
    from sycamore.transforms.extract_schema import SchemaExtractor, PropertyExtractor
    from sycamore.transforms.property_extraction.prompts import ExtractionJinjaPrompt
    from sycamore.transforms.property_extraction.strategy import StepThroughStrategy

logger = logging.getLogger(__name__)


class DocSet:
    """A DocSet, short for “Document Set”, is a lazy pipeline that can be processed in a distributed
    manner. It starts with a read step, and is followed by a series of transformation on the
    DocSet.

    Sycamore provides a variety of transformations on DocSets to help customers modify unstructured
    data easily. Sycamore also provides a variety of readers and writers to start and finish a
    pipeline.
    """

    def __init__(self, context: Context, plan: Node):
        self.context = context
        self.plan = plan

    def lineage(self) -> Node:
        return self.plan

    def explain(self) -> None:
        # TODO, print out nice format DAG
        pass

    def show(
        self,
        limit: int = 20,
        show_elements: bool = True,
        num_elements: int = -1,  # -1 shows all elements
        show_binary: bool = False,
        show_embedding: bool = False,
        truncate_content: bool = True,
        truncate_length: int = 100,
        stream=sys.stdout,
    ) -> None:
        """
        Prints the content of the docset in a human-readable format. It is useful for debugging and
        inspecting the contents of objects during development.

        Args:
            limit: The maximum number of items to display.
            show_elements: Whether to display individual elements or not.
            num_elements: The number of elements to display. Use -1 to show all elements.
            show_binary: Whether to display binary data or not.
            show_embedding: Whether to display embedding information or not.
            truncate_content: Whether to truncate long content when displaying.
            truncate_length: The maximum length of content to display when truncating.
            stream: The output stream where the information will be displayed.

        Example:
             .. code-block:: python

                context = sycamore.init()
                pdf_docset = context.read.binary(paths, binary_format="pdf")
                    .partition(partitioner=ArynPartitioner())
                    .show()
        """
        documents = self.take(limit)

        def _truncate(s):
            if len(s) <= truncate_length:
                return s
            amount_truncated = len(s) - truncate_length
            return s[:truncate_length] + f" <{amount_truncated} chars>"

        def _format_embedding(embedding):
            """Format the embedding to display its length."""
            if embedding is None:
                return None
            return f"<{len(embedding)} floats>"

        for document in documents:
            if not show_elements:
                num_elems = len(document.elements)
                document.data["elements"] = f"<{num_elems} elements>"
            else:
                if document.elements is not None and 0 <= num_elements < len(document.elements):
                    document.elements = document.elements[:num_elements]

            if not show_binary and document.binary_representation is not None:
                binary_length = len(document.binary_representation)
                document.binary_representation = f"<{binary_length} bytes>".encode("utf-8")

            if truncate_content and document.text_representation is not None:
                document.text_representation = _truncate(document.text_representation)

            if not show_embedding and document.embedding is not None:
                document.data["embedding"] = _format_embedding(document.embedding)

            if show_elements and "elements" in document.data:
                if not show_binary:
                    for i, e in enumerate(document.data["elements"]):
                        if e.get("binary_representation") is not None:
                            binary_length = len(e["binary_representation"])
                            e["binary_representation"] = f"<{binary_length} bytes>".encode("utf-8")
                if truncate_content:
                    for i, e in enumerate(document.data["elements"]):
                        if e.get("text_representation") is not None:
                            e["text_representation"] = _truncate(e["text_representation"])
                        if e.get("embedding") is not None:
                            e.data["embedding"] = _format_embedding(e.embedding)
            pprint.pp(document, stream=stream)

    def count(self, include_metadata=False, **kwargs) -> int:
        """
        Counts the number of documents in the resulting dataset.
        It is a convenient way to determine the size of the dataset generated by the plan.

        Args:
            include_metadata: Determines whether or not to count MetaDataDocuments
            **kwargs

        Returns:
            The number of documents in the docset.

        Example:
             .. code-block:: python

                context = sycamore.init()
                pdf_docset = context.read.binary(paths, binary_format="pdf")
                    .partition(partitioner=ArynPartitioner())
                    .count()
        """
        from sycamore import Execution

        count = 0
        for doc in Execution(self.context).execute_iter(self.plan, **kwargs):
            if not include_metadata and isinstance(doc, MetadataDocument):
                continue
            count = count + 1

        return count

    def count_distinct(self, field: str, **kwargs) -> int:
        """
        Counts the number of documents in the resulting dataset with a unique
        value for field.

        Args:
        field: Field (in dotted notation) to perform a unique count based on.
        **kwargs

        Returns:
            The number of documents with a unique value for field.

        Example:
             .. code-block:: python

                context = sycamore.init()
                pdf_docset = context.read.binary(paths, binary_format="pdf")
                    .partition(partitioner=ArynPartitioner())
                    .count("doc_id")
        """
        from sycamore import Execution

        unique_docs = set()
        for doc in Execution(self.context).execute_iter(self.plan, **kwargs):
            if isinstance(doc, MetadataDocument):
                continue
            value = doc.field_to_value(field)
            if value is not None and value != "None":
                unique_docs.add(value)
        return len(unique_docs)

    def take(self, limit: int = 20, include_metadata: bool = False, **kwargs) -> list[Document]:
        """
        Returns up to ``limit`` documents from the dataset.

        Args:
            limit: The maximum number of Documents to return.

        Returns:
            A list of up to ``limit`` Documents from the Docset.

        Example:
             .. code-block:: python

                context = sycamore.init()
                pdf_docset = context.read.binary(paths, binary_format="pdf")
                    .partition(partitioner=ArynPartitioner())
                    .take()

        """
        from sycamore import Execution

        ret = []
        for doc in Execution(self.context).execute_iter(self.plan, **kwargs):
            if not include_metadata and isinstance(doc, MetadataDocument):
                continue
            ret.append(doc)
            if len(ret) >= limit:
                break

        return ret

    def take_all(self, limit: Optional[int] = None, include_metadata: bool = False, **kwargs) -> list[Document]:
        """
        Returns all of the rows in this DocSet.

        If limit is set, this method will raise an error if this Docset
        has more than `limit` Documents.

        Args:
            limit: The number of Documents above which this method will raise an error.
        """
        from sycamore import Execution

        docs = []
        for doc in Execution(self.context).execute_iter(self.plan, **kwargs):
            if include_metadata or not isinstance(doc, MetadataDocument):
                docs.append(doc)

            if limit is not None and len(docs) > limit:
                raise ValueError(f"docset exceeded limit of {limit} docs")

        return docs

    def take_stream(self, include_metadata: bool = False, **kwargs) -> Iterable[Document]:
        """
        Returns a stream of all rows in this DocSet.

        Args:
            include_metadata: False [default] will filter out all MetadataDocuments from the result.
        """
        from sycamore import Execution

        for doc in Execution(self.context).execute_iter(self.plan, **kwargs):
            if include_metadata or not isinstance(doc, MetadataDocument):
                yield doc

    def limit(self, limit: int = 20, **kwargs) -> "DocSet":
        """
        Applies the Limit transforms on the Docset.

        Args:
            limit: The maximum number of documents to include in the resulting Docset.

        Example:
             .. code-block:: python

                context = sycamore.init()
                pdf_docset = context.read.binary(paths, binary_format="pdf")
                    .partition(partitioner=ArynPartitioner())
                    .explode()
                    .limit()

        """
        from sycamore.transforms import Limit

        return DocSet(self.context, Limit(self.plan, limit, **kwargs))

    def partition(
        self, partitioner: Partitioner, table_extractor: Optional["TableExtractor"] = None, **kwargs
    ) -> "DocSet":
        """
        Applies the Partition transform on the Docset.

        More information can be found in the :ref:`Partition` documentation.

        Example:
            .. code-block:: python

                context = sycamore.init()
                pdf_docset = context.read.binary(paths, binary_format="pdf")
                    .partition(partitioner=ArynPartitioner())
        """
        from sycamore.transforms import Partition

        plan = Partition(self.plan, partitioner=partitioner, table_extractor=table_extractor, **kwargs)
        return DocSet(self.context, plan)

    def with_property(self, name, f: Callable[[Document], Any], **resource_args) -> "DocSet":
        """
        Applies a function to each document and adds the result as a property.

        Args:
            name: The name of the property to add to each Document.
            f: The function to apply to each Document.

        Example:
             To add a property that contains the length of the text representation as a new property:
             .. code-block:: python

                docset.with_property("text_size", lambda doc: len(doc.text_representation))
        """
        return self.with_properties({name: f}, **resource_args)

    def with_properties(self, property_map: Mapping[str, Callable[[Document], Any]], **resource_args) -> "DocSet":
        """
        Adds multiple properties to each Document.

        Args:
            property_map: A mapping of property names to functions to generate those properties

        Example:
            .. code-block:: python

               docset.with_properties({
                   "text_size": lambda doc: len(doc.text_representation),
                   "truncated_text": lambda doc: doc.text_representation[0:256]
               })
        """

        def add_properties_fn(doc: Document) -> Document:
            doc.properties.update({k: f(doc) for k, f in property_map.items()})
            return doc

        return self.map(add_properties_fn, **resource_args)

    def spread_properties(self, props: list[str], **resource_args) -> "DocSet":
        """
        Copies listed properties from parent document to child elements.

        Example:
            .. code-block:: python

               pdf_docset = context.read.binary(paths, binary_format="pdf")
                    .partition(partitioner=ArynPartitioner())
                    .spread_properties(["title"])
                    .explode()
        """
        from sycamore.transforms import SpreadProperties

        plan = SpreadProperties(self.plan, props, **resource_args)
        return DocSet(self.context, plan)

    def augment_text(self, augmentor: "TextAugmentor", **resource_args) -> "DocSet":
        """
        Augments text_representation with external information.

        Args:
            augmentor (TextAugmentor): A TextAugmentor instance that defines how to augment the text

        Example:
         .. code-block:: python

            augmentor = UDFTextAugmentor(
                lambda doc: f"This pertains to the part {doc.properties['part_name']}.\n{doc.text_representation}"
            )
            entity_extractor = OpenAIEntityExtractor("part_name",
                                        llm=openai_llm,
                                        prompt_template=part_name_template)
            context = sycamore.init()
            pdf_docset = context.read.binary(paths, binary_format="pdf")
                .partition(partitioner=ArynPartitioner())
                .extract_entity(entity_extractor)
                .explode()
                .augment_text(augmentor)
        """
        from sycamore.transforms.augment_text import AugmentText

        plan = AugmentText(self.plan, augmentor, **resource_args)
        return DocSet(self.context, plan)

    def split_elements(self, tokenizer: Tokenizer, max_tokens: int = 512, **kwargs) -> "DocSet":
        """
        Splits elements if they are larger than the maximum number of tokens.

        Example:
            .. code-block:: python

               pdf_docset = context.read.binary(paths, binary_format="pdf")
                    .partition(partitioner=ArynPartitioner())
                    .split_elements(tokenizer=tokenizer, max_tokens=512)
                    .explode()
        """
        from sycamore.transforms import SplitElements

        plan = SplitElements(self.plan, tokenizer, max_tokens, **kwargs)
        return DocSet(self.context, plan)

    def explode(self, **resource_args) -> "DocSet":
        """
        Applies the Explode transform on the Docset.

        Example:
            .. code-block:: python

                pdf_docset = context.read.binary(paths, binary_format="pdf")
                    .partition(partitioner=ArynPartitioner())
                    .explode()
        """
        from sycamore.transforms.explode import Explode

        explode = Explode(self.plan, **resource_args)
        return DocSet(self.context, explode)

    def unroll(self, field: str, **resource_args) -> "DocSet":
        from sycamore.transforms.explode import UnRoll

        unroll = UnRoll(self.plan, field, **resource_args)
        return DocSet(self.context, unroll)

    def embed(self, embedder: "Embedder", **kwargs) -> "DocSet":
        """
        Applies the Embed transform on the Docset.

        Args:
            embedder: An instance of an Embedder class that defines the embedding method to be applied.


        Example:
            .. code-block:: python

                model_name="sentence-transformers/all-MiniLM-L6-v2"
                embedder = SentenceTransformerEmbedder(batch_size=100, model_name=model_name)

                context = sycamore.init()
                pdf_docset = context.read.binary(paths, binary_format="pdf")
                    .partition(partitioner=ArynPartitioner())
                    .explode()
                    .embed(embedder=embedder)
        """
        from sycamore.transforms import Embed

        embeddings = Embed(self.plan, embedder=embedder, **kwargs)
        return DocSet(self.context, embeddings)

    def extract(self, schema: "SchemaV2", llm: "LLM") -> "DocSet":
        from sycamore.transforms.property_extraction.extract import Extract
        from sycamore.transforms.property_extraction.strategy import default_stepthrough, default_schema_partition
        from sycamore.transforms.property_extraction.prompts import default_prompt

        ext = Extract(
            self.plan,
            schema=schema,
            step_through_strategy=default_stepthrough,
            schema_partition_strategy=default_schema_partition,
            llm=llm,
            prompt=default_prompt,
        )
        return DocSet(self.context, ext)

    def infer_schema(
        self,
        llm: "LLM",
        existing_schema: Optional["SchemaV2"] = None,
        reduce_fn: Optional[Callable[[list[Document]], Document]] = None,
        prompt: Optional["ExtractionJinjaPrompt"] = None,
        step_through_strategy: Optional["StepThroughStrategy"] = None,
    ) -> "DocSet":
        """
        Extracts a common schema from the documents in this DocSet.
        This transform is similar to extract_schema, except that it will add the same schema
        to each document in the DocSet rather than inferring a separate schema per Document.
        Args:
            llm: An instance of an LLM class that defines the LLM to be used for schema extraction.
            existing_schema: An optional existing schema to provide as context to the LLM.
            reduce_fn: A function that takes a list of Documents (each with a _schema property) and
                       returns a single Document with the combined schema. If None, defaults to
                       intersection_of_fields.
        Example:
            .. code-block:: python

                openai_llm = OpenAI(OpenAIModels.GPT_4O.value)
                context = sycamore.init()
                docset = context.read.binary(paths, binary_format="pdf").partition(partitioner=ArynPartitioner())
                schema = docset.suggest_schema(llm=openai_llm, reduce_fn=intersection_of_fields)
        """
        from sycamore.transforms.property_extraction.extract import SchemaExtract
        from sycamore.transforms.property_extraction.prompts import _schema_extraction_prompt
        from sycamore.transforms.property_extraction.merge_schemas import intersection_of_fields
        from sycamore.transforms.property_extraction.strategy import BatchElements

        if prompt is None:
            prompt = _schema_extraction_prompt.fork(element_description="following document text")

        if step_through_strategy is None:
            step_through_strategy = BatchElements(batch_size=50)
        schema_ext = SchemaExtract(
            self.plan,
            step_through_strategy=step_through_strategy,
            llm=llm,
            prompt=prompt,
            existing_schema=existing_schema,
        )
        if reduce_fn is None:
            reduce_fn = intersection_of_fields
        ds = DocSet(self.context, schema_ext).reduce(reduce_fn)
        if existing_schema is not None and len(existing_schema.properties) > 0:

<<<<<<< HEAD
            def append_existing_properties(d: Document) -> Document:
                schema = d.properties.get("_schema", SchemaV2(properties=[]))
                for named_prop in existing_schema.properties:
                    schema.properties.append(named_prop)
                return d

            ds = ds.map(append_existing_properties)
        return ds

    def suggest_schema(
        self,
        llm: "LLM",
        existing_schema: Optional["SchemaV2"] = None,
        reduce_fn: Optional[Callable[[list[Document]], Document]] = None,
        prompt: Optional["ExtractionJinjaPrompt"] = None,
        step_through_strategy: Optional["StepThroughStrategy"] = None,
    ) -> "SchemaV2":
        from sycamore.schema import SchemaV2

        ds = self.infer_schema(llm, existing_schema, reduce_fn, prompt, step_through_strategy)
        return ds.take()[0].properties.get("_schema", SchemaV2(properties=[]))
=======
        deduped: dict[str, NamedProperty] = {}
        unique_props: list[NamedProperty] = []
        for prop in schema.properties:
            if prop.name not in deduped:
                deduped[prop.name] = prop
                unique_props.append(prop)
            else:
                if prop != deduped[prop.name]:
                    unique_props.append(prop)
                else:
                    logger.info(f"Removing a duplicate property {prop.name}")

        schema.properties = unique_props
        return schema
>>>>>>> b084986a

    def extract_document_structure(self, structure: DocumentStructure, **kwargs):
        """
        Represents documents as Hierarchical documents organized by their structure.

        Args:
            structure: A instance of DocumentStructure which determines how documents are organized

        Example:
            .. code-block:: python

                context = sycamore.init()
                pdf_docset = context.read.binary(paths, binary_format="pdf")
                    .partition(partitioner=ArynPartitioner())
                    .extract_document_structure(structure=StructureBySection)
                    .explode()

        """
        from sycamore.transforms.extract_document_structure import ExtractDocumentStructure

        document_structure = ExtractDocumentStructure(self.plan, structure=structure, **kwargs)
        return DocSet(self.context, document_structure)

    @deprecated(version="0.1.31", reason="Use llm_map instead")
    def extract_entity(self, entity_extractor: EntityExtractor, **kwargs) -> "DocSet":
        """
        Applies the ExtractEntity transform on the Docset.

        Args:
            entity_extractor: An instance of an EntityExtractor class that defines the entity extraction method to be
                applied.

        Example:
             .. code-block:: python

                 title_context_template = "template"

                 openai_llm = OpenAI(OpenAIModels.GPT_3_5_TURBO.value)
                 entity_extractor = OpenAIEntityExtractor("title",
                                        llm=openai_llm,
                                        prompt_template=title_context_template)

                 context = sycamore.init()
                 pdf_docset = context.read.binary(paths, binary_format="pdf")
                     .partition(partitioner=ArynPartitioner())
                     .extract_entity(entity_extractor=entity_extractor)

        """
        llm_map = entity_extractor.as_llm_map(self.plan, context=self.context, **kwargs)
        return DocSet(self.context, llm_map)

    @deprecated(version="0.1.31", reason="Use llm_map with SchemaZeroShotJinjaPrompt instead")
    def extract_schema(self, schema_extractor: "SchemaExtractor", **kwargs) -> "DocSet":
        """
        Extracts a JSON schema of extractable properties from each document in this DocSet.

        Each schema is a mapping of names to types that corresponds to fields that are present in the document.
        For example, calling this method on a financial document containing information about companies
        might yield a schema like

        .. code-block:: python

            {
              "company_name": "string",
              "revenue": "number",
              "CEO": "string"
            }

        This method will extract a unique schema for each document in the DocSet independently.
        If the documents in the DocSet represent instances with a common schema, consider
        `ExtractBatchSchema` which will extract a common schema for all documents.

        The dataset is returned with an additional `_schema` property that contains JSON-encoded schema, if any
        is detected.

        Args:
            schema_extractor: A `SchemaExtractor` instance to extract the schema for each document.

        Example:
            .. code-block:: python

                openai_llm = OpenAI(OpenAIModels.GPT_3_5_TURBO.value)
                schema_extractor=OpenAISchemaExtractor("Corporation", llm=openai, num_of_elements=35)

                context = sycamore.init()
                pdf_docset = context.read.binary(paths, binary_format="pdf")
                    .partition(partitioner=ArynPartitioner())
                    .extract_schema(schema_extractor=schema_extractor)
        """
        comptransform = schema_extractor.as_llm_map(self.plan, **kwargs)
        return DocSet(self.context, comptransform)

    def extract_batch_schema(self, schema_extractor: "SchemaExtractor", **kwargs) -> "DocSet":
        """
        Extracts a common schema from the documents in this DocSet.

        This transform is similar to extract_schema, except that it will add the same schema
        to each document in the DocSet rather than infering a separate schema per Document.
        This is most suitable for document collections that share a common format. If you have
        a heterogeneous document collection and want a different schema for each type, consider
        using extract_schema instead.

        Args:
            schema_extractor: A `SchemaExtractor` instance to extract the schema for each document.

        Example:
            .. code-block:: python

                openai_llm = OpenAI(OpenAIModels.GPT_3_5_TURBO.value)
                schema_extractor=OpenAISchemaExtractor("Corporation", llm=openai, num_of_elements=35)

                context = sycamore.init()
                pdf_docset = context.read.binary(paths, binary_format="pdf")
                    .partition(partitioner=ArynPartitioner())
                    .extract_batch_schema(schema_extractor=schema_extractor)
        """

        from sycamore.transforms.extract_schema import ExtractBatchSchema

        schema = ExtractBatchSchema(self.plan, schema_extractor=schema_extractor)
        return DocSet(self.context, schema)

    def extract_graph_entities(self, extractors: list[GraphEntityExtractor] = [], **kwargs) -> "DocSet":
        """
        Extracts entites from document children. Entities are stored as nodes within each child of
        a document.

        Args:
            extractors: A list of GraphEntityExtractor objects which determines how entities are extracted

        Example:
            .. code-block:: python
                from sycamore.transforms.extract_graph_entities import EntityExtractor
                from pydantic import BaseModel

                llm = OpenAI(OpenAIModels.GPT_4O_MINI.value)

                class CEO(BaseModel):
                    name: str

                class Company(BaseModel):
                    name: str

                ds = (
                    context.read.binary(paths, binary_format="pdf")
                    .partition(...)
                    .extract_document_structure(...)
                    .extract_graph_entities(extractors=[EntityExtractor(llm=llm, entities=[CEO, Company])])
                    .resolve_graph_entities(...)
                    .explode()
                )

                ds.write.neo4j(...)
        """
        from sycamore.transforms.extract_graph_entities import ExtractEntities

        entities = self.plan
        for extractor in extractors:
            entities = ExtractEntities(entities, extractor)

        return DocSet(self.context, entities)

    def extract_graph_relationships(self, extractors: list[GraphRelationshipExtractor] = [], **kwargs) -> "DocSet":
        """
        Extracts relationships from document children. Relationships are stored within the nodes they reference
        within each child of a document.

        Args:
            extractors: A list of GraphEntityExtractor objects which determines how relationships are extracted

        Example:
            .. code-block:: python
                from sycamore.transforms.extract_graph_entities import EntityExtractor
                from sycamore.transforms.extract_graph_relationships import RelationshipExtractor
                from pydantic import BaseModel

                llm = OpenAI(OpenAIModels.GPT_4O_MINI.value)

                class CEO(BaseModel):
                    name: str

                class Company(BaseModel):
                    name: str

                class WORKS_AT(BaseModel):
                    start: CEO
                    end: Company

                ds = (
                    context.read.binary(paths, binary_format="pdf")
                    .partition(...)
                    .extract_document_structure(...)
                    .extract_graph_entities(extractors=[EntityExtractor(llm=llm, entities=[CEO, Company])])
                    .extract_graph_relationships(extractors=[RelationshipExtractor(llm=llm, relationships=[WORKS_AT])])
                    .resolve_graph_entities(...)
                    .explode()
                )
                ds.write.neo4j(...)
        """
        from sycamore.transforms.extract_graph_relationships import ExtractRelationships

        relationships = self.plan
        for extractor in extractors:
            relationships = ExtractRelationships(relationships, extractor)

        return DocSet(self.context, relationships)

    def resolve_graph_entities(
        self, resolvers: list[EntityResolver] = [], resolve_duplicates=True, **kwargs
    ) -> "DocSet":
        """
        Resolves graph entities across documents so that duplicate entities can be resolved
        to the same entity based off criteria of EntityResolver objects.

        Args:
            resolvers: A list of EntityResolvers that are used to determine what entities are duplicates
            resolve_duplicates: If exact duplicate entities and relationships should be merged. Defaults to true

        Example:
            .. code-block:: python
                ds = (
                    context.read.binary(paths, binary_format="pdf")
                    .partition(...)
                    .extract_document_structure(...)
                    .extract_graph_entities(...)
                    .extract_graph_relationships(...)
                    .resolve_graph_entities(resolvers=[], resolve_duplicates=False)
                    .explode()
                )
                ds.write.neo4j(...)
        """
        from sycamore.transforms.resolve_graph_entities import CleanTempNodes

        class Wrapper(Node):
            def __init__(self, dataset):
                super().__init__(children=[])
                self._ds = dataset

            def execute(self, **kwargs):
                return self._ds

        entity_resolver = ResolveEntities(resolvers=resolvers, resolve_duplicates=resolve_duplicates)
        entities = entity_resolver.resolve(self)  # resolve entities
        entities_clean = CleanTempNodes(Wrapper(entities))  # cleanup temp objects
        return DocSet(self.context, entities_clean)

    def extract_properties(self, property_extractor: "PropertyExtractor", **kwargs) -> "DocSet":
        """
        Extracts properties from each Document in this DocSet based on the `_schema` property.

        The schema can be computed using `extract_schema` or `extract_batch_schema` or can be
        provided manually in JSON-schema format in the `_schema` field under `Document.properties`.


        Example:
            .. code-block:: python

                openai_llm = OpenAI(OpenAIModels.GPT_3_5_TURBO.value)
                property_extractor = OpenAIPropertyExtractor(OpenAIPropertyExtractor(llm=openai_llm))

                context = sycamore.init()

                pdf_docset = context.read.binary(paths, binary_format="pdf")
                    .partition(partition=ArynPartitioner())
                    .extract_properties(property_extractor)
        """
        map = property_extractor.as_llm_map(self.plan, **kwargs)
        return DocSet(self.context, map)

    def summarize(self, summarizer: Summarizer, **kwargs) -> "DocSet":
        """
        Applies the Summarize transform on the Docset.

        Example:
            .. code-block:: python

                llm_model = OpenAILanguageModel("gpt-3.5-turbo")
                element_operator = my_element_selector  # A custom element selection function
                summarizer = LLMElementTextSummarizer(llm_model, element_operator)

                context = sycamore.init()
                pdf_docset = context.read.binary(paths, binary_format="pdf")
                    .partition(partitioner=ArynPartitioner())
                    .summarize(summarizer=summarizer)
        """
        map = summarizer.as_llm_map(self.plan, **kwargs)
        return DocSet(self.context, map)

    def mark_bbox_preset(self, tokenizer: Tokenizer, token_limit: int = 512, **kwargs) -> "DocSet":
        """
        Convenience composition of:

        |    SortByPageBbox
        |    MarkDropTiny minimum=2
        |    MarkDropHeaderFooter top=0.05 bottom=0.05
        |    MarkBreakPage
        |    MarkBreakByColumn
        |    MarkBreakByTokens limit=512

        Meant to work in concert with MarkedMerger.

        Use this method like so:

        .. code-block:: python

            context = sycamore.init()
            token_limit = 512
            paths = ["path/to/pdf1.pdf", "path/to/pdf2.pdf"]

            (context.read.binary(paths, binary_format="pdf")
                .partition(partitioner=ArynPartitioner())
                .mark_bbox_preset(tokenizer, token_limit)
                .merge(merger=MarkedMerger())
                .split_elements(tokenizer, token_limit)
                .show())

        If you want to compose your own marking, note that ``docset.mark_bbox_preset(...)`` is equivalent to:

        .. code-block:: python

            (docset.transform(SortByPageBbox)
                .transform(MarkDropTiny, minimum=2)
                .transform(MarkDropHeaderFooter, top=0.05, bottom=0.05)
                .transform(MarkBreakPage)
                .transform(MarkBreakByColumn)
                .transform(MarkBreakByTokens, tokenizer=tokenizer, limit=token_limit))
        """
        from sycamore.transforms.mark_misc import MarkBboxPreset

        preset = MarkBboxPreset(self.plan, tokenizer, token_limit, **kwargs)
        return DocSet(self.context, preset)

    def merge(self, merger: ElementMerger, **kwargs) -> "DocSet":
        """
        Applies merge operation on each list of elements of the Docset

        Example:
             .. code-block:: python

                from transformers import AutoTokenizer
                tk = AutoTokenizer.from_pretrained("sentence-transformers/all-MiniLM-L6-v2")
                merger = GreedyElementMerger(tk, 512)

                context = sycamore.init()
                pdf_docset = context.read.binary(paths, binary_format="pdf")
                    .partition(partitioner=ArynPartitioner())
                    .merge(merger=merger)
        """
        from sycamore.transforms import Merge

        merged = Merge(self.plan, merger=merger, **kwargs)
        return DocSet(self.context, merged)

    def markdown(self, **kwargs) -> "DocSet":
        """
        Modifies Document to have a single Element containing the Markdown
        representation of all the original elements.

        Example:
            .. code-block:: python

               context = sycamore.init()
               ds = context.read.binary(paths, binary_format="pdf")
                   .partition(partitioner=ArynPartitioner())
                   .markdown()
                   .explode()
        """
        from sycamore.transforms.markdown import Markdown

        plan = Markdown(self.plan, **kwargs)
        return DocSet(self.context, plan)

    def regex_replace(self, spec: list[tuple[str, str]], **kwargs) -> "DocSet":
        """
        Performs regular expression replacement (using re.sub()) on the
        text_representation of every Element in each Document.

        Example:
            .. code-block:: python

               from sycamore.transforms import COALESCE_WHITESPACE
               ds = context.read.binary(paths, binary_format="pdf")
                   .partition(partitioner=ArynPartitioner())
                   .regex_replace(COALESCE_WHITESPACE)
                   .regex_replace([(r"\\d+", "1313"), (r"old", "new")])
                   .explode()
        """
        from sycamore.transforms import RegexReplace

        plan = RegexReplace(self.plan, spec, **kwargs)
        return DocSet(self.context, plan)

    def sketch(self, window: int = 17, number: int = 16, **kwargs) -> "DocSet":
        """
        For each Document, uses shingling to hash sliding windows of the
        text_representation.  The set of shingles is called the sketch.
        Documents' sketches can be compared to determine if they have
        near-duplicate content.

        Args:
            window: Number of bytes in the sliding window that is hashed (17)
            number: Count of hashes comprising a shingle (16)

        Example:
            .. code-block:: python

               ds = context.read.binary(paths, binary_format="pdf")
                    .partition(partitioner=ArynPartitioner())
                    .explode()
                    .sketch(window=17)
        """
        from sycamore.transforms import Sketcher

        plan = Sketcher(self.plan, window=window, number=number, **kwargs)
        return DocSet(self.context, plan)

    def term_frequency(self, tokenizer: Tokenizer, with_token_ids: bool = False, **kwargs) -> "DocSet":
        """
        For each document, compute a frequency table over the text representation, as
        tokenized by `tokenizer`. Use to enable hybrid search in Pinecone

        Example:
            .. code-block:: python

                tk = OpenAITokenizer("gpt-3.5-turbo")
                context = sycamore.init()
                context.read.binary(paths, binary_format="pdf")
                    .partition(ArynPartitioner())
                    .explode()
                    .term_frequency(tokenizer=tk)
                    .show()
        """
        from sycamore.transforms import TermFrequency

        plan = TermFrequency(self.plan, tokenizer=tokenizer, with_token_ids=with_token_ids, **kwargs)
        return DocSet(self.context, plan)

    def transform(self, cls: Type[Transform], **kwargs) -> "DocSet":
        """
        Add specified transform class to pipeline.  See the API
        reference section on transforms.

        Args:
            cls: Class of transform to instantiate into pipeline
            ...: Other keyword arguments are passed to class constructor

        Example:
            .. code-block:: python


               from sycamore.transforms import FooBar
               ds = context.read.binary(paths, binary_format="pdf")
                   .partition(partitioner=ArynPartitioner())
                   .transform(cls=FooBar, arg=123)
        """
        plan = cls(self.plan, **kwargs)  # type: ignore
        return DocSet(self.context, plan)

    def map(self, f: Callable[[Document], Document], **resource_args) -> "DocSet":
        """
        Applies the Map transformation on the Docset.

        Args:
            f: The function to apply to each document.

        See the :class:`~sycamore.transforms.map.Map` documentation for advanced features.
        """
        from sycamore.transforms import Map

        mapping = Map(self.plan, f=f, **resource_args)
        return DocSet(self.context, mapping)

    def apply(self, f: Callable[[Document], Any], **kwargs) -> "DocSet":
        """
        Applies a function to all documents in the docset. Returns the input documents,
        so f is useful for functions that do in-place mutations.

        Args:
            f: The function to apply to each document. Return values are dropped.

        """
        from sycamore.transforms.base import rename, get_name_from_callable

        @rename(f"wrap_{get_name_from_callable(f)}")
        def wrap(doc: Document) -> Document:
            f(doc)
            return doc

        return self.map(wrap)

    def kmeans(
        self,
        K: int,
        iterations: int = 20,
        init_mode: str = "random",
        epsilon: float = 1e-4,
        field_name: Optional[str] = None,
    ):
        """
        Apply kmeans over embedding field

        Args:
            K: the count of centroids
            iterations: the max iteration runs before converge
            init_mode: how the initial centroids are select
            epsilon: the condition for determining if it's converged
            field_name: the field used to run kmeans, use default embedding if it's None
        Return a list of max K centroids
        """

        from sycamore.transforms.clustering import KMeans

        def filter_meta(row):
            doc = Document.from_row(row)
            return not isinstance(doc, MetadataDocument)

        def init_embedding(row):
            doc = Document.from_row(row)
            return (
                {"vector": doc.embedding, "cluster": -1}
                if field_name is None
                else {"vector": doc[field_name], "cluster": -1}
            )

        embeddings = self.plan.execute().filter(filter_meta).map(init_embedding).materialize()

        initial_centroids = KMeans.init(embeddings, K, init_mode)
        centroids = KMeans.update(embeddings, initial_centroids, iterations, epsilon)
        return centroids

    def clustering(self, centroids, cluster_field_name, field_name=None, **resource_args) -> "DocSet":
        from sycamore.transforms.clustering import KMeans

        def cluster(doc: Document) -> Document:
            if not isinstance(doc, MetadataDocument):
                embedding = doc[field_name] if field_name else doc.embedding
                idx = KMeans.closest(embedding, centroids)
                doc[cluster_field_name] = idx
            return doc

        from sycamore.transforms import Map

        mapping = Map(self.plan, f=cluster, **resource_args)
        return DocSet(self.context, mapping)

    def flat_map(self, f: Callable[[Document], list[Document]], **resource_args) -> "DocSet":
        """
        Applies the FlatMap transformation on the Docset.

        Args:
            f: The function to apply to each document.

        See the :class:`~sycamore.transforms.map.FlatMap` documentation for advanced features.

        Example:
             .. code-block:: python

                def custom_flat_mapping_function(document: Document) -> list[Document]:
                    # Custom logic to transform the document and return a list of documents
                    return [transformed_document_1, transformed_document_2]

                context = sycamore.init()
                pdf_docset = context.read.binary(paths, binary_format="pdf")
                .partition(partitioner=ArynPartitioner())
                .flat_map(custom_flat_mapping_function)

        """
        from sycamore.transforms import FlatMap

        flat_map = FlatMap(self.plan, f=f, **resource_args)
        return DocSet(self.context, flat_map)

    def llm_map(
        self, prompt: SycamorePrompt, output_field: str, llm: "LLM", llm_mode: LLMMode = LLMMode.SYNC, **kwargs
    ) -> "DocSet":
        """
        Renders and runs a prompt on every Document of the DocSet.

        Args:
            prompt: The prompt to use. Must implement the ``render_document`` method
            output_field: Field in properties to store the output.
            llm: LLM to use for the inferences.
            llm_mode: how to make the api calls to the llm - sync/async/batch
        """
        from sycamore.transforms.base_llm import LLMMap

        llm_map = LLMMap(self.plan, prompt=prompt, output_field=output_field, llm=llm, llm_mode=llm_mode, **kwargs)
        return DocSet(self.context, llm_map)

    def llm_map_elements(
        self, prompt: SycamorePrompt, output_field: str, llm: "LLM", llm_mode: LLMMode = LLMMode.SYNC, **kwargs
    ) -> "DocSet":
        """
        Renders and runs a prompt on every Element of every Document in the DocSet.

        Args:
            prompt: The prompt to use. Must implement the ``render_element`` method
            output_field: Field in properties to store the output.
            llm: LLM to use for the inferences.
            llm_mode: how to make the api calls to the llm - sync/async/batch
        """
        from sycamore.transforms.base_llm import LLMMapElements

        llm_map_elements = LLMMapElements(
            self.plan, prompt=prompt, output_field=output_field, llm=llm, llm_mode=llm_mode, **kwargs
        )
        return DocSet(self.context, llm_map_elements)

    def filter(self, f: Callable[[Document], bool], **kwargs) -> "DocSet":
        """
        Applies the Filter transform on the Docset.

        Args:
            f: A callable function that takes a Document object and returns a boolean indicating whether the document
                should be included in the filtered Docset.

        Example:
             .. code-block:: python

                def custom_filter(doc: Document) -> bool:
                    # Define your custom filtering logic here.
                    return doc.some_property == some_value

                context = sycamore.init()
                pdf_docset = context.read.binary(paths, binary_format="pdf")
                    .partition(partitioner=ArynPartitioner())
                    .filter(custom_filter)

        """
        from sycamore.transforms import Filter

        filtered = Filter(self.plan, f=f, **kwargs)
        return DocSet(self.context, filtered)

    def filter_elements(self, f: Callable[[Element], bool], **resource_args) -> "DocSet":
        """
        Applies the given filter function to each element in each Document in this DocsSet.

        Args:
            f: A Callable that takes an Element and returns True if the element should be retained.
        """

        def process_doc(doc: Document) -> Document:
            new_elements = [e for e in doc.elements if f(e)]
            doc.elements = new_elements
            return doc

        return self.map(process_doc, **resource_args)

    @deprecated(version="0.1.31", reason="use llm_map and a plain filter instead")
    @context_params(OperationTypes.BINARY_CLASSIFIER)
    @context_params(OperationTypes.TEXT_SIMILARITY)
    def llm_filter(
        self,
        llm: "LLM",
        new_field: str,
        prompt: SycamorePrompt,
        field: str = "text_representation",
        threshold: int = 3,
        keep_none: bool = False,
        use_elements: bool = False,
        # TODO: merge similarity_query into similarity_scorer object.
        similarity_query: Optional[str] = None,
        similarity_scorer: Optional[SimilarityScorer] = None,
        max_tokens: int = 512,
        tokenizer: Optional[Tokenizer] = None,
        **resource_args,
    ) -> "DocSet":
        """
        Filters DocSet to only keep documents that score (determined by LLM) greater
        than or equal to the inputted threshold value.

        Args:
            llm: LLM to use.
            new_field: The field that will be added to the DocSet with the outputs.
            prompt: LLM prompt.
            field: Document field to filter based on.
            threshold:  If the value of the computed result is an integer value greater than or equal to this threshold,
                        the document will be kept.
            keep_none:  keep records with a None value for the provided field to filter on.
                        Warning: using this might hide data corruption issues.
            use_elements: use contents of a document's elements to filter as opposed to document level contents.
            similarity_query: query string to compute similarity against. Also requires a 'similarity_scorer'.
            similarity_scorer: scorer used to generate similarity scores used in element sorting.
                        Also requires a 'similarity_query'.
            **resource_args

        Returns:
            A filtered DocSet.
        """
        from sycamore.transforms.llm_filter import plan_llm_filter_as_llm_map

        mapfilter = plan_llm_filter_as_llm_map(
            self.plan,
            llm,
            new_field,
            prompt,
            field,
            threshold,
            keep_none,
            use_elements,
            similarity_query,
            similarity_scorer,
            max_tokens,
            tokenizer,
            **resource_args,
        )
        return DocSet(self.context, mapfilter)

    def map_batch(
        self,
        f: Callable[[list[Document]], list[Document]],
        f_args: Optional[Iterable[Any]] = None,
        f_kwargs: Optional[dict[str, Any]] = None,
        f_constructor_args: Optional[Iterable[Any]] = None,
        f_constructor_kwargs: Optional[dict[str, Any]] = None,
        **resource_args,
    ) -> "DocSet":
        """
        The map_batch transform is similar to map, except that it processes a list of documents and returns a list of
        documents. map_batch is ideal for transformations that get performance benefits from batching.

        See the :class:`~sycamore.transforms.map.MapBatch` documentation for advanced features.

        Example:
             .. code-block:: python

                def custom_map_batch_function(documents: list[Document]) -> list[Document]:
                    # Custom logic to transform the documents
                    return transformed_documents

                map_ds = input_ds.map_batch(f=custom_map_batch_function)

                def CustomMappingClass():
                    def __init__(self, arg1, arg2, *, kw_arg1=None, kw_arg2=None):
                        self.arg1 = arg1
                        # ...

                    def _process(self, doc: Document) -> Document:
                        doc.properties["arg1"] = self.arg1
                        return doc

                    def __call__(self, docs: list[Document], fnarg1, *, fnkwarg1=None) -> list[Document]:
                        return [self._process(d) for d in docs]

                map_ds = input_ds.map_batch(f=CustomMappingClass,
                                            f_args=["fnarg1"], f_kwargs={"fnkwarg1": "stuff"},
                                            f_constructor_args=["arg1", "arg2"],
                                            f_constructor_kwargs={"kw_arg1": 1, "kw_arg2": 2})
        """
        from sycamore.transforms import MapBatch

        map_batch = MapBatch(
            self.plan,
            f=f,
            f_args=f_args,
            f_kwargs=f_kwargs,
            f_constructor_args=f_constructor_args,
            f_constructor_kwargs=f_constructor_kwargs,
            **resource_args,
        )
        return DocSet(self.context, map_batch)

    def map_elements(self, f: Callable[[Element], Element], **resource_args) -> "DocSet":
        """
        Applies the given mapping function to each element in the each Document in this DocsSet.

        Args:
            f: A Callable that takes an Element and returns an Element. Elements for which
                f evaluates to None are dropped.
        """

        def process_doc(doc: Document) -> Document:
            new_elements = []
            for e in doc.elements:
                new_element = f(e)
                if new_element is not None:
                    new_elements.append(new_element)
            doc.elements = new_elements
            return doc

        return self.map(process_doc, **resource_args)

    def random_sample(self, fraction: float, seed: Optional[int] = None) -> "DocSet":
        """
        Retain a random sample of documents from this DocSet.

        The number of documents in the output will be approximately `fraction * self.count()`

        Args:
            fraction: The fraction of documents to retain.
            seed: Optional seed to use for the RNG.

        """
        from sycamore.transforms import RandomSample

        sampled = RandomSample(self.plan, fraction=fraction, seed=seed)
        return DocSet(self.context, sampled)

    def query(self, query_executor: QueryExecutor, **resource_args) -> "DocSet":
        """
        Applies a query execution transform on a DocSet of queries.

        Args:
            query_executor: Implementation for the query execution.

        """

        query = Query(self.plan, query_executor, **resource_args)
        return DocSet(self.context, query)

    @context_params(OperationTypes.TEXT_SIMILARITY)
    def rerank(
        self,
        similarity_scorer: SimilarityScorer,
        query: str,
        score_property_name: str = "_rerank_score",
        limit: Optional[int] = None,
    ) -> "DocSet":
        """
        Sort a DocSet given a scoring class.

        Args:
            similarity_scorer: An instance of an SimilarityScorer class that executes the scoring function.
            query: The query string to compute similarity against.
            score_property_name: The name of the key where the score will be stored in document.properties
            limit: Limit scoring and sorting to fixed size.
        """
        from sycamore.transforms import ScoreSimilarity, Limit

        if limit:
            plan = Limit(self.plan, limit)
        else:
            plan = self.plan
        similarity_scored = ScoreSimilarity(
            plan, similarity_scorer=similarity_scorer, query=query, score_property_name=score_property_name
        )
        return DocSet(
            self.context,
            Sort(
                similarity_scored, descending=True, field=f"properties.{score_property_name}", default_val=float("-inf")
            ),
        )

    def sort(self, descending: bool, field: str, default_val: Optional[Any] = None) -> "DocSet":
        """
        Sort DocSet by specified field.

        Args:
            descending: Whether or not to sort in descending order (first to last).
            field: Document field in relation to Document using dotted notation, e.g. properties.filetype
            default_val: Default value to use if field does not exist in Document
        """
        from sycamore.transforms.sort import Sort, DropIfMissingField

        plan = self.plan
        if default_val is None:
            import logging

            logging.warning(
                "Default value is none. Adding explicit filter step to drop documents missing the key."
                " This includes any metadata.documents."
            )
            plan = DropIfMissingField(plan, field)
        return DocSet(self.context, Sort(plan, descending, field, default_val))

    def aggregate(self, agg: Aggregation) -> "DocSet":
        return DocSet(self.context, agg.build(self.plan))

    def reduce(
        self,
        reduce_fn: Callable[[list[Document]], Document],
        group_key_fn: Callable[[Document], str] = lambda d: "single_group",
    ) -> "DocSet":
        from sycamore.transforms.aggregation import Reduce

        return DocSet(self.context, Reduce(reduce_fn).build_grouped(self.plan, group_key_fn))

    def groupby_count(self, field: str, unique_field: Optional[str] = None, **kwargs) -> "DocSet":
        """
        Performs a count aggregation on a DocSet.

        Args:
            field: Field to aggregate based on.
            unique_field: Determines what makes a unique document.
            **kwargs

        Returns:
            A DocSet with "properties.key" (unique values of document field)
            and "properties.count" (frequency counts for unique values).
        """
        from sycamore.transforms import GroupByCount
        from sycamore.transforms import DatasetScan

        dataset = GroupByCount(self.plan, field, unique_field).execute(**kwargs)
        return DocSet(self.context, DatasetScan(dataset))

    def llm_query(self, query_agent: LLMTextQueryAgent, **kwargs) -> "DocSet":
        """
        Executes an LLM Query on a specified field (element or document), and returns the response

        Args:
            prompt: A prompt to be passed into the underlying LLM execution engine
            llm: The LLM Client to be used here. It is defined as an instance of the LLM class in Sycamore.
            output_property: (Optional, default="llm_response") The output property of the document or element to add
                results in.
            format_kwargs: (Optional, default="None") If passed in, details the formatting details that must be
                passed into the underlying Jinja Sandbox.
            number_of_elements: (Optional, default="None") When "per_element" is true, limits the number of
                elements to add an "output_property". Otherwise, the response is added to the
                entire document using a limited prefix subset of the elements.
            llm_kwargs: (Optional) LLM keyword argument for the underlying execution engine
            per_element: (Optional, default="{}") Keyword arguments to be passed into the underlying LLM execution
                engine.
            element_type: (Optional) Parameter to only execute the LLM query on a particular element type. If not
                specified, the query will be executed on all elements.
        """
        from sycamore.transforms import LLMQuery

        queries = LLMQuery(self.plan, query_agent=query_agent, **kwargs)
        return DocSet(self.context, queries)

    def groupby(self, grouped_key: Union[str, list[str]], entity: Optional[str] = None) -> "GroupedData":
        """
        The original name for the grouped key, e.g. when grouped_key refers to
        an embedding, the entity name would be the column which generates the
        embedding.
        """
        from sycamore.grouped_data import GroupedData

        return GroupedData(self, grouped_key, entity)

    @context_params(OperationTypes.INFORMATION_EXTRACTOR)
    def top_k(
        self,
        llm: Optional["LLM"],
        field: str,
        k: Optional[int],
        descending: bool = True,
        llm_cluster: bool = False,
        unique_field: Optional[str] = None,
        llm_cluster_instruction: Optional[str] = None,
        **kwargs,
    ) -> "DocSet":
        """
        Determines the top k occurrences for a document field.

        Args:
            llm: LLM client.
            field: Field to determine top k occurrences of.
            k: Number of top occurrences. If k is not specified, all occurences are returned.
            llm_cluster_instruction: Instruction of operation purpose.  E.g. Find most common cities
            descending: Indicates whether to return most or least frequent occurrences.
            llm_cluster: Indicates whether an LLM should be used to normalize values of document field.
            unique_field: Determines what makes a unique document.
            **kwargs

        Returns:
            A DocSet with "properties.key" (unique values of document field)
            and "properties.count" (frequency counts for unique values) which is
            sorted based on descending and contains k records.
        """

        docset = self

        if llm_cluster:
            if llm_cluster_instruction is None:
                raise Exception("Description of groups must be provided to form clusters.")
            docset = docset.llm_cluster_entity(llm, llm_cluster_instruction, field)
            field = "properties._autogen_ClusterAssignment"

        docset = docset.groupby_count(field, unique_field, **kwargs)

        docset = docset.sort(descending, "properties.count", 0)
        if k is not None:
            docset = docset.limit(k)
        return docset

    @context_params(OperationTypes.INFORMATION_EXTRACTOR)
    def llm_generate_group(self, llm: "LLM", instruction: str, field: str, **kwargs):
        # Not all documents will have a value for the given field, so we filter those out.
        from sycamore.llms.prompts.default_prompts import LlmClusterEntityFormGroupsMessagesPrompt

        count = self.count()
        samples = self if count < 1000 else self.random_sample(1000.0 / count)

        field_values = [sample.field_to_value(field) for sample in samples.take_all()]
        text = ", ".join([str(v) for v in field_values if v is not None])

        messages = LlmClusterEntityFormGroupsMessagesPrompt(
            field=field, instruction=instruction, text=text
        ).as_messages()

        prompt_kwargs = {"messages": messages}

        # call to LLM
        completion = llm.generate_old(prompt_kwargs=prompt_kwargs, llm_kwargs={"temperature": 0})
        groups = extract_json(completion)
        assert isinstance(groups, dict)
        return groups["groups"]

    @context_params(OperationTypes.INFORMATION_EXTRACTOR)
    def llm_clustering(
        self, llm: "LLM", groups: list[str], field: str, new_field: str = "_autogen_ClusterAssignment", **kwargs
    ) -> "DocSet":
        """
        Normalizes a particular field of a DocSet. Identifies and assigns each document to a "group".

        Args:
            llm: LLM client.
            groups: groups to cluster on

        Returns:
            A DocSet with an additional field "properties._autogen_ClusterAssignment" that contains
            the assigned group. For example, if "properties.entity.food" has values 'banana', 'milk',
            'yogurt', 'chocolate', 'orange', "properties._autogen_ClusterAssignment" would contain
            values like 'fruit', 'dairy', and 'dessert'.
        """
        from sycamore.llms.prompts.default_prompts import LlmClusterEntityAssignGroupsMessagesPrompt

        docset = self

        # sets message
        messagesForExtract = LlmClusterEntityAssignGroupsMessagesPrompt(field=field, groups=groups).as_messages()

        entity_extractor = OpenAIEntityExtractor(
            entity_name=new_field,
            llm=llm,
            use_elements=False,
            prompt=messagesForExtract,
            field=field,
        )
        docset = docset.extract_entity(entity_extractor=entity_extractor, **kwargs)

        # LLM response
        return docset

    @context_params(OperationTypes.INFORMATION_EXTRACTOR)
    def llm_cluster_entity(self, llm: "LLM", instruction: str, field: str, **kwargs) -> "DocSet":
        """
        Normalizes a particular field of a DocSet. Identifies and assigns each document to a "group".

        Args:
            llm: LLM client.
            instruction: Instruction about groups to form, e.g. 'Form groups for different types of food'
            field: Field to make/assign groups based on, e.g. 'properties.entity.food'

        Returns:
            A DocSet with an additional field "properties._autogen_ClusterAssignment" that contains
            the assigned group. For example, if "properties.entity.food" has values 'banana', 'milk',
            'yogurt', 'chocolate', 'orange', "properties._autogen_ClusterAssignment" would contain
            values like 'fruit', 'dairy', and 'dessert'.
        """
        from sycamore.llms.prompts.default_prompts import (
            LlmClusterEntityAssignGroupsMessagesPrompt,
            LlmClusterEntityFormGroupsMessagesPrompt,
        )

        docset = self
        # Not all documents will have a value for the given field, so we filter those out.
        field_values = [doc.field_to_value(field) for doc in docset.take_all()]
        text = ", ".join([str(v) for v in field_values if v is not None])

        # sets message
        messages = LlmClusterEntityFormGroupsMessagesPrompt(
            field=field, instruction=instruction, text=text
        ).as_messages()

        prompt_kwargs = {"messages": messages}

        # call to LLM
        completion = llm.generate_old(prompt_kwargs=prompt_kwargs, llm_kwargs={"temperature": 0})

        groups = extract_json(completion)

        assert isinstance(groups, dict)

        # sets message
        messagesForExtract = LlmClusterEntityAssignGroupsMessagesPrompt(
            field=field, groups=groups["groups"]
        ).as_messages()

        entity_extractor = OpenAIEntityExtractor(
            entity_name="_autogen_ClusterAssignment",
            llm=llm,
            use_elements=False,
            prompt=messagesForExtract,
            field=field,
        )
        docset = docset.extract_entity(entity_extractor=entity_extractor)

        # LLM response
        return docset

    def field_in(self, docset2: "DocSet", field1: str, field2: str, **kwargs) -> "DocSet":
        """
        Joins two docsets based on specified fields; docset (self) filtered based on values of docset2.

        SQL Equivalent: SELECT * FROM docset1 WHERE field1 IN (SELECT field2 FROM docset2);

        Args:
            docset2: DocSet to filter.
            field1: Field in docset1 to filter based on.
            field2: Field in docset2 to filter.

        Returns:
            A left semi-join between docset (self) and docset2.
        """

        from sycamore import Execution

        def make_filter_fn_join(field: str, join_set: set) -> Callable[[Document], bool]:
            def filter_fn_join(doc: Document) -> bool:
                value = doc.field_to_value(field)
                return value in join_set

            return filter_fn_join

        # identifies unique values of field1 in docset (self)
        unique_vals = set()
        for doc in Execution(docset2.context).execute_iter(docset2.plan, **kwargs):
            if isinstance(doc, MetadataDocument):
                continue
            value = doc.field_to_value(field2)
            unique_vals.add(value)

        # filters docset2 based on matches of field2 with unique values
        filter_fn_join = make_filter_fn_join(field1, unique_vals)
        joined_docset = self.filter(lambda doc: filter_fn_join(doc))

        return joined_docset

    def union(self, *others: "DocSet") -> "DocSet":
        """Concatenate other docsets to this docset,

        Args:
            others: other docsets to Union

        Returns:
            A Docset containing all the documents in this and the unioned docsets
        """

        from sycamore.transforms.union import Union

        return DocSet(self.context, Union(self, *others))

    @property
    def write(self) -> "DocSetWriter":
        """
        Exposes an interface for writing a DocSet to OpenSearch or other external storage.
        See :class:`~writer.DocSetWriter` for more information about writers and their arguments.

        Example:
             The following example shows reading a DocSet from a collection of PDFs, partitioning
             it using the ``ArynPartitioner``, and then writing it to a new OpenSearch index.

             .. code-block:: python

                os_client_args = {
                    "hosts": [{"host": "localhost", "port": 9200}],
                    "http_auth": ("user", "password"),
                }

                index_settings = {
                    "body": {
                        "settings": {
                            "index.knn": True,
                        },
                        "mappings": {
                            "properties": {
                                "embedding": {
                                    "type": "knn_vector",
                                    "dimension": 384,
                                    "method": {"name": "hnsw", "engine": "faiss"},
                                },
                            },
                        },
                    },
                }

                context = sycamore.init()
                pdf_docset = context.read.binary(paths, binary_format="pdf")
                    .partition(partitioner=ArynPartitioner())

                pdf.write.opensearch(
                     os_client_args=os_client_args,
                     index_name="my_index",
                     index_settings=index_settings)
        """
        from sycamore.writer import DocSetWriter

        return DocSetWriter(self.context, self.plan)

    def materialize(
        self,
        path: Optional[Union[Path, str, dict]] = None,
        source_mode: MaterializeSourceMode = MaterializeSourceMode.RECOMPUTE,
    ) -> "DocSet":
        """
        The `materialize` transform writes out documents up to that point, marks the
        materialized path as successful if execution is successful, and allows for reading from the
        materialized data as a source. This transform is helpful if you are using show and take()
        as part of a notebook to incrementally inspect output. You can use `materialize` to avoid
        re-computation.

        path: a Path or string represents the "directory" for the materialized elements. The filesystem
              and naming convention will be inferred.  The dictionary variant allowes finer control, and supports
              { root=Path|str, fs=pyarrow.fs, name=lambda Document -> str, clean=True,
                tobin=Document.serialize()}
              root is required

        source_mode: how this materialize step should be used as an input:
           RECOMPUTE: (default) the transform does not act as a source, previous transforms
             will be recomputed.
           USE_STORED: If the materialize has successfully run to completion, or if the
             materialize step has no prior step, use the stored contents of the directory as the
             inputs.  No previous transform will be computed.
             WARNING: If you change the input files or any of the steps before the
             materialize step, you need to use clear_materialize() or change the source_mode
             to force re-execution.

           Note: you can write the source mode as MaterializeSourceMode.SOMETHING after importing
           MaterializeSourceMode, or as sycamore.MATERIALIZE_SOMETHING after importing sycamore.

        """

        from sycamore.materialize import Materialize

        return DocSet(
            self.context,
            Materialize(self.plan, self.context, path=path, source_mode=source_mode),
        )

    def clear_materialize(self, path: Optional[Union[Path, str]] = None, *, clear_non_local=False) -> None:
        """
        Deletes all of the materialized files referenced by the docset.

        path will use PurePath.match to check if the specified path matches against
        the directory used for each materialize transform. Only matching directories
        will be cleared.

        Set clear_non_local=True to clear non-local filesystems. Note filesystems like
        NFS/CIFS will count as local.  pyarrow.fs.SubTreeFileSystem is treated as non_local.
        """

        from sycamore.materialize import clear_materialize

        clear_materialize(self.plan, path=path, clear_non_local=clear_non_local)

    def execute(self, **kwargs) -> None:
        """

        Execute the pipeline and discard the results. This method is primarily used for pipelines that produce
        side effects, such as materializing data to disk.

        Reliability mode is automatically enabled when:
        - The pipeline ends with a Materialize node and the start of the pipeline is a read node.
        - A MaterializeReadReliability rule is present in the context's rewrite rules

        # Standard execution
        ctx = sycamore.init()
        ds = ctx.read....
        ds.execute()  # Runs without reliability guarantees

        # Reliable execution with materialize read

        ctx = sycamore.init()
        ctx.rewrite_rules.append(MaterializeReadReliability(max_batch=200, max_retries=20))
        ds = ctx.read.materialize()\
             ... \
             .materialize()
        ds.execute()  # Runs with batching, retries, and progress tracking


        # Reliable execution with binary read

        ctx = sycamore.init()
        ctx.rewrite_rules.append(MaterializeReadReliability(max_batch=200, max_retries=20))
        ds = ctx.read.binary()\
             ... \
             .materialize()
        ds.execute()  # Runs with batching, retries, and progress tracking

        For more details, see the MaterializeReadReliability class.

        """
        from sycamore.executor import Execution
        from sycamore.materialize import MaterializeReadReliability

        if MaterializeReadReliability.maybe_execute_reliably(self):
            pass

        else:
            for doc in Execution(self.context).execute_iter(self.plan, **kwargs):
                pass<|MERGE_RESOLUTION|>--- conflicted
+++ resolved
@@ -521,7 +521,6 @@
         ds = DocSet(self.context, schema_ext).reduce(reduce_fn)
         if existing_schema is not None and len(existing_schema.properties) > 0:
 
-<<<<<<< HEAD
             def append_existing_properties(d: Document) -> Document:
                 schema = d.properties.get("_schema", SchemaV2(properties=[]))
                 for named_prop in existing_schema.properties:
@@ -543,22 +542,6 @@
 
         ds = self.infer_schema(llm, existing_schema, reduce_fn, prompt, step_through_strategy)
         return ds.take()[0].properties.get("_schema", SchemaV2(properties=[]))
-=======
-        deduped: dict[str, NamedProperty] = {}
-        unique_props: list[NamedProperty] = []
-        for prop in schema.properties:
-            if prop.name not in deduped:
-                deduped[prop.name] = prop
-                unique_props.append(prop)
-            else:
-                if prop != deduped[prop.name]:
-                    unique_props.append(prop)
-                else:
-                    logger.info(f"Removing a duplicate property {prop.name}")
-
-        schema.properties = unique_props
-        return schema
->>>>>>> b084986a
 
     def extract_document_structure(self, structure: DocumentStructure, **kwargs):
         """
