from collections.abc import Mapping
import logging
from pathlib import Path
import pprint
import sys
import traceback
from typing import Callable, Optional, Any, Iterable, Type, Union, TYPE_CHECKING

from sycamore.context import Context, context_params, OperationTypes
from sycamore.data import Document, Element, MetadataDocument
from sycamore.functions.tokenizer import Tokenizer
from sycamore.llms.llms import LLM
from sycamore.llms.prompts.default_prompts import (
    LlmClusterEntityAssignGroupsMessagesPrompt,
    LlmClusterEntityFormGroupsMessagesPrompt,
)
from sycamore.plan_nodes import Node, Transform
from sycamore.transforms.augment_text import TextAugmentor
from sycamore.transforms.embed import Embedder
from sycamore.transforms import DocumentStructure, Sort
from sycamore.transforms.extract_entity import EntityExtractor, OpenAIEntityExtractor
from sycamore.transforms.extract_graph_entities import GraphEntityExtractor
from sycamore.transforms.extract_graph_relationships import GraphRelationshipExtractor
from sycamore.transforms.extract_schema import SchemaExtractor, PropertyExtractor
from sycamore.transforms.partition import Partitioner
from sycamore.transforms.similarity import SimilarityScorer
from sycamore.transforms.resolve_graph_entities import EntityResolver, ResolveEntities
from sycamore.transforms.summarize import Summarizer
from sycamore.transforms.llm_query import LLMTextQueryAgent
from sycamore.transforms.extract_table import TableExtractor
from sycamore.transforms.merge_elements import ElementMerger
from sycamore.utils.extract_json import extract_json
from sycamore.transforms.query import QueryExecutor, Query
from sycamore.materialize_config import MaterializeSourceMode
from sycamore.materialize import MaterializeReadReliability

if TYPE_CHECKING:
    from sycamore.writer import DocSetWriter

logger = logging.getLogger(__name__)


class DocSet:
    """
    A DocSet, short for “Document Set”, is a distributed collection of documents bundled together for processing.
    Sycamore provides a variety of transformations on DocSets to help customers handle unstructured data easily.
    """

    def __init__(self, context: Context, plan: Node):
        self.context = context
        self.plan = plan

    def lineage(self) -> Node:
        return self.plan

    def explain(self) -> None:
        # TODO, print out nice format DAG
        pass

    def show(
        self,
        limit: int = 20,
        show_elements: bool = True,
        num_elements: int = -1,  # -1 shows all elements
        show_binary: bool = False,
        show_embedding: bool = False,
        truncate_content: bool = True,
        truncate_length: int = 100,
        stream=sys.stdout,
    ) -> None:
        """
        Prints the content of the docset in a human-readable format. It is useful for debugging and
        inspecting the contents of objects during development.

        Args:
            limit: The maximum number of items to display.
            show_elements: Whether to display individual elements or not.
            num_elements: The number of elements to display. Use -1 to show all elements.
            show_binary: Whether to display binary data or not.
            show_embedding: Whether to display embedding information or not.
            truncate_content: Whether to truncate long content when displaying.
            truncate_length: The maximum length of content to display when truncating.
            stream: The output stream where the information will be displayed.

        Example:
             .. code-block:: python

                context = sycamore.init()
                pdf_docset = context.read.binary(paths, binary_format="pdf")
                    .partition(partitioner=ArynPartitioner())
                    .show()
        """
        documents = self.take(limit)

        def _truncate(s):
            if len(s) <= truncate_length:
                return s
            amount_truncated = len(s) - truncate_length
            return s[:truncate_length] + f" <{amount_truncated} chars>"

        def _format_embedding(embedding):
            """Format the embedding to display its length."""
            if embedding is None:
                return None
            return f"<{len(embedding)} floats>"

        for document in documents:
            if not show_elements:
                num_elems = len(document.elements)
                document.data["elements"] = f"<{num_elems} elements>"
            else:
                if document.elements is not None and 0 <= num_elements < len(document.elements):
                    document.elements = document.elements[:num_elements]

            if not show_binary and document.binary_representation is not None:
                binary_length = len(document.binary_representation)
                document.binary_representation = f"<{binary_length} bytes>".encode("utf-8")

            if truncate_content and document.text_representation is not None:
                document.text_representation = _truncate(document.text_representation)

            if not show_embedding and document.embedding is not None:
                document.data["embedding"] = _format_embedding(document.embedding)

            if show_elements and "elements" in document.data:
                if not show_binary:
                    for i, e in enumerate(document.data["elements"]):
                        if e.get("binary_representation") is not None:
                            binary_length = len(e["binary_representation"])
                            e["binary_representation"] = f"<{binary_length} bytes>".encode("utf-8")
                if truncate_content:
                    for i, e in enumerate(document.data["elements"]):
                        if e.get("text_representation") is not None:
                            e["text_representation"] = _truncate(e["text_representation"])
                        if e.get("embedding") is not None:
                            e.data["embedding"] = _format_embedding(e.embedding)
            pprint.pp(document, stream=stream)

    def count(self, include_metadata=False, **kwargs) -> int:
        """
        Counts the number of documents in the resulting dataset.
        It is a convenient way to determine the size of the dataset generated by the plan.

        Args:
            include_metadata: Determines whether or not to count MetaDataDocuments
            **kwargs

        Returns:
            The number of documents in the docset.

        Example:
             .. code-block:: python

                context = sycamore.init()
                pdf_docset = context.read.binary(paths, binary_format="pdf")
                    .partition(partitioner=ArynPartitioner())
                    .count()
        """
        from sycamore import Execution

        count = 0
        for doc in Execution(self.context).execute_iter(self.plan, **kwargs):
            if not include_metadata and isinstance(doc, MetadataDocument):
                continue
            count = count + 1

        return count

    def count_distinct(self, field: str, **kwargs) -> int:
        """
        Counts the number of documents in the resulting dataset with a unique
        value for field.

        Args:
        field: Field (in dotted notation) to perform a unique count based on.
        **kwargs

        Returns:
            The number of documents with a unique value for field.

        Example:
             .. code-block:: python

                context = sycamore.init()
                pdf_docset = context.read.binary(paths, binary_format="pdf")
                    .partition(partitioner=ArynPartitioner())
                    .count("doc_id")
        """
        from sycamore import Execution

        unique_docs = set()
        for doc in Execution(self.context).execute_iter(self.plan, **kwargs):
            if isinstance(doc, MetadataDocument):
                continue
            value = doc.field_to_value(field)
            if value is not None and value != "None":
                unique_docs.add(value)
        return len(unique_docs)

    def take(self, limit: int = 20, include_metadata: bool = False, **kwargs) -> list[Document]:
        """
        Returns up to ``limit`` documents from the dataset.

        Args:
            limit: The maximum number of Documents to return.

        Returns:
            A list of up to ``limit`` Documents from the Docset.

        Example:
             .. code-block:: python

                context = sycamore.init()
                pdf_docset = context.read.binary(paths, binary_format="pdf")
                    .partition(partitioner=ArynPartitioner())
                    .take()

        """
        from sycamore import Execution

        ret = []
        for doc in Execution(self.context).execute_iter(self.plan, **kwargs):
            if not include_metadata and isinstance(doc, MetadataDocument):
                continue
            ret.append(doc)
            if len(ret) >= limit:
                break

        return ret

    def take_all(self, limit: Optional[int] = None, include_metadata: bool = False, **kwargs) -> list[Document]:
        """
        Returns all of the rows in this DocSet.

        If limit is set, this method will raise an error if this Docset
        has more than `limit` Documents.

        Args:
            limit: The number of Documents above which this method will raise an error.
        """
        from sycamore import Execution

        docs = []
        for doc in Execution(self.context).execute_iter(self.plan, **kwargs):
            if include_metadata or not isinstance(doc, MetadataDocument):
                docs.append(doc)

            if limit is not None and len(docs) > limit:
                raise ValueError(f"docset exceeded limit of {limit} docs")

        return docs

    def take_stream(self, include_metadata: bool = False, **kwargs) -> Iterable[Document]:
        """
        Returns a stream of all rows in this DocSet.

        Args:
            include_metadata: False [default] will filter out all MetadataDocuments from the result.
        """
        from sycamore import Execution

        for doc in Execution(self.context).execute_iter(self.plan, **kwargs):
            if include_metadata or not isinstance(doc, MetadataDocument):
                yield doc

    def limit(self, limit: int = 20, **kwargs) -> "DocSet":
        """
        Applies the Limit transforms on the Docset.

        Args:
            limit: The maximum number of documents to include in the resulting Docset.

        Example:
             .. code-block:: python

                context = sycamore.init()
                pdf_docset = context.read.binary(paths, binary_format="pdf")
                    .partition(partitioner=ArynPartitioner())
                    .explode()
                    .limit()

        """
        from sycamore.transforms import Limit

        return DocSet(self.context, Limit(self.plan, limit, **kwargs))

    def partition(
        self, partitioner: Partitioner, table_extractor: Optional[TableExtractor] = None, **kwargs
    ) -> "DocSet":
        """
        Applies the Partition transform on the Docset.

        More information can be found in the :ref:`Partition` documentation.

        Example:
            .. code-block:: python

                context = sycamore.init()
                pdf_docset = context.read.binary(paths, binary_format="pdf")
                    .partition(partitioner=ArynPartitioner())
        """
        from sycamore.transforms import Partition

        plan = Partition(self.plan, partitioner=partitioner, table_extractor=table_extractor, **kwargs)
        return DocSet(self.context, plan)

    def with_property(self, name, f: Callable[[Document], Any], **resource_args) -> "DocSet":
        """
        Applies a function to each document and adds the result as a property.

        Args:
            name: The name of the property to add to each Document.
            f: The function to apply to each Document.

        Example:
             To add a property that contains the length of the text representation as a new property:
             .. code-block:: python

                docset.with_property("text_size", lambda doc: len(doc.text_representation))
        """
        return self.with_properties({name: f}, **resource_args)

    def with_properties(self, property_map: Mapping[str, Callable[[Document], Any]], **resource_args) -> "DocSet":
        """
        Adds multiple properties to each Document.

        Args:
            property_map: A mapping of property names to functions to generate those properties

        Example:
            .. code-block:: python

               docset.with_properties({
                   "text_size": lambda doc: len(doc.text_representation),
                   "truncated_text": lambda doc: doc.text_representation[0:256]
               })
        """

        def add_properties_fn(doc: Document) -> Document:
            doc.properties.update({k: f(doc) for k, f in property_map.items()})
            return doc

        return self.map(add_properties_fn, **resource_args)

    def spread_properties(self, props: list[str], **resource_args) -> "DocSet":
        """
        Copies listed properties from parent document to child elements.

        Example:
            .. code-block:: python

               pdf_docset = context.read.binary(paths, binary_format="pdf")
                    .partition(partitioner=ArynPartitioner())
                    .spread_properties(["title"])
                    .explode()
        """
        from sycamore.transforms import SpreadProperties

        plan = SpreadProperties(self.plan, props, **resource_args)
        return DocSet(self.context, plan)

    def augment_text(self, augmentor: TextAugmentor, **resource_args) -> "DocSet":
        """
        Augments text_representation with external information.

        Args:
            augmentor (TextAugmentor): A TextAugmentor instance that defines how to augment the text

        Example:
         .. code-block:: python

            augmentor = UDFTextAugmentor(
                lambda doc: f"This pertains to the part {doc.properties['part_name']}.\n{doc.text_representation}"
            )
            entity_extractor = OpenAIEntityExtractor("part_name",
                                        llm=openai_llm,
                                        prompt_template=part_name_template)
            context = sycamore.init()
            pdf_docset = context.read.binary(paths, binary_format="pdf")
                .partition(partitioner=ArynPartitioner())
                .extract_entity(entity_extractor)
                .explode()
                .augment_text(augmentor)
        """
        from sycamore.transforms.augment_text import AugmentText

        plan = AugmentText(self.plan, augmentor, **resource_args)
        return DocSet(self.context, plan)

    def split_elements(self, tokenizer: Tokenizer, max_tokens: int = 512, **kwargs) -> "DocSet":
        """
        Splits elements if they are larger than the maximum number of tokens.

        Example:
            .. code-block:: python

               pdf_docset = context.read.binary(paths, binary_format="pdf")
                    .partition(partitioner=ArynPartitioner())
                    .split_elements(tokenizer=tokenizer, max_tokens=512)
                    .explode()
        """
        from sycamore.transforms import SplitElements

        plan = SplitElements(self.plan, tokenizer, max_tokens, **kwargs)
        return DocSet(self.context, plan)

    def explode(self, **resource_args) -> "DocSet":
        """
        Applies the Explode transform on the Docset.

        Example:
            .. code-block:: python

                pdf_docset = context.read.binary(paths, binary_format="pdf")
                    .partition(partitioner=ArynPartitioner())
                    .explode()
        """
        from sycamore.transforms.explode import Explode

        explode = Explode(self.plan, **resource_args)
        return DocSet(self.context, explode)

    def embed(self, embedder: Embedder, **kwargs) -> "DocSet":
        """
        Applies the Embed transform on the Docset.

        Args:
            embedder: An instance of an Embedder class that defines the embedding method to be applied.


        Example:
            .. code-block:: python

                model_name="sentence-transformers/all-MiniLM-L6-v2"
                embedder = SentenceTransformerEmbedder(batch_size=100, model_name=model_name)

                context = sycamore.init()
                pdf_docset = context.read.binary(paths, binary_format="pdf")
                    .partition(partitioner=ArynPartitioner())
                    .explode()
                    .embed(embedder=embedder)
        """
        from sycamore.transforms import Embed

        embeddings = Embed(self.plan, embedder=embedder, **kwargs)
        return DocSet(self.context, embeddings)

    def extract_document_structure(self, structure: DocumentStructure, **kwargs):
        """
        Represents documents as Hierarchical documents organized by their structure.

        Args:
            structure: A instance of DocumentStructure which determines how documents are organized

        Example:
            .. code-block:: python

                context = sycamore.init()
                pdf_docset = context.read.binary(paths, binary_format="pdf")
                    .partition(partitioner=ArynPartitioner())
                    .extract_document_structure(structure=StructureBySection)
                    .explode()

        """
        from sycamore.transforms.extract_document_structure import ExtractDocumentStructure

        document_structure = ExtractDocumentStructure(self.plan, structure=structure, **kwargs)
        return DocSet(self.context, document_structure)

    def extract_entity(self, entity_extractor: EntityExtractor, **kwargs) -> "DocSet":
        """
        Applies the ExtractEntity transform on the Docset.

        Args:
            entity_extractor: An instance of an EntityExtractor class that defines the entity extraction method to be
                applied.

        Example:
             .. code-block:: python

                 title_context_template = "template"

                 openai_llm = OpenAI(OpenAIModels.GPT_3_5_TURBO.value)
                 entity_extractor = OpenAIEntityExtractor("title",
                                        llm=openai_llm,
                                        prompt_template=title_context_template)

                 context = sycamore.init()
                 pdf_docset = context.read.binary(paths, binary_format="pdf")
                     .partition(partitioner=ArynPartitioner())
                     .extract_entity(entity_extractor=entity_extractor)

        """
        from sycamore.transforms import ExtractEntity

        entities = ExtractEntity(self.plan, context=self.context, entity_extractor=entity_extractor, **kwargs)
        return DocSet(self.context, entities)

    def extract_schema(self, schema_extractor: SchemaExtractor, **kwargs) -> "DocSet":
        """
        Extracts a JSON schema of extractable properties from each document in this DocSet.

        Each schema is a mapping of names to types that corresponds to fields that are present in the document.
        For example, calling this method on a financial document containing information about companies
        might yield a schema like

        .. code-block:: python

            {
              "company_name": "string",
              "revenue": "number",
              "CEO": "string"
            }

        This method will extract a unique schema for each document in the DocSet independently.
        If the documents in the DocSet represent instances with a common schema, consider
        `ExtractBatchSchema` which will extract a common schema for all documents.

        The dataset is returned with an additional `_schema` property that contains JSON-encoded schema, if any
        is detected.

        Args:
            schema_extractor: A `SchemaExtractor` instance to extract the schema for each document.

        Example:
            .. code-block:: python

                openai_llm = OpenAI(OpenAIModels.GPT_3_5_TURBO.value)
                schema_extractor=OpenAISchemaExtractor("Corporation", llm=openai, num_of_elements=35)

                context = sycamore.init()
                pdf_docset = context.read.binary(paths, binary_format="pdf")
                    .partition(partitioner=ArynPartitioner())
                    .extract_schema(schema_extractor=schema_extractor)
        """

        from sycamore.transforms import ExtractSchema

        schema = ExtractSchema(self.plan, schema_extractor=schema_extractor)
        return DocSet(self.context, schema)

    def extract_batch_schema(self, schema_extractor: SchemaExtractor, **kwargs) -> "DocSet":
        """
        Extracts a common schema from the documents in this DocSet.

        This transform is similar to extract_schema, except that it will add the same schema
        to each document in the DocSet rather than infering a separate schema per Document.
        This is most suitable for document collections that share a common format. If you have
        a heterogeneous document collection and want a different schema for each type, consider
        using extract_schema instead.

        Args:
            schema_extractor: A `SchemaExtractor` instance to extract the schema for each document.

        Example:
            .. code-block:: python

                openai_llm = OpenAI(OpenAIModels.GPT_3_5_TURBO.value)
                schema_extractor=OpenAISchemaExtractor("Corporation", llm=openai, num_of_elements=35)

                context = sycamore.init()
                pdf_docset = context.read.binary(paths, binary_format="pdf")
                    .partition(partitioner=ArynPartitioner())
                    .extract_batch_schema(schema_extractor=schema_extractor)
        """

        from sycamore.transforms import ExtractBatchSchema

        schema = ExtractBatchSchema(self.plan, schema_extractor=schema_extractor)
        return DocSet(self.context, schema)

    def extract_graph_entities(self, extractors: list[GraphEntityExtractor] = [], **kwargs) -> "DocSet":
        """
        Extracts entites from document children. Entities are stored as nodes within each child of
        a document.

        Args:
            extractors: A list of GraphEntityExtractor objects which determines how entities are extracted

        Example:
            .. code-block:: python
                from sycamore.transforms.extract_graph_entities import EntityExtractor
                from pydantic import BaseModel

                llm = OpenAI(OpenAIModels.GPT_4O_MINI.value)

                class CEO(BaseModel):
                    name: str

                class Company(BaseModel):
                    name: str

                ds = (
                    context.read.binary(paths, binary_format="pdf")
                    .partition(...)
                    .extract_document_structure(...)
                    .extract_graph_entities(extractors=[EntityExtractor(llm=llm, entities=[CEO, Company])])
                    .resolve_graph_entities(...)
                    .explode()
                )

                ds.write.neo4j(...)
        """
        from sycamore.transforms.extract_graph_entities import ExtractEntities

        entities = self.plan
        for extractor in extractors:
            entities = ExtractEntities(entities, extractor)

        return DocSet(self.context, entities)

    def extract_graph_relationships(self, extractors: list[GraphRelationshipExtractor] = [], **kwargs) -> "DocSet":
        """
        Extracts relationships from document children. Relationships are stored within the nodes they reference
        within each child of a document.

        Args:
            extractors: A list of GraphEntityExtractor objects which determines how relationships are extracted

        Example:
            .. code-block:: python
                from sycamore.transforms.extract_graph_entities import EntityExtractor
                from sycamore.transforms.extract_graph_relationships import RelationshipExtractor
                from pydantic import BaseModel

                llm = OpenAI(OpenAIModels.GPT_4O_MINI.value)

                class CEO(BaseModel):
                    name: str

                class Company(BaseModel):
                    name: str

                class WORKS_AT(BaseModel):
                    start: CEO
                    end: Company

                ds = (
                    context.read.binary(paths, binary_format="pdf")
                    .partition(...)
                    .extract_document_structure(...)
                    .extract_graph_entities(extractors=[EntityExtractor(llm=llm, entities=[CEO, Company])])
                    .extract_graph_relationships(extractors=[RelationshipExtractor(llm=llm, relationships=[WORKS_AT])])
                    .resolve_graph_entities(...)
                    .explode()
                )
                ds.write.neo4j(...)
        """
        from sycamore.transforms.extract_graph_relationships import ExtractRelationships

        relationships = self.plan
        for extractor in extractors:
            relationships = ExtractRelationships(relationships, extractor)

        return DocSet(self.context, relationships)

    def resolve_graph_entities(
        self, resolvers: list[EntityResolver] = [], resolve_duplicates=True, **kwargs
    ) -> "DocSet":
        """
        Resolves graph entities across documents so that duplicate entities can be resolved
        to the same entity based off criteria of EntityResolver objects.

        Args:
            resolvers: A list of EntityResolvers that are used to determine what entities are duplicates
            resolve_duplicates: If exact duplicate entities and relationships should be merged. Defaults to true

        Example:
            .. code-block:: python
                ds = (
                    context.read.binary(paths, binary_format="pdf")
                    .partition(...)
                    .extract_document_structure(...)
                    .extract_graph_entities(...)
                    .extract_graph_relationships(...)
                    .resolve_graph_entities(resolvers=[], resolve_duplicates=False)
                    .explode()
                )
                ds.write.neo4j(...)
        """
        from sycamore.transforms.resolve_graph_entities import CleanTempNodes

        class Wrapper(Node):
            def __init__(self, dataset):
                super().__init__(children=[])
                self._ds = dataset

            def execute(self, **kwargs):
                return self._ds

        entity_resolver = ResolveEntities(resolvers=resolvers, resolve_duplicates=resolve_duplicates)
        entities = entity_resolver.resolve(self)  # resolve entities
        entities_clean = CleanTempNodes(Wrapper(entities))  # cleanup temp objects
        return DocSet(self.context, entities_clean)

    def extract_properties(self, property_extractor: PropertyExtractor, **kwargs) -> "DocSet":
        """
        Extracts properties from each Document in this DocSet based on the `_schema` property.

        The schema can be computed using `extract_schema` or `extract_batch_schema` or can be
        provided manually in JSON-schema format in the `_schema` field under `Document.properties`.


        Example:
            .. code-block:: python

                openai_llm = OpenAI(OpenAIModels.GPT_3_5_TURBO.value)
                property_extractor = OpenAIPropertyExtractor(OpenAIPropertyExtractor(llm=openai_llm))

                context = sycamore.init()

                pdf_docset = context.read.binary(paths, binary_format="pdf")
                    .partition(partition=ArynPartitioner())
                    .extract_properties(property_extractor)
        """
        from sycamore.transforms import ExtractProperties

        schema = ExtractProperties(self.plan, property_extractor=property_extractor)
        return DocSet(self.context, schema)

    def summarize(self, summarizer: Summarizer, **kwargs) -> "DocSet":
        """
        Applies the Summarize transform on the Docset.

        Example:
            .. code-block:: python

                llm_model = OpenAILanguageModel("gpt-3.5-turbo")
                element_operator = my_element_selector  # A custom element selection function
                summarizer = LLMElementTextSummarizer(llm_model, element_operator)

                context = sycamore.init()
                pdf_docset = context.read.binary(paths, binary_format="pdf")
                    .partition(partitioner=ArynPartitioner())
                    .summarize(summarizer=summarizer)
        """
        from sycamore.transforms import Summarize

        summaries = Summarize(self.plan, summarizer=summarizer, **kwargs)
        return DocSet(self.context, summaries)

    def mark_bbox_preset(self, tokenizer: Tokenizer, token_limit: int = 512, **kwargs) -> "DocSet":
        """
        Convenience composition of:

        |    SortByPageBbox
        |    MarkDropTiny minimum=2
        |    MarkDropHeaderFooter top=0.05 bottom=0.05
        |    MarkBreakPage
        |    MarkBreakByColumn
        |    MarkBreakByTokens limit=512

        Meant to work in concert with MarkedMerger.

        Use this method like so:

        .. code-block:: python

            context = sycamore.init()
            token_limit = 512
            paths = ["path/to/pdf1.pdf", "path/to/pdf2.pdf"]

            (context.read.binary(paths, binary_format="pdf")
                .partition(partitioner=ArynPartitioner())
                .mark_bbox_preset(tokenizer, token_limit)
                .merge(merger=MarkedMerger())
                .split_elements(tokenizer, token_limit)
                .show())

        If you want to compose your own marking, note that ``docset.mark_bbox_preset(...)`` is equivalent to:

        .. code-block:: python

            (docset.transform(SortByPageBbox)
                .transform(MarkDropTiny, minimum=2)
                .transform(MarkDropHeaderFooter, top=0.05, bottom=0.05)
                .transform(MarkBreakPage)
                .transform(MarkBreakByColumn)
                .transform(MarkBreakByTokens, tokenizer=tokenizer, limit=token_limit))
        """
        from sycamore.transforms.mark_misc import MarkBboxPreset

        preset = MarkBboxPreset(self.plan, tokenizer, token_limit, **kwargs)
        return DocSet(self.context, preset)

    def merge(self, merger: ElementMerger, **kwargs) -> "DocSet":
        """
        Applies merge operation on each list of elements of the Docset

        Example:
             .. code-block:: python

                from transformers import AutoTokenizer
                tk = AutoTokenizer.from_pretrained("sentence-transformers/all-MiniLM-L6-v2")
                merger = GreedyElementMerger(tk, 512)

                context = sycamore.init()
                pdf_docset = context.read.binary(paths, binary_format="pdf")
                    .partition(partitioner=ArynPartitioner())
                    .merge(merger=merger)
        """
        from sycamore.transforms import Merge

        merged = Merge(self.plan, merger=merger, **kwargs)
        return DocSet(self.context, merged)

    def markdown(self, **kwargs) -> "DocSet":
        """
        Modifies Document to have a single Element containing the Markdown
        representation of all the original elements.

        Example:
            .. code-block:: python

               context = sycamore.init()
               ds = context.read.binary(paths, binary_format="pdf")
                   .partition(partitioner=ArynPartitioner())
                   .markdown()
                   .explode()
        """
        from sycamore.transforms.markdown import Markdown

        plan = Markdown(self.plan, **kwargs)
        return DocSet(self.context, plan)

    def regex_replace(self, spec: list[tuple[str, str]], **kwargs) -> "DocSet":
        """
        Performs regular expression replacement (using re.sub()) on the
        text_representation of every Element in each Document.

        Example:
            .. code-block:: python

               from sycamore.transforms import COALESCE_WHITESPACE
               ds = context.read.binary(paths, binary_format="pdf")
                   .partition(partitioner=ArynPartitioner())
                   .regex_replace(COALESCE_WHITESPACE)
                   .regex_replace([(r"\\d+", "1313"), (r"old", "new")])
                   .explode()
        """
        from sycamore.transforms import RegexReplace

        plan = RegexReplace(self.plan, spec, **kwargs)
        return DocSet(self.context, plan)

    def sketch(self, window: int = 17, number: int = 16, **kwargs) -> "DocSet":
        """
        For each Document, uses shingling to hash sliding windows of the
        text_representation.  The set of shingles is called the sketch.
        Documents' sketches can be compared to determine if they have
        near-duplicate content.

        Args:
            window: Number of bytes in the sliding window that is hashed (17)
            number: Count of hashes comprising a shingle (16)

        Example:
            .. code-block:: python

               ds = context.read.binary(paths, binary_format="pdf")
                    .partition(partitioner=ArynPartitioner())
                    .explode()
                    .sketch(window=17)
        """
        from sycamore.transforms import Sketcher

        plan = Sketcher(self.plan, window=window, number=number, **kwargs)
        return DocSet(self.context, plan)

    def term_frequency(self, tokenizer: Tokenizer, with_token_ids: bool = False, **kwargs) -> "DocSet":
        """
        For each document, compute a frequency table over the text representation, as
        tokenized by `tokenizer`. Use to enable hybrid search in Pinecone

        Example:
            .. code-block:: python

                tk = OpenAITokenizer("gpt-3.5-turbo")
                context = sycamore.init()
                context.read.binary(paths, binary_format="pdf")
                    .partition(ArynPartitioner())
                    .explode()
                    .term_frequency(tokenizer=tk)
                    .show()
        """
        from sycamore.transforms import TermFrequency

        plan = TermFrequency(self.plan, tokenizer=tokenizer, with_token_ids=with_token_ids, **kwargs)
        return DocSet(self.context, plan)

    def transform(self, cls: Type[Transform], **kwargs) -> "DocSet":
        """
        Add specified transform class to pipeline.  See the API
        reference section on transforms.

        Args:
            cls: Class of transform to instantiate into pipeline
            ...: Other keyword arguments are passed to class constructor

        Example:
            .. code-block:: python


               from sycamore.transforms import FooBar
               ds = context.read.binary(paths, binary_format="pdf")
                   .partition(partitioner=ArynPartitioner())
                   .transform(cls=FooBar, arg=123)
        """
        plan = cls(self.plan, **kwargs)  # type: ignore
        return DocSet(self.context, plan)

    def map(self, f: Callable[[Document], Document], **resource_args) -> "DocSet":
        """
        Applies the Map transformation on the Docset.

        Args:
            f: The function to apply to each document.

        See the :class:`~sycamore.transforms.map.Map` documentation for advanced features.
        """
        from sycamore.transforms import Map

        mapping = Map(self.plan, f=f, **resource_args)
        return DocSet(self.context, mapping)

    def flat_map(self, f: Callable[[Document], list[Document]], **resource_args) -> "DocSet":
        """
        Applies the FlatMap transformation on the Docset.

        Args:
            f: The function to apply to each document.

        See the :class:`~sycamore.transforms.map.FlatMap` documentation for advanced features.

        Example:
             .. code-block:: python

                def custom_flat_mapping_function(document: Document) -> list[Document]:
                    # Custom logic to transform the document and return a list of documents
                    return [transformed_document_1, transformed_document_2]

                context = sycamore.init()
                pdf_docset = context.read.binary(paths, binary_format="pdf")
                .partition(partitioner=ArynPartitioner())
                .flat_map(custom_flat_mapping_function)

        """
        from sycamore.transforms import FlatMap

        flat_map = FlatMap(self.plan, f=f, **resource_args)
        return DocSet(self.context, flat_map)

    def filter(self, f: Callable[[Document], bool], **kwargs) -> "DocSet":
        """
        Applies the Filter transform on the Docset.

        Args:
            f: A callable function that takes a Document object and returns a boolean indicating whether the document
                should be included in the filtered Docset.

        Example:
             .. code-block:: python

                def custom_filter(doc: Document) -> bool:
                    # Define your custom filtering logic here.
                    return doc.some_property == some_value

                context = sycamore.init()
                pdf_docset = context.read.binary(paths, binary_format="pdf")
                    .partition(partitioner=ArynPartitioner())
                    .filter(custom_filter)

        """
        from sycamore.transforms import Filter

        filtered = Filter(self.plan, f=f, **kwargs)
        return DocSet(self.context, filtered)

    def filter_elements(self, f: Callable[[Element], bool], **resource_args) -> "DocSet":
        """
        Applies the given filter function to each element in each Document in this DocsSet.

        Args:
            f: A Callable that takes an Element and returns True if the element should be retained.
        """

        def process_doc(doc: Document) -> Document:
            new_elements = [e for e in doc.elements if f(e)]
            doc.elements = new_elements
            return doc

        return self.map(process_doc, **resource_args)

    @context_params(OperationTypes.BINARY_CLASSIFIER)
    @context_params(OperationTypes.TEXT_SIMILARITY)
    def llm_filter(
        self,
        llm: LLM,
        new_field: str,
        prompt: Union[list[dict], str],
        field: str = "text_representation",
        threshold: int = 3,
        keep_none: bool = False,
        use_elements: bool = False,
        # TODO: merge similarity_query into similarity_scorer object.
        similarity_query: Optional[str] = None,
        similarity_scorer: Optional[SimilarityScorer] = None,
        max_tokens: int = 512,
        tokenizer: Optional[Tokenizer] = None,
        **resource_args,
    ) -> "DocSet":
        """
        Filters DocSet to only keep documents that score (determined by LLM) greater
        than or equal to the inputted threshold value.

        Args:
            llm: LLM to use.
            new_field: The field that will be added to the DocSet with the outputs.
            prompt: LLM prompt.
            field: Document field to filter based on.
            threshold:  If the value of the computed result is an integer value greater than or equal to this threshold,
                        the document will be kept.
            keep_none:  keep records with a None value for the provided field to filter on.
                        Warning: using this might hide data corruption issues.
            use_elements: use contents of a document's elements to filter as opposed to document level contents.
            similarity_query: query string to compute similarity against. Also requires a 'similarity_scorer'.
            similarity_scorer: scorer used to generate similarity scores used in element sorting.
                        Also requires a 'similarity_query'.
            **resource_args

        Returns:
            A filtered DocSet.
        """
        entity_extractor = OpenAIEntityExtractor(
            entity_name=new_field, llm=llm, use_elements=False, prompt=prompt, field=field
        )

        if not use_elements:
            from sycamore.transforms.llm_filter import document_threshold_llm_filter

            def f(doc):
                return document_threshold_llm_filter(
                    doc, field=field, entity_extractor=entity_extractor, threshold=threshold, keep_none=keep_none
                )

            return self.filter(f, **resource_args)

        from sycamore.transforms.llm_filter import (
            tokenized_threshold_llm_filter,
            untokenized_threshold_llm_filter,
        )
        from sycamore.utils.similarity import make_element_sorter_fn

        element_sorter = make_element_sorter_fn(field, similarity_query, similarity_scorer)

        if tokenizer is not None:

            def g(doc):
                return tokenized_threshold_llm_filter(
                    doc,
                    field=field,
                    entity_extractor=entity_extractor,
                    threshold=threshold,
                    keep_none=keep_none,
                    element_sorter=element_sorter,
                    max_tokens=max_tokens,
                    tokenizer=tokenizer,
                )

            return self.filter(g, **resource_args)

        def h(doc):
            return untokenized_threshold_llm_filter(
                doc,
                field=field,
                entity_extractor=entity_extractor,
                threshold=threshold,
                keep_none=keep_none,
                element_sorter=element_sorter,
            )

        return self.filter(h, **resource_args)

    def map_batch(
        self,
        f: Callable[[list[Document]], list[Document]],
        f_args: Optional[Iterable[Any]] = None,
        f_kwargs: Optional[dict[str, Any]] = None,
        f_constructor_args: Optional[Iterable[Any]] = None,
        f_constructor_kwargs: Optional[dict[str, Any]] = None,
        **resource_args,
    ) -> "DocSet":
        """
        The map_batch transform is similar to map, except that it processes a list of documents and returns a list of
        documents. map_batch is ideal for transformations that get performance benefits from batching.

        See the :class:`~sycamore.transforms.map.MapBatch` documentation for advanced features.

        Example:
             .. code-block:: python

                def custom_map_batch_function(documents: list[Document]) -> list[Document]:
                    # Custom logic to transform the documents
                    return transformed_documents

                map_ds = input_ds.map_batch(f=custom_map_batch_function)

                def CustomMappingClass():
                    def __init__(self, arg1, arg2, *, kw_arg1=None, kw_arg2=None):
                        self.arg1 = arg1
                        # ...

                    def _process(self, doc: Document) -> Document:
                        doc.properties["arg1"] = self.arg1
                        return doc

                    def __call__(self, docs: list[Document], fnarg1, *, fnkwarg1=None) -> list[Document]:
                        return [self._process(d) for d in docs]

                map_ds = input_ds.map_batch(f=CustomMappingClass,
                                            f_args=["fnarg1"], f_kwargs={"fnkwarg1": "stuff"},
                                            f_constructor_args=["arg1", "arg2"],
                                            f_constructor_kwargs={"kw_arg1": 1, "kw_arg2": 2})
        """
        from sycamore.transforms import MapBatch

        map_batch = MapBatch(
            self.plan,
            f=f,
            f_args=f_args,
            f_kwargs=f_kwargs,
            f_constructor_args=f_constructor_args,
            f_constructor_kwargs=f_constructor_kwargs,
            **resource_args,
        )
        return DocSet(self.context, map_batch)

    def map_elements(self, f: Callable[[Element], Element], **resource_args) -> "DocSet":
        """
        Applies the given mapping function to each element in the each Document in this DocsSet.

        Args:
            f: A Callable that takes an Element and returns an Element. Elements for which
                f evaluates to None are dropped.
        """

        def process_doc(doc: Document) -> Document:
            new_elements = []
            for e in doc.elements:
                new_element = f(e)
                if new_element is not None:
                    new_elements.append(new_element)
            doc.elements = new_elements
            return doc

        return self.map(process_doc, **resource_args)

    def random_sample(self, fraction: float, seed: Optional[int] = None) -> "DocSet":
        """
        Retain a random sample of documents from this DocSet.

        The number of documents in the output will be approximately `fraction * self.count()`

        Args:
            fraction: The fraction of documents to retain.
            seed: Optional seed to use for the RNG.

        """
        from sycamore.transforms import RandomSample

        sampled = RandomSample(self.plan, fraction=fraction, seed=seed)
        return DocSet(self.context, sampled)

    def query(self, query_executor: QueryExecutor, **resource_args) -> "DocSet":
        """
        Applies a query execution transform on a DocSet of queries.

        Args:
            query_executor: Implementation for the query execution.

        """

        query = Query(self.plan, query_executor, **resource_args)
        return DocSet(self.context, query)

    @context_params(OperationTypes.TEXT_SIMILARITY)
    def rerank(
        self,
        similarity_scorer: SimilarityScorer,
        query: str,
        score_property_name: str = "_rerank_score",
        limit: Optional[int] = None,
    ) -> "DocSet":
        """
        Sort a DocSet given a scoring class.

        Args:
            similarity_scorer: An instance of an SimilarityScorer class that executes the scoring function.
            query: The query string to compute similarity against.
            score_property_name: The name of the key where the score will be stored in document.properties
            limit: Limit scoring and sorting to fixed size.
        """
        from sycamore.transforms import ScoreSimilarity, Limit

        if limit:
            plan = Limit(self.plan, limit)
        else:
            plan = self.plan
        similarity_scored = ScoreSimilarity(
            plan, similarity_scorer=similarity_scorer, query=query, score_property_name=score_property_name
        )
        return DocSet(
            self.context,
            Sort(
                similarity_scored, descending=True, field=f"properties.{score_property_name}", default_val=float("-inf")
            ),
        )

    def sort(self, descending: bool, field: str, default_val: Optional[Any] = None) -> "DocSet":
        """
        Sort DocSet by specified field.

        Args:
            descending: Whether or not to sort in descending order (first to last).
            field: Document field in relation to Document using dotted notation, e.g. properties.filetype
            default_val: Default value to use if field does not exist in Document
        """
        from sycamore.transforms.sort import Sort, DropIfMissingField

        plan = self.plan
        if default_val is None:
            import logging

            logging.warning(
                "Default value is none. Adding explicit filter step to drop documents missing the key."
                " This includes any metadata.documents."
            )
            plan = DropIfMissingField(plan, field)
        return DocSet(self.context, Sort(plan, descending, field, default_val))

    def groupby_count(self, field: str, unique_field: Optional[str] = None, **kwargs) -> "DocSet":
        """
        Performs a count aggregation on a DocSet.

        Args:
            field: Field to aggregate based on.
            unique_field: Determines what makes a unique document.
            **kwargs

        Returns:
            A DocSet with "properties.key" (unique values of document field)
            and "properties.count" (frequency counts for unique values).
        """
        from sycamore.transforms import GroupByCount
        from sycamore.transforms import DatasetScan

        dataset = GroupByCount(self.plan, field, unique_field).execute(**kwargs)
        return DocSet(self.context, DatasetScan(dataset))

    def llm_query(self, query_agent: LLMTextQueryAgent, **kwargs) -> "DocSet":
        """
        Executes an LLM Query on a specified field (element or document), and returns the response

        Args:
            prompt: A prompt to be passed into the underlying LLM execution engine
            llm: The LLM Client to be used here. It is defined as an instance of the LLM class in Sycamore.
            output_property: (Optional, default="llm_response") The output property of the document or element to add
                results in.
            format_kwargs: (Optional, default="None") If passed in, details the formatting details that must be
                passed into the underlying Jinja Sandbox.
            number_of_elements: (Optional, default="None") When "per_element" is true, limits the number of
                elements to add an "output_property". Otherwise, the response is added to the
                entire document using a limited prefix subset of the elements.
            llm_kwargs: (Optional) LLM keyword argument for the underlying execution engine
            per_element: (Optional, default="{}") Keyword arguments to be passed into the underlying LLM execution
                engine.
            element_type: (Optional) Parameter to only execute the LLM query on a particular element type. If not
                specified, the query will be executed on all elements.
        """
        from sycamore.transforms import LLMQuery

        queries = LLMQuery(self.plan, query_agent=query_agent, **kwargs)
        return DocSet(self.context, queries)

    @context_params(OperationTypes.INFORMATION_EXTRACTOR)
    def top_k(
        self,
        llm: Optional[LLM],
        field: str,
        k: Optional[int],
        descending: bool = True,
        llm_cluster: bool = False,
        unique_field: Optional[str] = None,
        llm_cluster_instruction: Optional[str] = None,
        **kwargs,
    ) -> "DocSet":
        """
        Determines the top k occurrences for a document field.

        Args:
            llm: LLM client.
            field: Field to determine top k occurrences of.
            k: Number of top occurrences. If k is not specified, all occurences are returned.
            llm_cluster_instruction: Instruction of operation purpose.  E.g. Find most common cities
            descending: Indicates whether to return most or least frequent occurrences.
            llm_cluster: Indicates whether an LLM should be used to normalize values of document field.
            unique_field: Determines what makes a unique document.
            **kwargs

        Returns:
            A DocSet with "properties.key" (unique values of document field)
            and "properties.count" (frequency counts for unique values) which is
            sorted based on descending and contains k records.
        """

        docset = self

        if llm_cluster:
            if llm_cluster_instruction is None:
                raise Exception("Description of groups must be provided to form clusters.")
            docset = docset.llm_cluster_entity(llm, llm_cluster_instruction, field)
            field = "properties._autogen_ClusterAssignment"

        docset = docset.groupby_count(field, unique_field, **kwargs)

        docset = docset.sort(descending, "properties.count", 0)
        if k is not None:
            docset = docset.limit(k)
        return docset

    @context_params(OperationTypes.INFORMATION_EXTRACTOR)
    def llm_cluster_entity(self, llm: LLM, instruction: str, field: str, **kwargs) -> "DocSet":
        """
        Normalizes a particular field of a DocSet. Identifies and assigns each document to a "group".

        Args:
            llm: LLM client.
            instruction: Instruction about groups to form, e.g. 'Form groups for different types of food'
            field: Field to make/assign groups based on, e.g. 'properties.entity.food'

        Returns:
            A DocSet with an additional field "properties._autogen_ClusterAssignment" that contains
            the assigned group. For example, if "properties.entity.food" has values 'banana', 'milk',
            'yogurt', 'chocolate', 'orange', "properties._autogen_ClusterAssignment" would contain
            values like 'fruit', 'dairy', and 'dessert'.
        """

        docset = self
        # Not all documents will have a value for the given field, so we filter those out.
        field_values = [doc.field_to_value(field) for doc in docset.take_all()]
        text = ", ".join([str(v) for v in field_values if v is not None])

        # sets message
        messages = LlmClusterEntityFormGroupsMessagesPrompt(
            field=field, instruction=instruction, text=text
        ).as_messages()

        prompt_kwargs = {"messages": messages}

        # call to LLM
        completion = llm.generate(prompt_kwargs=prompt_kwargs, llm_kwargs={"temperature": 0})

        groups = extract_json(completion)

        assert isinstance(groups, dict)

        # sets message
        messagesForExtract = LlmClusterEntityAssignGroupsMessagesPrompt(
            field=field, groups=groups["groups"]
        ).as_messages()

        entity_extractor = OpenAIEntityExtractor(
            entity_name="_autogen_ClusterAssignment",
            llm=llm,
            use_elements=False,
            prompt=messagesForExtract,
            field=field,
        )
        docset = docset.extract_entity(entity_extractor=entity_extractor)

        # LLM response
        return docset

    def field_in(self, docset2: "DocSet", field1: str, field2: str, **kwargs) -> "DocSet":
        """
        Joins two docsets based on specified fields; docset (self) filtered based on values of docset2.

        SQL Equivalent: SELECT * FROM docset1 WHERE field1 IN (SELECT field2 FROM docset2);

        Args:
            docset2: DocSet to filter.
            field1: Field in docset1 to filter based on.
            field2: Field in docset2 to filter.

        Returns:
            A left semi-join between docset (self) and docset2.
        """

        from sycamore import Execution

        def make_filter_fn_join(field: str, join_set: set) -> Callable[[Document], bool]:
            def filter_fn_join(doc: Document) -> bool:
                value = doc.field_to_value(field)
                return value in join_set

            return filter_fn_join

        # identifies unique values of field1 in docset (self)
        unique_vals = set()
        for doc in Execution(docset2.context).execute_iter(docset2.plan, **kwargs):
            if isinstance(doc, MetadataDocument):
                continue
            value = doc.field_to_value(field2)
            unique_vals.add(value)

        # filters docset2 based on matches of field2 with unique values
        filter_fn_join = make_filter_fn_join(field1, unique_vals)
        joined_docset = self.filter(lambda doc: filter_fn_join(doc))

        return joined_docset

    @property
    def write(self) -> "DocSetWriter":
        """
        Exposes an interface for writing a DocSet to OpenSearch or other external storage.
        See :class:`~writer.DocSetWriter` for more information about writers and their arguments.

        Example:
             The following example shows reading a DocSet from a collection of PDFs, partitioning
             it using the ``ArynPartitioner``, and then writing it to a new OpenSearch index.

             .. code-block:: python

                os_client_args = {
                    "hosts": [{"host": "localhost", "port": 9200}],
                    "http_auth": ("user", "password"),
                }

                index_settings = {
                    "body": {
                        "settings": {
                            "index.knn": True,
                        },
                        "mappings": {
                            "properties": {
                                "embedding": {
                                    "type": "knn_vector",
                                    "dimension": 384,
                                    "method": {"name": "hnsw", "engine": "faiss"},
                                },
                            },
                        },
                    },
                }

                context = sycamore.init()
                pdf_docset = context.read.binary(paths, binary_format="pdf")
                    .partition(partitioner=ArynPartitioner())

                pdf.write.opensearch(
                     os_client_args=os_client_args,
                     index_name="my_index",
                     index_settings=index_settings)
        """
        from sycamore.writer import DocSetWriter

        return DocSetWriter(self.context, self.plan)

    def materialize(
        self,
        path: Optional[Union[Path, str, dict]] = None,
        source_mode: MaterializeSourceMode = MaterializeSourceMode.RECOMPUTE,
    ) -> "DocSet":
        """
        The `materialize` transform writes out documents up to that point, marks the
        materialized path as successful if execution is successful, and allows for reading from the
        materialized data as a source. This transform is helpful if you are using show and take()
        as part of a notebook to incrementally inspect output. You can use `materialize` to avoid
        re-computation.

        path: a Path or string represents the "directory" for the materialized elements. The filesystem
              and naming convention will be inferred.  The dictionary variant allowes finer control, and supports
              { root=Path|str, fs=pyarrow.fs, name=lambda Document -> str, clean=True,
                tobin=Document.serialize()}
              root is required

        source_mode: how this materialize step should be used as an input:
           RECOMPUTE: (default) the transform does not act as a source, previous transforms
             will be recomputed.
           USE_STORED: If the materialize has successfully run to completion, or if the
             materialize step has no prior step, use the stored contents of the directory as the
             inputs.  No previous transform will be computed.
             WARNING: If you change the input files or any of the steps before the
             materialize step, you need to use clear_materialize() or change the source_mode
             to force re-execution.

           Note: you can write the source mode as MaterializeSourceMode.SOMETHING after importing
           MaterializeSourceMode, or as sycamore.MATERIALIZE_SOMETHING after importing sycamore.

        """

        from sycamore.materialize import Materialize

        return DocSet(
            self.context,
            Materialize(self.plan, self.context, path=path, source_mode=source_mode),
        )

    def clear_materialize(self, path: Optional[Union[Path, str]] = None, *, clear_non_local=False) -> None:
        """
        Deletes all of the materialized files referenced by the docset.

        path will use PurePath.match to check if the specified path matches against
        the directory used for each materialize transform. Only matching directories
        will be cleared.

        Set clear_non_local=True to clear non-local filesystems. Note filesystems like
        NFS/CIFS will count as local.  pyarrow.fs.SubTreeFileSystem is treated as non_local.
        """

        from sycamore.materialize import clear_materialize

        clear_materialize(self.plan, path=path, clear_non_local=clear_non_local)

    def execute(self, **kwargs) -> None:
        """
        Execute the pipeline, discard the results. Useful for side effects.
        """
        from sycamore.executor import Execution
        from sycamore.materialize import Materialize

<<<<<<< HEAD
        if isinstance(self.plan, Materialize) and self.plan._reliability is not None:
            mrr = self.plan._reliability

            assert self.plan.child().last_node_reliability_assertor(), "First node must be read node along with filter"

            while True:
                try:
                    cycle_error = ""
                    for doc in Execution(self.context).execute_iter(self.plan, **kwargs):
                        pass
                    if mrr.current_batch == 0:
                        mrr.reset_batch()
                        logger.info(f"\nProcessed {len(mrr.seen)} docs.")
=======
        if isinstance(self.plan, Materialize):
            mrr = None
            for rule in self.context.rewrite_rules:
                if isinstance(rule, MaterializeReadReliability):
                    mrr = rule
                    if isinstance(self.plan._orig_path, str):
                        destinationPath = Path(self.plan._orig_path)
                    elif isinstance(self.plan._orig_path, dict):
                        destinationPath = Path(self.plan._orig_path["root"])
                    mrr.reinit(out_mat_path=destinationPath, max_batch=mrr.max_batch, max_retries=mrr.max_retries)
                    break
            if mrr is None:
                for doc in Execution(self.context).execute_iter(self.plan, **kwargs):
                    pass
            else:

                while True:
                    mrr.clear_console()
                    try:
                        detailed_cycle_error = ""
                        for doc in Execution(self.context).execute_iter(self.plan, **kwargs):
                            pass
                        if mrr.current_batch == 0:
                            mrr.reset_batch()
                            logger.info(f"\nProcessed {len(mrr.seen)} docs.")
                            break
                    except Exception as e:
                        mrr.cycle_error = e
                        logger.info(f"Retrying batch job because of {e}.\nProcessed {len(mrr.seen)} docs at present.")
                        detailed_cycle_error = traceback.format_exc()
                        print(f"Detailed Trace:\n{detailed_cycle_error}")
                    mrr.reset_batch()
                    if mrr.retries_count > mrr.max_retries:
                        logger.info(
                            f"\nGiving up after retrying {mrr.retries_count} times. Processed {len(mrr.seen)} docs."
                        )
>>>>>>> ae737cc2
                        break
        else:
            for doc in Execution(self.context).execute_iter(self.plan, **kwargs):
                pass<|MERGE_RESOLUTION|>--- conflicted
+++ resolved
@@ -1529,21 +1529,6 @@
         from sycamore.executor import Execution
         from sycamore.materialize import Materialize
 
-<<<<<<< HEAD
-        if isinstance(self.plan, Materialize) and self.plan._reliability is not None:
-            mrr = self.plan._reliability
-
-            assert self.plan.child().last_node_reliability_assertor(), "First node must be read node along with filter"
-
-            while True:
-                try:
-                    cycle_error = ""
-                    for doc in Execution(self.context).execute_iter(self.plan, **kwargs):
-                        pass
-                    if mrr.current_batch == 0:
-                        mrr.reset_batch()
-                        logger.info(f"\nProcessed {len(mrr.seen)} docs.")
-=======
         if isinstance(self.plan, Materialize):
             mrr = None
             for rule in self.context.rewrite_rules:
@@ -1580,7 +1565,6 @@
                         logger.info(
                             f"\nGiving up after retrying {mrr.retries_count} times. Processed {len(mrr.seen)} docs."
                         )
->>>>>>> ae737cc2
                         break
         else:
             for doc in Execution(self.context).execute_iter(self.plan, **kwargs):
