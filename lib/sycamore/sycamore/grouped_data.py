from typing import TYPE_CHECKING

from sycamore import DocSet
from sycamore.data import Document, MetadataDocument
<<<<<<< HEAD
from sycamore.transforms.aggregation import AggBuilder
=======
from sycamore.plan_nodes import NonCPUUser, NonGPUUser, Transform, Node
>>>>>>> eb2a6fbd

if TYPE_CHECKING:
    from ray.data import Dataset


def filter_meta(row):
    doc = Document.from_row(row)
    return not isinstance(doc, MetadataDocument)


class AggregateCount(NonCPUUser, NonGPUUser, Transform):
    def __init__(self, child: Node, key: str):
        super().__init__(child)
        self._grouped_key = key

    def group_udf(self, batch):
        import numpy as np

        result = {"count": np.array([len(batch["properties"])])}
        key = batch[self._grouped_key][0]
        result["key"] = np.array([key])
        return result

    def to_doc(self, row: dict):
        count = row.pop("count")
        key = row.pop("key") if "key" in row else None
        doc = Document(row)
        properties = doc.properties
        properties["count"] = count
        if key:
            properties["key"] = key
        doc.properties = properties
        return doc.to_row()

    def execute(self, **kwargs) -> "Dataset":
        dataset = self.child().execute()
        grouped = dataset.filter(filter_meta).map(Document.from_row).groupby(self._grouped_key)
        aggregated = grouped.map_groups(self.group_udf)
        serialized = aggregated.map(self.to_doc)
        return serialized


class AggregateCollect(NonCPUUser, NonGPUUser, Transform):
    def __init__(self, child: Node, key: str, entity: str):
        super().__init__(child)
        self._grouped_key = key
        self._entity = entity

    def group_udf(self, batch):
        import numpy as np

        result = {}
        key = batch[self._grouped_key][0]
        result["key"] = np.array([key])
        if self._entity:
            names = self._entity.split(".")
            base = batch[names[0]]
            entities = []
            for row in base:
                for name in names[1:]:
                    row = row[name]
                entities.append(row)

            result["values"] = np.array([", ".join(str(e) for e in entities if e is not None)])
        return result

    def to_doc(self, row: dict):
        values = row.pop("values")
        key = row.pop("key")
        doc = Document(row)
        properties = doc.properties
        properties["values"] = values
        properties["key"] = key
        doc.properties = properties
        return doc.to_row()

    def execute(self, **kwargs) -> "Dataset":
        dataset = self.child().execute()
        grouped = dataset.filter(filter_meta).map(Document.from_row).groupby(self._grouped_key)
        aggregated = grouped.map_groups(self.group_udf)
        serialized = aggregated.map(self.to_doc)
        return serialized

<<<<<<< HEAD
        return DocSet(self._docset.context, DatasetScan(serialized))

    def aggregate(self, agg: AggBuilder):
        def group_key_fn(doc: Document) -> str:
            return str(doc.field_to_value(self._grouped_key))

        aggregation = agg.build_grouped(self._docset.plan, group_key_fn)
        return DocSet(self._docset.context, aggregation)
=======

class GroupedData:
    def __init__(self, docset: DocSet, grouped_key, entity=None):
        self._docset = docset
        self._grouped_key = grouped_key
        self._entity = entity

    def count(self) -> DocSet:
        return DocSet(self._docset.context, AggregateCount(self._docset.plan, self._grouped_key))

    def collect(self) -> DocSet:
        return DocSet(self._docset.context, AggregateCollect(self._docset.plan, self._grouped_key, self._entity))
>>>>>>> eb2a6fbd
<|MERGE_RESOLUTION|>--- conflicted
+++ resolved
@@ -2,11 +2,8 @@
 
 from sycamore import DocSet
 from sycamore.data import Document, MetadataDocument
-<<<<<<< HEAD
 from sycamore.transforms.aggregation import AggBuilder
-=======
 from sycamore.plan_nodes import NonCPUUser, NonGPUUser, Transform, Node
->>>>>>> eb2a6fbd
 
 if TYPE_CHECKING:
     from ray.data import Dataset
@@ -90,16 +87,6 @@
         serialized = aggregated.map(self.to_doc)
         return serialized
 
-<<<<<<< HEAD
-        return DocSet(self._docset.context, DatasetScan(serialized))
-
-    def aggregate(self, agg: AggBuilder):
-        def group_key_fn(doc: Document) -> str:
-            return str(doc.field_to_value(self._grouped_key))
-
-        aggregation = agg.build_grouped(self._docset.plan, group_key_fn)
-        return DocSet(self._docset.context, aggregation)
-=======
 
 class GroupedData:
     def __init__(self, docset: DocSet, grouped_key, entity=None):
@@ -112,4 +99,10 @@
 
     def collect(self) -> DocSet:
         return DocSet(self._docset.context, AggregateCollect(self._docset.plan, self._grouped_key, self._entity))
->>>>>>> eb2a6fbd
+
+    def aggregate(self, agg: AggBuilder):
+        def group_key_fn(doc: Document) -> str:
+            return str(doc.field_to_value(self._grouped_key))
+
+        aggregation = agg.build_grouped(self._docset.plan, group_key_fn)
+        return DocSet(self._docset.context, aggregation)