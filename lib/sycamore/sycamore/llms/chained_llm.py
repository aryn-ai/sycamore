--- conflicted
+++ resolved
@@ -69,13 +69,10 @@
         index = 0
         for llm in self._chain:
             try:
-<<<<<<< HEAD
                 if index in models:
                     llm_kwargs = llm_kwargs or {}
                     llm_kwargs["model"] = models.get(index)
-=======
                 logger.info(f"Generating response using LLM: {llm._model_name}")
->>>>>>> fff2c54e
                 response = llm.generate(prompt=prompt, llm_kwargs=llm_kwargs)
                 if self.response_checker:
                     if self.response_checker(response):
