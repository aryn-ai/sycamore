--- conflicted
+++ resolved
@@ -125,7 +125,19 @@
 
     def get_client(self, asynchronous: bool = False) -> OpenAIClient:
         if self.client_type == OpenAIClientType.OPENAI:
-<<<<<<< HEAD
+            # We currently only support Helicone with OpenAI.
+            base_url = self.base_url
+            extra_kwargs = self.extra_kwargs
+            if "SYCAMORE_HELICONE_API_KEY" in os.environ and self.disable_helicone is not True:
+                if self.base_url is not None:
+                    logging.warning("SYCAMORE_HELICONE_API_KEY found in environment. Ignoring base_url.")
+                base_url = HELICONE_BASE_URL
+                if "default_headers" not in extra_kwargs:
+                    extra_kwargs["default_headers"] = {}
+                extra_kwargs["default_headers"].update(
+                    {"Helicone-Auth": f"Bearer {os.environ['SYCAMORE_HELICONE_API_KEY']}"}
+                )
+                
             if asynchronous:
                 return AsyncOpenAIClient(
                     api_key=self.api_key,
@@ -142,28 +154,6 @@
                     max_retries=self.max_retries,
                     **self.extra_kwargs,
                 )
-=======
-            # We currently only support Helicone with OpenAI.
-            base_url = self.base_url
-            extra_kwargs = self.extra_kwargs
-            if "SYCAMORE_HELICONE_API_KEY" in os.environ and self.disable_helicone is not True:
-                if self.base_url is not None:
-                    logging.warning("SYCAMORE_HELICONE_API_KEY found in environment. Ignoring base_url.")
-                base_url = HELICONE_BASE_URL
-                if "default_headers" not in extra_kwargs:
-                    extra_kwargs["default_headers"] = {}
-                extra_kwargs["default_headers"].update(
-                    {"Helicone-Auth": f"Bearer {os.environ['SYCAMORE_HELICONE_API_KEY']}"}
-                )
-
-            return OpenAIClient(
-                api_key=self.api_key,
-                organization=self.organization,
-                base_url=base_url,
-                max_retries=self.max_retries,
-                **extra_kwargs,
-            )
->>>>>>> d877f0b7
         elif self.client_type == OpenAIClientType.AZURE:
             return AzureOpenAIClient(
                 azure_endpoint=str(self.azure_endpoint),
