--- conflicted
+++ resolved
@@ -6,15 +6,9 @@
 from sycamore.llms.prompts.prompts import (
     ElementListPrompt,
     ElementPrompt,
-<<<<<<< HEAD
-    FieldValuePrompt,
-    StaticPrompt,
-    ElementListIterPrompt,
-=======
     StaticPrompt,
     JinjaPrompt,
     JinjaElementPrompt,
->>>>>>> 8e24f97d
 )
 
 logger = logging.getLogger(__name__)
