from abc import ABC, abstractmethod
import logging
from typing import Optional, Type

from guidance.models import Chat, Instruct, Model as GuidanceModel
from guidance import gen, user, system, assistant, instruction

logger = logging.getLogger(__name__)


class GuidancePrompt(ABC):
    @abstractmethod
    def execute(self, model: GuidanceModel, **kwargs) -> str:
        pass

    def __eq__(self, other):
        if type(other) is type(self):
            return self.__dict__ == other.__dict__
        return False


class SimpleGuidancePrompt(GuidancePrompt):
    system: str = "You are a helpful assistant."
    user: str
    var_name: str = "answer"

    def execute(self, model: GuidanceModel, **kwargs) -> str:
        if isinstance(model, Chat):
            return self._execute_chat(model, **kwargs)
        elif isinstance(model, Instruct):
            return self._execute_instruct(model, **kwargs)
        else:
            return self._execute_completion(model, **kwargs)

    def _execute_chat(self, model, **kwargs) -> str:
        with system():
            lm = model + self.system.format(**kwargs)

        with user():
            lm += self.user.format(**kwargs)

        with assistant():
            lm += gen(name=self.var_name)

        return lm[self.var_name]

    def _execute_instruct(self, model, **kwargs) -> str:
        with instruction():
            lm = model + self.user.format(**kwargs)
        lm += gen(name=self.var_name)
        return lm[self.var_name]

    def _execute_completion(self, model, **kwargs) -> str:
        lm = model + self.user.format(**kwargs) + gen(name=self.var_name)
        return lm[self.var_name]

    def __hash__(self):
        return hash((self.system, self.user, self.var_name))


class EntityExtractorZeroShotGuidancePrompt(SimpleGuidancePrompt):
    system = "You are a helpful entity extractor"
    # ruff: noqa: E501
    user = """You are given a few text elements of a document. The {entity} of the document is in these few text elements.Using
    this context,
    FIND,COPY, and RETURN the {entity}. DO NOT REPHRASE OR MAKE UP AN ANSWER.
    {query}
    """


class EntityExtractorFewShotGuidancePrompt(SimpleGuidancePrompt):
    system = "You are a helpful entity extractor."
    # ruff: noqa: E501
    user = """You are given a few text elements of a document. The {entity} of the document is in these few text elements. Here are
    some example groups of text elements where the {entity} has been identified.
    {examples}
    Using the context from the document and the provided examples, FIND, COPY, and RETURN the {entity}. Only return the {entity} as part
    of your answer. DO NOT REPHRASE OR MAKE UP AN ANSWER.
    {query}
    """


class TextSummarizerGuidancePrompt(SimpleGuidancePrompt):
    system = "You are a helpful text summarizer."
    user = """Write a summary of the following. Use only the information provided.
    Include as many key details as possible. Do not make up answer. Only return the summary as part of your answer.
    {query}
    """
    var_name = "summary"


class SchemaZeroShotGuidancePrompt(SimpleGuidancePrompt):
    system = "You are a helpful entity extractor. You only return JSON Schema."
    user = """You are given a few text elements of a document. Extract JSON Schema representing one entity of
    class {entity} from the document. Using this context, FIND, FORMAT, and RETURN the JSON-LD Schema.
    Return a flat schema, without nested properties. Return at most {max_num_properties} properties.
    Only return JSON Schema as part of your answer.
    {query}
    """


class PropertiesZeroShotGuidancePrompt(SimpleGuidancePrompt):
    system = "You are a helpful property extractor. You only return JSON."
    user = """You are given a few text elements of a document. Extract JSON representing one entity of
    class {entity} from the document. The class only has properties {properties}. Using
    this context, FIND, FORMAT, and RETURN the JSON representing one {entity}.
    Only return JSON as part of your answer. If no entity is in the text, return "None".
    {query}
    """


<<<<<<< HEAD
class TaskIdentifierZeroShotGuidancePrompt(SimpleGuidancePrompt):
    system = "You are a helpful task identifier. You return a string containing no whitespace."
    user = """You are given a dictionary where the keys are task IDs and the values are descriptions of tasks.
    Using this context, FIND and RETURN only the task ID that best matches the given question.
    Only return the task ID as a string. Do not return any additional information.
    {task_descriptions}
    Question: {question}
    """
=======
class OpenAIMessage:
    def __init__(self, role: str, content: str):
        self.role = role
        self.content = content

    def to_dict(self) -> dict[str, str]:
        return {"role": self.role, "content": self.content}


class OpenAIMessagesPromptBase:
    def __init__(self):
        self.messages = []

    def add_message(self, role: str, content: str) -> None:
        message = OpenAIMessage(role, content)
        self.messages.append(message)

    def get_messages_dict(self) -> list[dict[str, str]]:
        return [message.to_dict() for message in self.messages]


class EntityExtractorMessagesPrompt(OpenAIMessagesPromptBase):
    def __init__(self, question: Optional[str], field: Optional[str], format: Optional[str], discrete: bool = False):
        super().__init__()

        self.add_message(
            "system",
            (
                "You are a helpful entity extractor that creates a new field in a "
                "database from your response to a question on an existing field. "
            ),
        )

        if discrete:
            self.add_message(
                "user",
                (
                    f"The format of your response should be {format}. "
                    "Use standard convention to determine the style of your response. Do not include any abbreviations. "
                    "The following sentence should be valid: The answer to the "
                    'question based on the existing field is "your response". Your response should ONLY '
                    "contain the answer. If you are not able to extract the new field given the "
                    "information, respond with None. "
                    f"Question: {question} Use the value of the database field "
                    f'"{field}" to answer the question: '
                ),
            )
        else:
            self.add_message(
                "user",
                (
                    f"Include as much relevant detail as "
                    "possible that is related to/could help answer this question. Respond in "
                    "sentences, not just a single word or phrase."
                    f"Question: {question} Use this existing related database field "
                    f'"{field}" to answer the question: '
                ),
            )


class LLMFilterMessagesPrompt(OpenAIMessagesPromptBase):
    def __init__(self, filter_question: Optional[str]):
        super().__init__()

        self.add_message(
            "system",
            ("You are a helpful classifier that generously filters database entries based on questions."),
        )

        self.add_message(
            "user",
            (
                "Given an entry and a question, you will answer the question relating "
                "to the entry. You only respond with 0, 1, 2, 3, 4, or 5 based on your "
                "confidence level. 0 is the most negative answer and 5 is the most positive "
                f"answer. Question: {filter_question}; Entry: "
            ),
        )
>>>>>>> ebbd8bd2


_deprecated_prompts: dict[str, Type[GuidancePrompt]] = {
    "ENTITY_EXTRACTOR_ZERO_SHOT_GUIDANCE_PROMPT": EntityExtractorZeroShotGuidancePrompt,
    "ENTITY_EXTRACTOR_ZERO_SHOT_GUIDANCE_PROMPT_CHAT": EntityExtractorFewShotGuidancePrompt,
    "ENTITY_EXTRACTOR_FEW_SHOT_GUIDANCE_PROMPT_CHAT": EntityExtractorFewShotGuidancePrompt,
    "ENTITY_EXTRACTOR_FEW_SHOT_GUIDANCE_PROMPT": EntityExtractorFewShotGuidancePrompt,
    "TEXT_SUMMARIZER_GUIDANCE_PROMPT": TextSummarizerGuidancePrompt,
    "TEXT_SUMMARIZER_GUIDANCE_PROMPT_CHAT": TextSummarizerGuidancePrompt,
    "SCHEMA_ZERO_SHOT_GUIDANCE_PROMPT": SchemaZeroShotGuidancePrompt,
    "SCHEMA_ZERO_SHOT_GUIDANCE_PROMPT_CHAT": SchemaZeroShotGuidancePrompt,
    "PROPERTIES_ZERO_SHOT_GUIDANCE_PROMPT": PropertiesZeroShotGuidancePrompt,
    "PROPERTIES_ZERO_SHOT_GUIDANCE_PROMPT_CHAT": PropertiesZeroShotGuidancePrompt,
}


def _deprecated_prompt(name: str) -> GuidancePrompt:
    cls = _deprecated_prompts[name]
    logger.warn(f"The prompt {name} is deprecated. Switch to {cls.__name__}()")
    return cls()


def __getattr__(name: str):
    if name in _deprecated_prompts:
        return _deprecated_prompt(name)

    raise AttributeError(f"module {__name__!r} has no attribute {name!r}")<|MERGE_RESOLUTION|>--- conflicted
+++ resolved
@@ -108,8 +108,6 @@
     {query}
     """
 
-
-<<<<<<< HEAD
 class TaskIdentifierZeroShotGuidancePrompt(SimpleGuidancePrompt):
     system = "You are a helpful task identifier. You return a string containing no whitespace."
     user = """You are given a dictionary where the keys are task IDs and the values are descriptions of tasks.
@@ -118,7 +116,7 @@
     {task_descriptions}
     Question: {question}
     """
-=======
+
 class OpenAIMessage:
     def __init__(self, role: str, content: str):
         self.role = role
@@ -197,7 +195,6 @@
                 f"answer. Question: {filter_question}; Entry: "
             ),
         )
->>>>>>> ebbd8bd2
 
 
 _deprecated_prompts: dict[str, Type[GuidancePrompt]] = {
