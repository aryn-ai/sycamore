#!/usr/bin/env python

# This is a simple CLI for Sycamore Query that lets you run queries against an index,
# and see the generated query plan and result.
#
# Example:
#   poetry run sycamore/query/client.py --index const_ntsb \
#       "How many incidents were there in Washington in 2023?"
#
# Use --help for more options.

import argparse
import json
import logging
from typing import Any, List, Optional, Tuple
import os
import uuid

import structlog

import sycamore
from sycamore import Context
from sycamore.llms.openai import OpenAI, OpenAIModels
from sycamore.transforms.query import OpenSearchQueryExecutor
from sycamore.utils.cache import cache_from_path
from sycamore.utils.import_utils import requires_modules

from sycamore.query.execution.sycamore_executor import SycamoreExecutor
from sycamore.query.logical_plan import LogicalPlan
from sycamore.query.planner import LlmPlanner
from sycamore.query.schema import OpenSearchSchema, OpenSearchSchemaFetcher
from sycamore.query.visualize import visualize_plan

from rich.console import Console


console = Console()


DEFAULT_OS_CONFIG = {"search_pipeline": "hybrid_pipeline"}
DEFAULT_OS_CLIENT_ARGS = {
    "hosts": [{"host": os.getenv("OPENSEARCH_HOST", "localhost"), "port": os.getenv("OPENSEARCH_PORT", 9200)}],
    "http_compress": True,
    "http_auth": ("admin", "admin"),
    "use_ssl": True,
    "verify_certs": False,
    "ssl_assert_hostname": False,
    "ssl_show_warn": False,
    "timeout": 120,
}


def configure_logging(logfile: Optional[str] = None, log_level=logging.WARN):
    """Configure logging for Sycamore query execution."""

    class CustomLoggerFactory(structlog.stdlib.LoggerFactory):
        """Custom logger factory that directs output to a file."""

        def __init__(self, file_handler):
            super().__init__()
            self.file_handler = file_handler

        def __call__(self, *args, **kwargs):
            logger = super().__call__(*args, **kwargs)
            logger.addHandler(self.file_handler)
            return logger

    logging.basicConfig(level=log_level)

    if logfile:
        processors = [
            structlog.contextvars.merge_contextvars,
            structlog.processors.TimeStamper(fmt="iso"),
            structlog.stdlib.add_logger_name,
            structlog.stdlib.add_log_level,
            structlog.stdlib.PositionalArgumentsFormatter(),
            structlog.processors.StackInfoRenderer(),
            structlog.processors.format_exc_info,
            structlog.processors.UnicodeDecoder(),
            structlog.processors.JSONRenderer(),
        ]

        file_handler = logging.FileHandler(logfile)
        file_handler.setLevel(log_level)
        structlog.configure_once(
            processors=processors,  # type: ignore
            logger_factory=CustomLoggerFactory(file_handler),
            wrapper_class=structlog.make_filtering_bound_logger(log_level),
            cache_logger_on_first_use=True,
        )


class SycamoreQueryClient:
    """A client for the Sycamore Query engine.

    Args:
        context (optional): a configured Sycamore Context. A fresh one is created if not provided.
        s3_cache_path (optional): S3 path to use for LLM result caching.
        os_config (optional): OpenSearch configuration. Defaults to DEFAULT_OS_CONFIG.
        os_client_args (optional): OpenSearch client arguments. Defaults to DEFAULT_OS_CLIENT_ARGS.
        trace_dir (optional): Directory to write query execution trace.
    """

    @requires_modules("opensearchpy", extra="opensearch")
    def __init__(
        self,
        context: Optional[Context] = None,
        s3_cache_path: Optional[str] = None,
        os_config: dict = DEFAULT_OS_CONFIG,
        os_client_args: Optional[dict] = None,
        trace_dir: Optional[str] = None,
    ):
        from opensearchpy import OpenSearch

        self.s3_cache_path = s3_cache_path
        self.os_config = os_config
        self.trace_dir = trace_dir

        if context and os_client_args:
            raise AssertionError("If using a configured Context object, set os_client_args in context.params")
        if context and s3_cache_path:
            raise AssertionError("If using a configured Context object, set a cached llm in context.params")

        os_client_args = os_client_args or DEFAULT_OS_CLIENT_ARGS
        self.context = context or self._get_default_context(s3_cache_path, os_client_args)

        assert self.context.params, "Could not find required params in Context"
        self.os_client_args = self.context.params.get("opensearch", {}).get("os_client_args")
        self._os_client = OpenSearch(**self.os_client_args)
        self._os_query_executor = OpenSearchQueryExecutor(self.os_client_args)

    def get_opensearch_incides(self) -> List[str]:
        """Get the schema for the provided OpenSearch index."""
        indices = list([str(k) for k in self._os_client.indices.get_alias().keys()])
        return indices

    @requires_modules("opensearchpy.client.indices", extra="opensearch")
    def get_opensearch_schema(self, index: str) -> OpenSearchSchema:
        """Get the schema for the provided OpenSearch index."""
        from opensearchpy.client.indices import IndicesClient

        schema_provider = OpenSearchSchemaFetcher(IndicesClient(self._os_client), index, self._os_query_executor)
        return schema_provider.get_schema()

    def generate_plan(self, query: str, index: str, schema: OpenSearchSchema) -> LogicalPlan:
        """Generate a logical query plan for the given query, index, and schema."""
<<<<<<< HEAD
        llm_client = OpenAI(OpenAIModels.GPT_4O.value, cache=cache_from_path(self.s3_cache_path))
=======

        llm_client = self.context.params.get("default", {}).get("llm")
        if not llm_client:
            llm_client = OpenAI(
                OpenAIModels.GPT_4O.value, cache=S3Cache(self.s3_cache_path) if self.s3_cache_path else None
            )
>>>>>>> 028b482c
        planner = LlmPlanner(
            index,
            data_schema=schema,
            os_config=self.os_config,
            os_client=self._os_client,
            llm_client=llm_client,
        )
        plan = planner.plan(query)
        return plan

    def run_plan(self, plan: LogicalPlan, dry_run=False, codegen_mode=False) -> Tuple[str, Any]:
        assert self.context is not None, "Running a plan requires a configured Context"
        """Run the given logical query plan and return a tuple of the query ID and result."""
        executor = SycamoreExecutor(
            context=self.context,
            trace_dir=self.trace_dir,
            dry_run=dry_run,
            codegen_mode=codegen_mode,
        )
        query_id = str(uuid.uuid4())
        result = executor.execute(plan, query_id)
        return query_id, result

    def query(
        self,
        query: str,
        index: str,
        dry_run: bool = False,
        codegen_mode: bool = False,
    ) -> Any:
        """Run a query against the given index."""
        schema = self.get_opensearch_schema(index)
        plan = self.generate_plan(query, index, schema)
        _, result = self.run_plan(plan, dry_run=dry_run, codegen_mode=codegen_mode)
        return result

    @staticmethod
    def dump_traces(logfile: str, query_id: Optional[str] = None):
        """Dump traces from the given logfile."""
        with open(logfile, "r", encoding="utf-8") as f:
            for line in f:
                try:
                    entry = json.loads(line)
                    if "query_id" in entry and (not query_id or entry["query_id"] == query_id):
                        console.print(entry)
                except json.JSONDecodeError:
                    console.print(line)

    @staticmethod
    def _get_default_context(s3_cache_path, os_client_args) -> Context:
        context_params = {
            "default": {
                "llm": OpenAI(OpenAIModels.GPT_4O.value, cache=cache_from_path(s3_cache_path)),
            },
            "opensearch": {
                "os_client_args": os_client_args,
            },
        }
        return sycamore.init(params=context_params)


def main():
    parser = argparse.ArgumentParser(description="Run a Sycamore query against an index.")
    parser.add_argument("query", type=str, help="Query to run against the index.", nargs="?", default=None)
    parser.add_argument("--show-indices", action="store_true", help="Show all indices")
    parser.add_argument("--index", type=str, help="Index name")
    parser.add_argument(
        "--s3-cache-path",
        type=str,
        help="S3 cache path",
        default=None,
    )
    parser.add_argument("--show-schema", action="store_true", help="Show schema extracted from index.")
    parser.add_argument("--show-dag", action="store_true", help="Show DAG of query plan.")
    parser.add_argument("--show-plan", action="store_true", help="Show generated query plan.")
    parser.add_argument("--plan-only", action="store_true", help="Only generate and show query plan.")
    parser.add_argument("--dry-run", action="store_true", help="Generate and show query plan and execution code")
    parser.add_argument("--codegen-mode", action="store_true", help="Execute through codegen")
    parser.add_argument("--trace-dir", help="Directory to write query execution trace.")
    parser.add_argument("--dump-traces", action="store_true", help="Dump traces from the execution.")
    parser.add_argument("--log-level", type=str, help="Log level", default="WARN")
    args = parser.parse_args()

    if args.trace_dir:
        os.makedirs(os.path.abspath(args.trace_dir), exist_ok=True)
        logfile = f"{os.path.abspath(args.trace_dir)}/sycamore.log"
        configure_logging(logfile, log_level=logging.INFO)
    else:
        configure_logging(log_level=args.log_level)

    if args.dump_traces and not args.trace_dir:
        parser.error("--dump-traces requires --trace-dir")

    if args.trace_dir:
        # Make trace_dir absolute.
        args.trace_dir = os.path.abspath(args.trace_dir)

    client = SycamoreQueryClient(s3_cache_path=args.s3_cache_path, trace_dir=args.trace_dir)

    if args.show_indices:
        for index in client.get_opensearch_incides():
            console.print(index)
        return

    if not args.query:
        parser.error("Query is required")

    schema = client.get_opensearch_schema(args.index)
    if args.show_schema:
        console.rule("Extracted schema")
        console.print(schema)
        console.rule()

    plan = client.generate_plan(args.query, args.index, schema)

    if args.show_plan or args.plan_only:
        console.rule("Generated query plan")
        print(plan.llm_plan)
        console.rule()

    if args.plan_only:
        return

    query_id, result = client.run_plan(plan, args.dry_run, args.codegen_mode)

    console.rule(f"Query result [{query_id}]")
    console.print(result)

    if args.dump_traces:
        console.rule(f"Execution traces from {args.trace_dir}/sycamore.log")
        client.dump_traces(os.path.join(os.path.abspath(args.trace_dir), "sycamore.log"), query_id)

    if args.show_dag:
        import matplotlib.pyplot as plt

        visualize_plan(plan)
        plt.show()


if __name__ == "__main__":
    main()<|MERGE_RESOLUTION|>--- conflicted
+++ resolved
@@ -144,16 +144,12 @@
 
     def generate_plan(self, query: str, index: str, schema: OpenSearchSchema) -> LogicalPlan:
         """Generate a logical query plan for the given query, index, and schema."""
-<<<<<<< HEAD
-        llm_client = OpenAI(OpenAIModels.GPT_4O.value, cache=cache_from_path(self.s3_cache_path))
-=======
 
         llm_client = self.context.params.get("default", {}).get("llm")
         if not llm_client:
             llm_client = OpenAI(
-                OpenAIModels.GPT_4O.value, cache=S3Cache(self.s3_cache_path) if self.s3_cache_path else None
-            )
->>>>>>> 028b482c
+                OpenAIModels.GPT_4O.value, cache=cache_from_path(self.s3_cache_path)
+           )
         planner = LlmPlanner(
             index,
             data_schema=schema,
