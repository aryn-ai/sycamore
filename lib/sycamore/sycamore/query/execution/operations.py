import json
from typing import Any, Callable, List, Optional, Union

<<<<<<< HEAD
from datetime import datetime
from dateutil import parser
=======
from ray.data import Dataset
>>>>>>> ce214964

from sycamore import DocSet, Execution
from sycamore.data import Document, MetadataDocument
from sycamore.llms.openai import OpenAI
from sycamore.llms.prompts.default_prompts import (
    SummarizeDataMessagesPrompt,
    LlmClusterEntityAssignGroupsMessagesPrompt,
    LlmClusterEntityFormGroupsMessagesPrompt,
)
from sycamore.transforms.extract_entity import OpenAIEntityExtractor
from sycamore.utils.extract_json import extract_json

BASE_PROPS = [
    "filename",
    "filetype",
    "page_number",
    "page_numbers",
    "links",
    "element_id",
    "parent_id",
    "_schema",
    "_schema_class",
    "entity",
]

NUM_DOCS_GENERATE = 60
NUM_TEXT_CHARS_GENERATE = 2500


def math_operation(val1: int, val2: int, operator: str) -> Union[int, float]:
    """
    Basic arithmetic operations on integers.

    Args:
        val1: First integer in operation.
        val2: Second integer in operation.
        operator: Type of operation; "add", "subtract", "divide", or "multiply"

    Returns:
        An integer or floating point number.
    """
    if operator == "add":
        return val1 + val2
    elif operator == "subtract":
        return val1 - val2
    elif operator == "divide":
        return val1 / val2
    elif operator == "multiply":
        return val1 * val2
    else:
        raise ValueError("Invalid math operator " + operator)


def llm_generate_operation(
    client: OpenAI, question: str, result_description: str, result_data: List[Any], **kwargs
) -> str:
    """
    Provides an English response to a question given relevant information.

    Args:
        client: LLM client.
        question: Question to answer.
        result_description: Description of each of the inputs in result_data.
        result_data: List of inputs.
        **kwargs

    Returns:
        Conversational response to question.
    """
    text = f"Description: {result_description}\n"

    for i, result in enumerate(result_data):
        text += f"Input {i + 1}:\n"

        # consolidates relevant properties to give to LLM
        if isinstance(result, DocSet):
            for doc in result.take(NUM_DOCS_GENERATE, **kwargs):
                if isinstance(doc, MetadataDocument):
                    continue
                props_dict = doc.properties.get("entity", {})
                props_dict.update({p: doc.properties[p] for p in set(doc.properties) - set(BASE_PROPS)})
                props_dict["text_representation"] = (
                    doc.text_representation[:NUM_TEXT_CHARS_GENERATE] if doc.text_representation is not None else None
                )

                text += json.dumps(props_dict, indent=2) + "\n"

        else:
            text += str(result_data) + "\n"

    messages = SummarizeDataMessagesPrompt(question=question, text=text).get_messages_dict()
    prompt_kwargs = {"messages": messages}

    # call to LLM
    completion = client.generate(prompt_kwargs=prompt_kwargs, llm_kwargs={"temperature": 0})

    # LLM response
    return completion


def make_filter_fn_join(field: str, join_set: set) -> Callable[[Document], bool]:
    """
    Creates a filter function that can be called on a DocSet. Document
    will be kept if the value corresponding to document field is contained
    in join_set.

    Args:
        field: Document field to filter based on
        join_set: Set that contains valid field values.

    Returns:
        Function that can be called inside of DocSet.filter
    """

    def filter_fn_join(doc: Document) -> bool:
        value = doc.field_to_value(field)
        return value in join_set

    return filter_fn_join


def inner_join_operation(docset1: DocSet, docset2: DocSet, field1: str, field2: str) -> DocSet:
    """
    Joins two docsets based on specified fields; docset1 filtered based on values of docset2.

    SQL Equivalent:
    SELECT docset1.*
    FROM docset1
    INNER JOIN docset2
    ON docset1.field1 = docset2.field2

    Args:
        docset1: DocSet to filter based on.
        docset2: DocSet to filter.
        field1: Field in docset1 to filter based on.
        field2: Field in docset2 to filter.

    Returns:
        A joined DocSet.
    """
    execution = Execution(docset2.context, docset2.plan)
    dataset = execution.execute(docset2.plan)

    # identifies unique values of field1 in docset1
    unique_vals = set()
    for row in dataset.iter_rows():
        doc = Document.from_row(row)
        if isinstance(doc, MetadataDocument):
            continue
        value = doc.field_to_value(field2)
        unique_vals.add(value)

    # filters docset2 based on matches of field2 with unique values
    filter_fn_join = make_filter_fn_join(field1, unique_vals)
    joined_docset = docset1.filter(lambda doc: filter_fn_join(doc))

    return joined_docset


def top_k_operation(
    client: OpenAI,
    docset: DocSet,
    field: str,
    k: Optional[int],
    description: str,
    descending: bool = True,
    use_llm: bool = False,
    unique_field: Optional[str] = None,
    **kwargs,
) -> DocSet:
    """
    Determines the top k occurrences for a document field.

    Args:
        client: LLM client.
        docset: DocSet to use.
        field: Field to determine top k occurrences of.
        k: Number of top occurrences.
        description: Description of operation purpose.
        descending: Indicates whether to return most or least frequent occurrences.
        use_llm: Indicates whether an LLM should be used to normalize values of document field.
        unique_field: Determines what makes a unique document.
        **kwargs

    Returns:
        A DocSet with "properties.key" (unique values of document field)
        and "properties.count" (frequency counts for unique values) which is
        sorted based on descending and contains k records.
    """

    if use_llm:
        docset = llm_cluster_entity(client, docset, description, field)
        field = "properties._autogen_ClusterAssignment"

    docset = docset.groupby_count(field, unique_field, **kwargs)

    # uses 0 as default value -> end of docset
    docset = docset.sort(descending, "properties.count", 0)
    if k is not None:
        docset = docset.limit(k)
    return docset


def llm_cluster_entity(client: OpenAI, docset: DocSet, description: str, field: str) -> DocSet:
    """
    Normalizes a particular field of a DocSet. Identifies and assigns each document to a "group".

    Args:
        client: LLM client.
        docset: DocSet to form groups for.
        description: Description of purpose of this operation.
        field: Field to make/assign groups based on.

    Returns:
        A DocSet with an additional field "properties._autogen_ClusterAssignment".
    """
    text = ""
    for i, doc in enumerate(docset.take_all()):
        if i != 0:
            text += ", "
        text += str(doc.field_to_value(field))

    # sets message
    messages = LlmClusterEntityFormGroupsMessagesPrompt(
        field=field, description=description, text=text
    ).get_messages_dict()

    prompt_kwargs = {"messages": messages}

    # call to LLM
    completion = client.generate(prompt_kwargs=prompt_kwargs, llm_kwargs={"temperature": 0})

    groups = extract_json(completion)

    assert isinstance(groups, dict)

    # sets message
    messagesForExtract = LlmClusterEntityAssignGroupsMessagesPrompt(
        field=field, groups=groups["groups"]
    ).get_messages_dict()

    entity_extractor = OpenAIEntityExtractor(
        entity_name="_autogen_ClusterAssignment",
        llm=client,
        use_elements=False,
        prompt=messagesForExtract,
        field=field,
    )
    docset = docset.extract_entity(entity_extractor=entity_extractor)

    # LLM response
    return docset<|MERGE_RESOLUTION|>--- conflicted
+++ resolved
@@ -1,12 +1,5 @@
 import json
 from typing import Any, Callable, List, Optional, Union
-
-<<<<<<< HEAD
-from datetime import datetime
-from dateutil import parser
-=======
-from ray.data import Dataset
->>>>>>> ce214964
 
 from sycamore import DocSet, Execution
 from sycamore.data import Document, MetadataDocument
