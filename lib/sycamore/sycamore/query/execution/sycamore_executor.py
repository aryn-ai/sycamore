--- conflicted
+++ resolved
@@ -69,13 +69,7 @@
         self.dry_run = dry_run
         self.codegen_mode = codegen_mode
 
-<<<<<<< HEAD
-        if self.s3_cache_path:
-            log.info("Using S3 cache path: %s", s3_cache_path)
         if self.trace_dir and not self.dry_run:
-=======
-        if self.trace_dir:
->>>>>>> 33da32d2
             log.info("Using trace directory: %s", trace_dir)
         self.node_id_to_node: Dict[int, LogicalOperator] = {}
         self.node_id_to_code: Dict[int, str] = {}
