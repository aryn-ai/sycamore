from abc import abstractmethod
from typing import Any, Optional, List, Dict, Tuple

from sycamore.llms.prompts.default_prompts import EntityExtractorMessagesPrompt
from sycamore.query.execution.metrics import SycamoreQueryLogger
from sycamore.query.operators.count import Count
from sycamore.query.operators.filter import Filter
from sycamore.query.operators.limit import Limit
from sycamore.query.operators.llmextract import LlmExtract
from sycamore.query.operators.llmfilter import LlmFilter
from sycamore.query.operators.llmgenerate import LlmGenerate
from sycamore.query.operators.loaddata import LoadData
from sycamore.query.operators.topk import TopK
from sycamore.query.operators.join import Join
from sycamore.query.operators.sort import Sort

from sycamore.query.execution.operations import (
    llm_generate_operation,
    llm_filter_operation,
    range_filter_operation,
    match_filter_operation,
    count_operation,
    top_k_operation,
    join_operation,
)
from sycamore.llms import OpenAI, OpenAIModels
from sycamore.transforms.extract_entity import OpenAIEntityExtractor
from sycamore.utils.cache import S3Cache

from sycamore import DocSet, Context
from sycamore.query.operators.logical_operator import LogicalOperator
from sycamore.query.execution.physical_operator import PhysicalOperator, get_var_name, get_str_for_dict


class SycamoreOperator(PhysicalOperator):
    """
    This interface is a Sycamore platform implementation of a Logical Operator generated by the query planner.
    It serves 2 purposes:
    1. Execute the node using Sycamore tools (possibly lazy)
    2. Return a python script in string form that can be run to achieve the same result

    Args:
        context (Context): The Sycamore context to use.
        logical_node (Operator): The logical query plan node to execute. Contains runtime params based on type.
        query_id (str): Query id
        inputs (List[Any]): List of inputs required to execute the node. Varies based on node type.
    """

    def __init__(
        self,
        context: Context,
        logical_node: LogicalOperator,
        query_id: str,
        inputs: Optional[List[Any]] = None,
        trace_dir: Optional[str] = None,
    ) -> None:
        super().__init__(logical_node, query_id, inputs)
        self.context = context
        self.trace_dir = trace_dir

    @abstractmethod
    def execute(self) -> Any:
        """
        execute the node
        :return: execution result, can be a Lazy DocSet plan, or executed result like a integer (for count)
        """
        pass

    @abstractmethod
    def script(self, input_var: Optional[str] = None, output_var: Optional[str] = None) -> Tuple[str, List[str]]:
        pass

    def get_node_args(self) -> Dict:
        return {"name": str(self.logical_node.node_id)}

    def get_execute_args(self) -> Dict:
        intermediate_datasink_kwargs: Dict[str, Any] = {
            "query_id": self.query_id,
            "node_id": self.logical_node.node_id,
            "path": "none",
        }
        if self.trace_dir:
            intermediate_datasink_kwargs.update(
                {"makedirs": True, "verbose": True, "path": f"{self.trace_dir}/{self.query_id}/"}
            )
        args = {
            "write_intermediate_data": True,
            "intermediate_datasink": SycamoreQueryLogger,
            "intermediate_datasink_kwargs": intermediate_datasink_kwargs,
        }
        args.update(self.get_node_args())
        return args


class SycamoreLoadData(SycamoreOperator):
    """
    Currently only supports an OpenSearch scan load implementation.
    Args:
        os_client_args (dict): OpenSearch client args passed to OpenSearchScan to initialize the client.
    """

    def __init__(
        self,
        context: Context,
        logical_node: LoadData,
        query_id: str,
        os_client_args: Dict,
        trace_dir: Optional[str] = None,
    ) -> None:
        super().__init__(context=context, logical_node=logical_node, query_id=query_id, trace_dir=trace_dir)
        self.os_client_args = os_client_args

    def execute(self) -> Any:
        assert isinstance(self.logical_node, LoadData)
        result = self.context.read.opensearch(os_client_args=self.os_client_args, index_name=self.logical_node.index)
        return result

    def script(self, input_var: Optional[str] = None, output_var: Optional[str] = None) -> Tuple[str, List[str]]:
        assert isinstance(self.logical_node, LoadData)
        return (
            f"""
os_client_args = {self.os_client_args}
{output_var or get_var_name(self.logical_node)} = context.read.opensearch(
    os_client_args=os_client_args,
    index_name='{self.logical_node.index}'
)
""",
            [],
        )


class SycamoreLlmGenerate(SycamoreOperator):
    """
    Use an LLM to generate a response based on the user input question and provided result set.
    Args:
        s3_cache_path (str): Optional S3 path to use for caching
    """

    def __init__(
        self,
        context: Context,
        logical_node: LlmGenerate,
        query_id: str,
        inputs: Optional[List[Any]] = None,
        trace_dir: Optional[str] = None,
        s3_cache_path: Optional[str] = None,
    ) -> None:
        super().__init__(context, logical_node, query_id, inputs, trace_dir=trace_dir)
        self.s3_cache_path = s3_cache_path
        assert isinstance(self.logical_node, LlmGenerate)

    def execute(self) -> Any:
        assert self.inputs and len(self.inputs) >= 1, "LlmGenerate requires at least 1 input node"
        assert isinstance(self.logical_node, LlmGenerate)
        question = self.logical_node.question
        assert question is not None and isinstance(question, str)
        description = self.logical_node.description
        assert description is not None and isinstance(description, str)
        result = llm_generate_operation(
            client=OpenAI(OpenAIModels.GPT_4O.value, cache=S3Cache(self.s3_cache_path) if self.s3_cache_path else None),
            question=question,
            result_description=description,
            result_data=self.inputs,
            **self.get_execute_args(),
        )
        return result

    def script(self, input_var: Optional[str] = None, output_var: Optional[str] = None) -> Tuple[str, List[str]]:
        assert isinstance(self.logical_node, LlmGenerate)
        question = self.logical_node.question
        description = self.logical_node.description
        assert self.logical_node.dependencies is not None and len(self.logical_node.dependencies) >= 1

        cache_string = ""
        if self.s3_cache_path:
            cache_string = f", cache=S3Cache('{self.s3_cache_path}')"
        logical_deps_str = ""
        for i, inp in enumerate(self.logical_node.dependencies):
            logical_deps_str += input_var or get_var_name(inp)
            if i != len(self.logical_node.dependencies) - 1:
                logical_deps_str += ", "

        result = f"""
{output_var or get_var_name(self.logical_node)} = llm_generate_operation(
    client=OpenAI(OpenAIModels.GPT_4O.value{cache_string}),
    question='{question}',
    result_description='{description}',
    result_data=[{logical_deps_str}]
)
print({output_var or get_var_name(self.logical_node)})
"""
        return result, [
            "from sycamore.query.execution.operations import llm_generate_operation",
            "from sycamore.llms import OpenAI, OpenAIModels",
        ]


class SycamoreLlmFilter(SycamoreOperator):
    """
    Use an LLM to filter records on a Docset.
    Args:
        s3_cache_path (str): Optional S3 path to use for caching
    """

    def __init__(
        self,
        context: Context,
        logical_node: LlmFilter,
        query_id: str,
        inputs: Optional[List[Any]] = None,
        trace_dir: Optional[str] = None,
        s3_cache_path: Optional[str] = None,
    ) -> None:
        super().__init__(context, logical_node, query_id, inputs, trace_dir=trace_dir)
        self.s3_cache_path = s3_cache_path

    def execute(self) -> Any:
        assert self.inputs and len(self.inputs) == 1, "LlmFilter requires 1 input node"
        assert isinstance(self.inputs[0], DocSet), "LlmFilter requires a DocSet input"
        assert isinstance(self.logical_node, LlmFilter)
        question = self.logical_node.question
        field = self.logical_node.field

        # load into local vars for Ray serialization magic
        s3_cache_path = self.s3_cache_path

        result = llm_filter_operation(
            client=OpenAI(OpenAIModels.GPT_4O.value, cache=S3Cache(s3_cache_path) if s3_cache_path else None),
            docset=self.inputs[0],
            filter_question=question,
            field=field,
            messages=None,
            threshold=3,
            **self.get_node_args(),
        )
        return result

    def script(self, input_var: Optional[str] = None, output_var: Optional[str] = None) -> Tuple[str, List[str]]:
        assert self.logical_node.dependencies is not None and len(self.logical_node.dependencies) == 1
        assert isinstance(self.logical_node, LlmFilter)
        cache_string = ""
        if self.s3_cache_path:
            cache_string = f", cache=S3Cache('{self.s3_cache_path}')"
        result = f"""
{output_var or get_var_name(self.logical_node)} = llm_filter_operation(
    client=OpenAI(OpenAIModels.GPT_4O.value{cache_string}),
    docset={input_var or get_var_name(self.logical_node.dependencies[0])},
    filter_question='{self.logical_node.question}',
    field='{self.logical_node.field}',
    threshold=3,
    **{self.get_node_args()},
)
"""
        return result, [
            "from sycamore.query.execution.operations import llm_filter_operation",
            "from sycamore.llms import OpenAI, OpenAIModels",
        ]


class SycamoreFilter(SycamoreOperator):
    """
    Filter a DocSet
    """

    def __init__(
        self,
        context: Context,
        logical_node: Filter,
        query_id: str,
        inputs: Optional[List[Any]] = None,
        trace_dir: Optional[str] = None,
    ) -> None:
        super().__init__(context, logical_node, query_id, inputs, trace_dir=trace_dir)

    def execute(self) -> Any:
        assert self.inputs and len(self.inputs) == 1, "Filter requires 1 input node"
        assert isinstance(self.inputs[0], DocSet), "Filter requires a DocSet input"

        # Load into local vars for Ray serialization magic.
        logical_node = self.logical_node
        assert isinstance(logical_node, Filter)

        if logical_node.range_filter:
            field = logical_node.field
            start = logical_node.start
            end = logical_node.end
            date = logical_node.date

            result = self.inputs[0].filter(
                lambda doc: range_filter_operation(doc=doc, field=str(field), start=start, end=end, date=date),
                **self.get_node_args(),
            )
        else:
            query = logical_node.query
            assert query is not None
            field = logical_node.field
            result = self.inputs[0].filter(
                lambda doc: match_filter_operation(doc=doc, query=query, field=field),
                **self.get_node_args(),
            )
        return result

    def script(self, input_var: Optional[str] = None, output_var: Optional[str] = None) -> Tuple[str, List[str]]:
        assert isinstance(self.logical_node, Filter)
        assert self.logical_node.dependencies is not None and len(self.logical_node.dependencies) == 1
        script = ""
        imports = []
        if self.logical_node.range_filter:
            field = self.logical_node.field
            start = self.logical_node.start
            assert start is None or isinstance(start, str)
            end = self.logical_node.end
            assert end is None or isinstance(end, str)
            date = self.logical_node.date

            script = f"""
{output_var or get_var_name(self.logical_node)} = {input_var or get_var_name(self.logical_node.dependencies[0])}.filter(
    lambda doc: range_filter_operation(
        doc=doc,
        field='{field}',
        start='{start}',
        end='{end}',
        date='{date}',
    ),
    **{self.get_node_args()},
)
            """
            imports = ["from sycamore.query.execution.operations import range_filter_operation"]
        else:
            script = f"""
{output_var or get_var_name(self.logical_node)} = {input_var or get_var_name(self.logical_node.dependencies[0])}.filter(
    lambda doc: match_filter_operation(
        doc=doc,
        query='{self.logical_node.query}',
        field='{self.logical_node.field}',
    ),
    **{self.get_node_args()},
)
"""
            imports = ["from sycamore.query.execution.operations import match_filter_operation"]
        return script, imports


class SycamoreCount(SycamoreOperator):
    """
    Count documents in a DocSet. Can do a unique count optionally.
    """

    def __init__(
        self,
        context: Context,
        logical_node: Count,
        query_id: str,
        inputs: Optional[List[Any]] = None,
        trace_dir: Optional[str] = None,
    ) -> None:
        super().__init__(context, logical_node, query_id, inputs, trace_dir=trace_dir)

    def execute(self) -> Any:
        assert self.inputs and len(self.inputs) == 1, "Count requires 1 input node"
        assert isinstance(self.inputs[0], DocSet), "Count requires a DocSet input"

        # load into local vars for Ray serialization magic
        logical_node = self.logical_node
        assert isinstance(logical_node, Count)
        assert logical_node.field or logical_node.primary_field

        result = count_operation(
            docset=self.inputs[0],
            field=logical_node.field,
            primary_field=logical_node.primary_field,
            **self.get_execute_args(),
        )
        return result

    def script(self, input_var: Optional[str] = None, output_var: Optional[str] = None) -> Tuple[str, List[str]]:
        assert self.logical_node.dependencies is not None and len(self.logical_node.dependencies) == 1
        assert isinstance(self.logical_node, Count)
        assert self.logical_node.field or self.logical_node.primary_field
        imports = ["from sycamore.query.execution.operations import count_operation"]
        script = f"""
{output_var or get_var_name(self.logical_node)} = count_operation(
    docset={input_var or get_var_name(self.logical_node.dependencies[0])},
    """
        if self.logical_node.field:
            script += f"""field='{self.logical_node.field}',
    """
        if self.logical_node.primary_field:
            script += f"""primary_field='{self.logical_node.primary_field}',
    """
        script += f"""**{get_str_for_dict(self.get_execute_args())},
)
"""
        return script, imports


class SycamoreLlmExtract(SycamoreOperator):
    """
    Use an LLM to extract information from your data. The data is available for downstream tasks to consume.
    Args:
        s3_cache_path (str): Optional S3 path to use for caching
    """

    def __init__(
        self,
        context: Context,
        logical_node: LlmExtract,
        query_id: str,
        inputs: Optional[List[Any]] = None,
        trace_dir: Optional[str] = None,
        s3_cache_path: Optional[str] = None,
    ) -> None:
        super().__init__(context, logical_node, query_id, inputs, trace_dir=trace_dir)
        self.s3_cache_path = s3_cache_path

    def execute(self) -> Any:
        assert self.inputs and len(self.inputs) == 1, "LlmExtract requires 1 input node"
        assert isinstance(self.inputs[0], DocSet), "LlmExtract requires a DocSet input"
        # load into local vars for Ray serialization magic
        s3_cache_path = self.s3_cache_path
        logical_node = self.logical_node
        assert isinstance(logical_node, LlmExtract)
        question = logical_node.question
        new_field = logical_node.new_field
        field = logical_node.field
        fmt = logical_node.new_field_type
        discrete = logical_node.discrete

<<<<<<< HEAD
        result = self.inputs[0].map(
            lambda doc: llm_extract_operation(
                client=OpenAI(OpenAIModels.GPT_4O.value, cache=S3Cache(s3_cache_path) if s3_cache_path else None),
                doc=doc,
                question=question,
                new_field=new_field,
                field=field,
                format=fmt,
                discrete=discrete,
            ),
            **self.get_node_args(),
        )

        # filter out docs with the extracted field labeled as "None"
        def filter_none(doc):
            return doc.properties[logical_node.new_field] != "None"

        result = result.filter(filter_none)
=======
        messages = EntityExtractorMessagesPrompt(
            question=question, field=field, format=fmt, discrete=discrete
        ).get_messages_dict()

        entity_extractor = OpenAIEntityExtractor(
            entity_name=new_field,
            llm=OpenAI(OpenAIModels.GPT_4O.value, cache=S3Cache(s3_cache_path) if s3_cache_path else None),
            use_elements=False,
            messages=messages,
            field=field,
        )
        result = self.inputs[0].extract_entity(entity_extractor=entity_extractor, **self.get_node_args())
>>>>>>> e15f61c1
        return result

    def script(self, input_var: Optional[str] = None, output_var: Optional[str] = None) -> Tuple[str, List[str]]:
        logical_node = self.logical_node
        assert isinstance(logical_node, LlmExtract)
        question = logical_node.question
        new_field = logical_node.new_field
        field = logical_node.field
        fmt = logical_node.new_field_type
        discrete = logical_node.discrete
        assert logical_node.dependencies is not None and len(logical_node.dependencies) == 1

        cache_string = ""
        if self.s3_cache_path:
            cache_string = f", cache=S3Cache('{self.s3_cache_path}')"
        result = f"""
        messages = EntityExtractorMessagesPrompt(
                question='{question}', field='{field}', format='{fmt}, discrete={discrete}
            ).get_messages_dict()

        entity_extractor = OpenAIEntityExtractor(
            entity_name='{new_field}',
            llm=OpenAI(OpenAIModels.GPT_4O.value{cache_string}),
            use_elements=False,
            messages=messages,
            field='{field}',
        )
    {output_var or get_var_name(logical_node)} = 
        {input_var or get_var_name(logical_node.dependencies[0])}.extract_entity(
                entity_extractor=entity_extractor,
                **{self.get_node_args()}
            )
    """
        return result, [
            "from sycamore.llms.prompts.default_prompts import EntityExtractorMessagesPrompt",
            "from sycamore.transforms.extract_entity import OpenAIEntityExtractor",
            "from sycamore.llms import OpenAI, OpenAIModels",
        ]


class SycamoreSort(SycamoreOperator):
    """
    Sort a DocSet on a given key.
    """

    def __init__(
        self,
        context: Context,
        logical_node: Sort,
        query_id: str,
        inputs: Optional[List[Any]] = None,
        trace_dir: Optional[str] = None,
    ) -> None:
        super().__init__(context, logical_node, query_id, inputs, trace_dir=trace_dir)

    def execute(self) -> Any:
        assert self.inputs and len(self.inputs) == 1, "Sort requires 1 input node"
        assert isinstance(self.inputs[0], DocSet), "Sort requires a DocSet input"

        # load into local vars for Ray serialization magic
        logical_node = self.logical_node
        assert isinstance(logical_node, Sort)
        descending = logical_node.descending
        field = logical_node.field
        default_value = logical_node.default_value

        result = self.inputs[0].sort(descending=descending, field=field, default_val=default_value)

        return result

    def script(self, input_var: Optional[str] = None, output_var: Optional[str] = None) -> Tuple[str, List[str]]:
        logical_node = self.logical_node
        assert isinstance(logical_node, Sort)
        descending = logical_node.descending
        field = logical_node.field
        default_value = logical_node.default_value
        assert logical_node.dependencies is not None and len(logical_node.dependencies) == 1

        result = f"""
{output_var or get_var_name(self.logical_node)} = {input_var or get_var_name(logical_node.dependencies[0])}.sort(
    descending={descending},
    field='{field}'
    default_val={default_value}
)
"""
        return result, []


class SycamoreTopK(SycamoreOperator):
    """
    Return the Top-K values from a DocSet
    Args:
        s3_cache_path (str): Optional S3 path to use for caching when using an LLM
    """

    def __init__(
        self,
        context: Context,
        logical_node: TopK,
        query_id: str,
        inputs: Optional[List[Any]] = None,
        trace_dir: Optional[str] = None,
        s3_cache_path: Optional[str] = None,
    ) -> None:
        super().__init__(context, logical_node, query_id, inputs, trace_dir=trace_dir)
        self.s3_cache_path = s3_cache_path

    def execute(self) -> Any:
        assert self.inputs and len(self.inputs) == 1, "TopK requires 1 input node"
        assert isinstance(self.inputs[0], DocSet), "TopK requires a DocSet input"
        # load into local vars for Ray serialization magic
        s3_cache_path = self.s3_cache_path
        logical_node = self.logical_node
        assert isinstance(logical_node, TopK)

        result = top_k_operation(
            client=OpenAI(OpenAIModels.GPT_4O.value, cache=S3Cache(s3_cache_path) if s3_cache_path else None),
            docset=self.inputs[0],
            field=logical_node.field,
            k=logical_node.K,
            description=logical_node.description or "",
            descending=logical_node.descending,
            use_llm=logical_node.use_llm,
            unique_field=logical_node.primary_field,
            **self.get_execute_args(),
        )
        return result

    def script(self, input_var: Optional[str] = None, output_var: Optional[str] = None) -> Tuple[str, List[str]]:
        logical_node = self.logical_node
        assert isinstance(logical_node, TopK)
        assert logical_node.dependencies is not None and len(logical_node.dependencies) == 1

        cache_string = ""
        if self.s3_cache_path:
            cache_string = f", cache=S3Cache('{self.s3_cache_path}')"
        result = f"""
{output_var or get_var_name(self.logical_node)} = top_k_operation(
    client=OpenAI(OpenAIModels.GPT_4O.value{cache_string}),
    docset={input_var or get_var_name(logical_node.dependencies[0])},
    field='{logical_node.field}',
    k={logical_node.K},
    description='{logical_node.description}',
    descending={logical_node.descending}',
    use_llm={logical_node.use_llm},
    unique_field='{logical_node.primary_field}',
    **{self.get_execute_args()},
)
"""
        return result, [
            "from sycamore.query.execution.operations import top_k_operation",
            "from sycamore.llms import OpenAI, OpenAIModels",
        ]


class SycamoreJoin(SycamoreOperator):
    """
    Return 2 DocSets joined
    """

    def __init__(
        self,
        context: Context,
        logical_node: Join,
        query_id: str,
        inputs: Optional[List[Any]] = None,
        trace_dir: Optional[str] = None,
    ) -> None:
        super().__init__(
            context=context, logical_node=logical_node, query_id=query_id, inputs=inputs, trace_dir=trace_dir
        )

    def execute(self) -> Any:
        assert self.inputs and len(self.inputs) == 2, "Join requires 2 input nodes"
        assert isinstance(self.inputs[0], DocSet) and isinstance(
            self.inputs[1], DocSet
        ), "Join requires 2 DocSet inputs"

        logical_node = self.logical_node
        assert isinstance(logical_node, Join)
        field1 = logical_node.field_one
        field2 = logical_node.field_two

        result = join_operation(
            docset1=self.inputs[0],
            docset2=self.inputs[1],
            field1=field1,
            field2=field2,
        )
        return result

    def script(self, input_var: Optional[str] = None, output_var: Optional[str] = None) -> Tuple[str, List[str]]:
        logical_node = self.logical_node
        assert isinstance(logical_node, Join)
        field1 = logical_node.field_one
        field2 = logical_node.field_two
        assert logical_node.dependencies is not None and len(logical_node.dependencies) == 2

        result = f"""
{output_var or get_var_name(self.logical_node)} = join_operation(
    docset1={input_var or get_var_name(logical_node.dependencies[0])},
    docset2={input_var or get_var_name(logical_node.dependencies[2])},
    field1='{field1}',
    field2='{field2}'
)
"""
        return result, ["from sycamore.query.execution.operations import join_operation"]


class SycamoreLimit(SycamoreOperator):
    """
    Limit the number of results on a DocSet
    """

    def __init__(
        self,
        context: Context,
        logical_node: Limit,
        query_id: str,
        inputs: Optional[List[Any]] = None,
        trace_dir: Optional[str] = None,
    ) -> None:
        super().__init__(context, logical_node, query_id, inputs, trace_dir=trace_dir)

    def execute(self) -> Any:
        assert self.inputs and len(self.inputs) == 1, "Limit requires 1 input node"
        assert isinstance(self.inputs[0], DocSet), "Limit requires a DocSet input"

        # load into local vars for Ray serialization magic
        logical_node = self.logical_node
        assert isinstance(logical_node, Limit)
        result = self.inputs[0].limit(logical_node.num_records)
        return result

    def script(self, input_var: Optional[str] = None, output_var: Optional[str] = None) -> Tuple[str, List[str]]:
        logical_node = self.logical_node
        assert isinstance(logical_node, Limit)
        assert logical_node.dependencies is not None and len(logical_node.dependencies) == 1

        result = f"""
{output_var or get_var_name(logical_node)} = {input_var or get_var_name(logical_node.dependencies[0])}.limit(
    {logical_node.num_records},
    **{self.get_execute_args()},
)
"""
        return result, []<|MERGE_RESOLUTION|>--- conflicted
+++ resolved
@@ -426,26 +426,6 @@
         fmt = logical_node.new_field_type
         discrete = logical_node.discrete
 
-<<<<<<< HEAD
-        result = self.inputs[0].map(
-            lambda doc: llm_extract_operation(
-                client=OpenAI(OpenAIModels.GPT_4O.value, cache=S3Cache(s3_cache_path) if s3_cache_path else None),
-                doc=doc,
-                question=question,
-                new_field=new_field,
-                field=field,
-                format=fmt,
-                discrete=discrete,
-            ),
-            **self.get_node_args(),
-        )
-
-        # filter out docs with the extracted field labeled as "None"
-        def filter_none(doc):
-            return doc.properties[logical_node.new_field] != "None"
-
-        result = result.filter(filter_none)
-=======
         messages = EntityExtractorMessagesPrompt(
             question=question, field=field, format=fmt, discrete=discrete
         ).get_messages_dict()
@@ -458,7 +438,6 @@
             field=field,
         )
         result = self.inputs[0].extract_entity(entity_extractor=entity_extractor, **self.get_node_args())
->>>>>>> e15f61c1
         return result
 
     def script(self, input_var: Optional[str] = None, output_var: Optional[str] = None) -> Tuple[str, List[str]]:
