--- conflicted
+++ resolved
@@ -59,12 +59,7 @@
             "properties.key" or "properties.count"; you can only reference one of those fields.
             Other than those, DO NOT USE ANY OTHER FIELD NAMES.
         5. If an optional field does not have a value in the query plan, return null in its place.
-<<<<<<< HEAD
-        6. If you cannot generate a plan to answer a question, return an empty list.
-        7. The first step of each plan MUST be a **QueryDatabase** or **QueryVectorDatabase" operation that returns a
-=======
         6. The first step of each plan MUST be a **QueryDatabase** or **QueryVectorDatabase" operation that returns a 
->>>>>>> 6ee270cf
            database. Whenever possible, include all possible filtering operations in the QueryDatabase step.
            That is, you should strive to construct an OpenSearch query that filters the data as
            much as possible, reducing the need for further query operations. Use a QueryVectorDatabase step instead of
@@ -605,12 +600,7 @@
         """Given a question from the user, generate a logical query plan."""
         llm_prompt, llm_plan = self.generate_from_llm(question)
         try:
-<<<<<<< HEAD
-            postprocessed_llm_plan = postprocess_plan(llm_plan, self._llm_client)
-            result_node, nodes = process_json_plan(postprocessed_llm_plan, self._operators)
-=======
             plan = process_json_plan(llm_plan)
->>>>>>> 6ee270cf
         except Exception as e:
             logging.error(f"Error processing LLM-generated query plan: {e}\nPlan is:\n{llm_plan}")
             raise
