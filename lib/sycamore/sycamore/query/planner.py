import json
import logging
import typing
from typing import Any, Dict, List, Mapping, MutableMapping, Optional, Tuple, Type


from sycamore.llms.llms import LLM
from sycamore.llms.openai import OpenAI, OpenAIModels
from sycamore.query.logical_plan import LogicalPlan
from sycamore.query.operators.count import Count
from sycamore.query.operators.llm_filter import LlmFilter
from sycamore.query.operators.basic_filter import BasicFilter
from sycamore.query.operators.llm_extract_entity import LlmExtractEntity
from sycamore.query.operators.query_database import QueryDatabase
from sycamore.query.operators.math import Math
from sycamore.query.operators.sort import Sort
from sycamore.query.operators.summarize_data import SummarizeData
from sycamore.query.operators.top_k import TopK
from sycamore.query.operators.limit import Limit
from sycamore.query.operators.logical_operator import LogicalOperator
from sycamore.query.schema import OpenSearchSchema
from sycamore.utils.extract_json import extract_json

if typing.TYPE_CHECKING:
    from opensearchpy import OpenSearch


# All operators that are allowed for construction of a query plan.
# If a class is not in this list, it will not be used.
OPERATORS: List[Type[LogicalOperator]] = [
    QueryDatabase,
    BasicFilter,
    LlmFilter,
    LlmExtractEntity,
    Count,
    SummarizeData,
    Math,
    Sort,
    TopK,
    Limit,
]


# This is the base prompt for the planner.
PLANNER_SYSTEM_PROMPT = """You are a helpful agent that translates the user's question into a
series of steps to answer it, using a predefined set of operations. Please adhere to the following
guidelines when generating a plan:

        1. Return your answer as a standard JSON list of operators. Make sure to include each
            operation as a separate step.
        2. Do not return any information except the standard JSON objects. This means not repeating the question
            or providing any text outside the json block.
        3. Only use the operators described below.
        4. Only use EXACT field names from the DATA_SCHEMA described below and fields created
            from *LlmExtractEntity*. Any new fields created by *LlmExtractEntity* will be nested in properties.
            e.g. if a new field called "state" is added, when referencing it in another operation,
            you should use "properties.state". A database returned from *TopK* operation only has
            "properties.key" or "properties.count"; you can only reference one of those fields.
            Other than those, DO NOT USE ANY OTHER FIELD NAMES.
        5. If an optional field does not have a value in the query plan, return null in its place.
        6. If you cannot generate a plan to answer a question, return an empty list.
        7. The first step of each plan MUST be a **QueryDatabase** operation that returns a database.
        8. The last step of each plan should return the raw data associated with the response.
"""


class LlmPlanner:
    """The top-level query planner for SycamoreQuery. This class is responsible for generating
    a logical query plan from a user query using the OpenAI LLM.

    Args:
        index: The name of the index to query.
        data_schema: A dictionary mapping field names to their types.
        os_config: The OpenSearch configuration.
        os_client: The OpenSearch client.
        operators: A list of operators to use in the query plan.
        llm_client: The LLM client.
        use_examples: Whether to include examples in the prompt.
    """

    def __init__(
        self,
        index: str,
        data_schema: OpenSearchSchema,
        os_config: dict[str, str],
        os_client: "OpenSearch",
        operators: Optional[List[Type[LogicalOperator]]] = None,
        llm_client: Optional[LLM] = None,
        use_examples: bool = True,
    ) -> None:
        super().__init__()
        self._index = index
        self._data_schema = data_schema
        self._operators = operators if operators else OPERATORS
        self._os_config = os_config
        self._os_client = os_client
        self._llm_client = llm_client or OpenAI(OpenAIModels.GPT_4O.value)
        self._use_examples = use_examples

    def make_operator_prompt(self, operator: LogicalOperator) -> str:
        """Generate the prompt fragment for the given LogicalOperator."""

        prompt = operator.usage() + "\n\nInput schema:\n"
        schema = operator.input_schema()
        for field_name, value in schema.items():
            prompt += f"- {field_name} ({value.type_hint}): {value.description}\n"
        prompt += "\n------------\n"
        return prompt

    def make_schema_prompt(self) -> str:
        """Generate the prompt fragment for the data schema."""
        return json.dumps(
            {
                field: f"{field_type} (e.g., {', '.join({str(e) for e in examples})})"
                for field, (field_type, examples) in self._data_schema.items()
            },
            indent=2,
        )

    def generate_system_prompt(self, query):
        """Generate the LLM system prompt for the given query."""

        prompt = PLANNER_SYSTEM_PROMPT

        # data schema
        prompt += f"""\n
        INDEX_NAME: {self._index}
        """
        prompt += f"""
        DATA_SCHEMA:
        {self.make_schema_prompt()}
        """

        # operator definitions
        prompt += """
        OPERATORS:
        """
        for operator in self._operators:
            prompt += self.make_operator_prompt(operator)

        # examples
        if self._use_examples:
            prompt += """
            EXAMPLE 1a:

            Data description: Database of aircraft incidents
            Schema: {
                        'properties.entity.date': "(<class 'str'>) e.g. (2023-01-14), (2023-01-14), (2023-01-29),
                        'properties.entity.aircraft': "(<class 'str'>) e.g. (Boeing 123), (Cessna Mini 5), (Piper 0.5),
                        'properties.entity.location': "(<class 'str'>) e.g. (Atlanta, GA), (Phoenix, Arizona), 
                            (Boise, Idaho),
                        'properties.entity.accidentNumber': "(<class 'str'>) e.g. (3589), (5903), (7531L),
                        'text_representation': '(<class 'str'>) Can be assumed to have all other details'
                    }
            Question: Were there any incidents in Georgia?
            Answer:
            [
                {
                    "operatorName": "QueryDatabase",
                    "description": "Get all the incident reports",
                    "index": "ntsb",
                    "node_id": 0
                },
                {
                    "operatorName": "LlmFilter",
                    "description": "Filter to only include incidents in Georgia",
                    "question": "Did this incident occur in Georgia?",
                    "field": "properties.entity.location",
                    "input": [0],
                    "node_id": 1
                },
            ]

            EXAMPLE 1b:

            Data description: Database of aircraft incidents
            Schema: {
                        'properties.entity.date': "(<class 'str'>) e.g. (2023-01-14), (2023-01-14), (2023-01-29),
                        'properties.entity.aircraft': "(<class 'str'>) e.g. (Boeing 123), (Cessna Mini 5), (Piper 0.5),
                        'properties.entity.location': "(<class 'str'>) e.g. (Atlanta, GA), (Phoenix, Arizona), 
                            (Boise, Idaho),
                        'properties.entity.accidentNumber': "(<class 'str'>) e.g. (3589), (5903), (7531L),
                        'text_representation': '(<class 'str'>) Can be assumed to have all other details'
                    }
            Question: Show incidents between July 1, 2023 and September 1, 2024 with an accident number containing '1234'
            that occurred in Georgia.
            Answer:
            [
                {
                    "operatorName": "QueryDatabase",
                    "description": "Get all the incident reports in the specified date range matching the accident number",
                    "index": "ntsb",
                    "query": {
                        "bool": {
                            "must": [
                                {
                                    "range": {
                                        "properties.entity.isoDateTime": {
                                        "gte": "2023-07-01T00:00:00",
                                        "lte": "2024-09-30T23:59:59",
                                        "format": "strict_date_optional_time"
                                        }
                                    }
                                },
                                {
                                    "match": {
                                        "properties.entity.accidentNumber": "1234"
                                    }
                                }
                            ]
                        }
                    },
                    "node_id": 0
                },
                {
                    "operatorName": "LlmFilter",
                    "description": "Filter to only include incidents in Georgia",
                    "question": "Did this incident occur in Georgia?",
                    "field": "properties.entity.location",
                    "input": [0],
                    "node_id": 1
                },
            ]

            EXAMPLE 2:
            Data description: Database of aircraft incidents
            Schema: {
                        'properties.entity.date': "(<class 'str'>) e.g. (2023-01-14), (2023-01-14), (2023-01-29),
                        'properties.entity.aircraft': "(<class 'str'>) e.g. (Boeing 123), (Cessna Mini 5), (Piper 0.5),
                        'properties.entity.city': "(<class 'str'>) e.g. (Orlando, FL), (Palo Alto, CA), (Orlando, FL),
                        'properties.entity.accidentNumber': "(<class 'str'>) e.g. (3589), (5903), (7531L),
                        'text_representation': '(<class 'str'>) Can be assumed to have all other details'
                    }
            Question: How many cities did Cessna aircrafts have incidents in?
            Answer:
            [
                {
                    "operatorName": "QueryDatabase",
                    "description": "Get all the incident reports involving Cessna aircrafts",
                    "index": "ntsb",
                    "query": {
                        "match": {
                            "properties.entity.aircraft": "Cessna"
                        } 
                    },
                    "node_id": 0
                },
                {
                    "operatorName": "Count",
                    "description": "Count the number of cities that accidents occured in",
                    "field": "properties.entity.city",
                    "primary_field": "properties.entity.accidentNumber",
                    "input": [0],
                    "node_id": 1
                },
            ]

            EXAMPLE 3:
            Data description: Database of financial documents for different law firms
            DATA_SCHEMA: 
            {
                'properties.entity.date': "(<class 'str'>) e.g. (2023-01-14), (2023-01-14), (2023-01-29),
                'properties.entity.revenue': "(<class 'int'>) e.g. (12304), (7978234), (2938903),
                'properties.entity.firmName': "(<class 'str'>) e.g. (East West), (Brody), (Hunter & Hunter),
                'text_representation': '(<class 'str'>) Can be assumed to have all other details'
            }
            USER QUESTION: Which 2 law firms had the highest revenue in 2022?
            Answer:
            [
                {
                    "operatorName": "QueryDatabase",
                    "description": "Get all the financial documents from 2022",
                    "index": "finance",
                    "query": {
                        "range": {
                            "properties.entity.isoDateTime": {
                            "gte": "2022-01-01T00:00:00",
                            "lte": "2022-12-31T23:59:59",
                            "format": "strict_date_optional_time"
                            }
                        }
                    },
                    "node_id": 0
                },
                {
                    "operatorName": "Sort",
                    "description": "Sort in descending order by revenue",
                    "descending": true,
                    "field": "properties.entity.revenue",
                    "default_value": 0
                    "input": [0],
                    "node_id": 1,
                },
                {
                    "operatorName": "Limit",
                    "description": "Get the 2 law firms with highest revenue",
                    "K": 2
                    "input": [1],
                    "node_id": 2,
                }
            ]

            EXAMPLE 4:
            Data description: Database of shipwreck records and their respective properties
            DATA_SCHEMA: 
            {
                'properties.entity.date': "(<class 'str'>) e.g. (2023-01-14), (2023-01-14), (2023-01-29),
                'properties.entity.captain': "(<class 'str'>) e.g. (John D. Moore), (Terry Roberts), 
                    (Alex Clark),
                'properties.entity.shipwreck_id': "(<class 'str'>) e.g. (ABFUHEU), (FUIHWHD), (FGHIOWB),
                'text_representation': '(<class 'str'>) Can be assumed to have all other details'
            }
            USER QUESTION: Which 5 countries were responsible for the most shipwrecks?
            Answer:
            [
                {
                    "operatorName": "QueryDatabase",
                    "description": "Get all the shipwreck records",
                    "index": "shipwrecks",
                    "node_id": 0
                },
                {
                    "operatorName": "LlmExtractEntity",
                    "description": "Extract the country",
                    "question": "What country was responsible for this ship?",
                    "field": "text_representation",
                    "new_field": "country",
                    "format": "string",
                    "discrete": true,
                    "input": [0],
                    "node_id": 1
                },
                {
                    "operatorName": '"TopK"',
                    "description": "Gets top 5 water bodies based on shipwrecks",
                    "field": "properties.country",
                    "primary_field": "properties.entity.shipwreck_id",
                    "K": 5,
                    "descending": true,
                    "llm_cluster": false,
                    "llm_cluster_instruction": "Form groups of different water bodies",
                    "input": [1],
                    "node_id": 2,
                },
            ]

            EXAMPLE 5:
            Data description: Database of shipwreck records and their respective properties
            DATA_SCHEMA: 
            {
                'properties.entity.date': "(<class 'str'>) e.g. (2023-01-14), (2023-01-14), (2023-01-29),
                'properties.entity.shipwreck_id': "(<class 'str'>) e.g. (ABFUHEU), (FUIHWHD), (FGHIOWB),
                'text_representation': '(<class 'str'>) Can be assumed to have all other details'
            }
            USER QUESTION: What percent of shipwrecks occurred in 2023?
            Answer:
            [
                {
                    "operatorName": "QueryDatabase",
                    "description": "Get all the shipwreck records",
                    "index": "shipwrecks",
                    "node_id": 0
                },
                {
                    "operatorName": "Count",
                    "description": "Count the number of total shipwrecks",
                    "field": null,
                    "primary_field": "properties.entity.shipwreck_id",
                    "input": [0],
                    "node_id": 1
                },
                {
                    "operatorName": "BasicFilter",
                    "description": "Filter to only include documents in 2023",
                    "range_filter": true,
                    "query": null,
                    "start": "01-01-2023",
                    "end": "12-31-2023",
                    "field": "properties.entity.date",
                    "date": true,
                    "input": [0],
                    "node_id": 2,
                },
                {
                    "operatorName": "Count",
                    "description": "Count the number of shipwrecks in 2023",
                    "field": null,
                    "primary_field": "properties.entity.shipwreck_id",
                    "input": [2],
                    "node_id": 3
                },
                {
                    "operatorName": "Math",
                    "description": "Divide the number of shipwrecks in 2023 by the total number",
                    "type": "divide",
                    "input": [3, 1],
                    "node_id": 4
                }
            ]

            EXAMPLE 6:
            Data description: Database of hospital patients
            DATA_SCHEMA: 
            {
                'text_representation': '(<class 'str'>) Can be assumed to have all other details'
            }
            USER QUESTION: How many total patients?
            Answer:
            [
                {
                    "operatorName": "QueryDatabase",
                    "description": "Get all the patient records",
                    "index": "patients",
                    "query": "patient records",
                    "id": 0
                },
                {
                    "operatorName": "Count",
                    "description": "Count the number of total patients",
                    "field": null,
                    "primary_field": null,
                    "input": [0],
                    "id": 1
                },
            ]
            """

        return prompt

    def generate_user_prompt(self, query: str) -> str:
        prompt = f"""
        USER QUESTION: {query}
        Answer:
        """
        return prompt

    def generate_from_llm(self, question: str) -> Tuple[Any, str]:
        """Use LLM to generate a query plan for the given question.

        Returns the prompt sent to the LLM, and the plan.
        """

        messages = [
            {
                "role": "system",
                "content": self.generate_system_prompt(question),
            },
            {
                "role": "user",
                "content": self.generate_user_prompt(question),
            },
        ]
        prompt_kwargs = {"messages": messages}
        chat_completion = self._llm_client.generate(prompt_kwargs=prompt_kwargs, llm_kwargs={})
<<<<<<< HEAD
        logging.info(f"Planner LLM completion: {chat_completion}")
        print(f"Planner LLM completion: {chat_completion}")
        return chat_completion
=======
        logging.debug(f"LLM chat completion: {chat_completion}")
        return prompt_kwargs, chat_completion
>>>>>>> bf6be413

    def process_llm_json_plan(self, llm_json_plan: str) -> Tuple[LogicalOperator, Mapping[int, LogicalOperator]]:
        """Given the query plan provided by the LLM, return a tuple of (result_node, list of nodes)."""

        classes = globals()
        parsed_plan = extract_json(llm_json_plan)
        assert isinstance(parsed_plan, list), f"Expected LLM query plan to contain a list, got f{type(parsed_plan)}"

        nodes: MutableMapping[int, LogicalOperator] = {}
        downstream_dependencies: Dict[int, List[int]] = {}

        # 1. Build nodes
        for step in parsed_plan:
            node_id = step["node_id"]
            cls = classes.get(step["operatorName"])
            if cls is None:
                raise ValueError(f"Operator {step['operatorName']} not found")
            if cls not in self._operators:
                raise ValueError(f"Operator {step['operatorName']} is not a valid operator")
            try:
                node = cls(**step)
                nodes[node_id] = node
            except Exception as e:
                raise ValueError(f"Error creating node {node_id} of type {step['operatorName']}: {e}") from e

        # 2. Set dependencies
        for node_id, node in nodes.items():
            if not node.input:
                continue
            inputs = []
            for dependency_id in node.input:
                downstream_dependencies[dependency_id] = downstream_dependencies.get(dependency_id, []) + [node]
                inputs += [nodes.get(dependency_id)]
            # pylint: disable=protected-access
            node._dependencies = inputs

        # 3. Set downstream nodes
        for node_id, node in nodes.items():
            if node_id in downstream_dependencies.keys():
                # pylint: disable=protected-access
                node._downstream_nodes = downstream_dependencies[node_id]

        # pylint: disable=protected-access
        result_nodes = list(filter(lambda n: n._downstream_nodes is None, nodes.values()))
        if len(result_nodes) == 0:
            raise RuntimeError("Invalid plan: Plan requires at least one terminal node")
        return result_nodes[0], nodes

    def plan(self, question: str) -> LogicalPlan:
        """Given a question from the user, generate a logical query plan."""
        llm_prompt, llm_plan = self.generate_from_llm(question)
        result_node, nodes = self.process_llm_json_plan(llm_plan)
        plan = LogicalPlan(
            result_node=result_node, nodes=nodes, query=question, llm_prompt=llm_prompt, llm_plan=llm_plan
        )
        logging.debug(f"Query plan: {plan}")
        return plan<|MERGE_RESOLUTION|>--- conflicted
+++ resolved
@@ -452,14 +452,8 @@
         ]
         prompt_kwargs = {"messages": messages}
         chat_completion = self._llm_client.generate(prompt_kwargs=prompt_kwargs, llm_kwargs={})
-<<<<<<< HEAD
-        logging.info(f"Planner LLM completion: {chat_completion}")
-        print(f"Planner LLM completion: {chat_completion}")
-        return chat_completion
-=======
         logging.debug(f"LLM chat completion: {chat_completion}")
         return prompt_kwargs, chat_completion
->>>>>>> bf6be413
 
     def process_llm_json_plan(self, llm_json_plan: str) -> Tuple[LogicalOperator, Mapping[int, LogicalOperator]]:
         """Given the query plan provided by the LLM, return a tuple of (result_node, list of nodes)."""
