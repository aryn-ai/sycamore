from dataclasses import dataclass
import json
import logging
import typing
from typing import Any, Dict, List, Mapping, MutableMapping, Optional, Tuple, Type


from sycamore.llms.llms import LLM
from sycamore.llms.openai import OpenAI, OpenAIModels
from sycamore.query.logical_plan import LogicalPlan
from sycamore.query.operators.count import Count
from sycamore.query.operators.llm_filter import LlmFilter
from sycamore.query.operators.basic_filter import BasicFilter
from sycamore.query.operators.llm_extract_entity import LlmExtractEntity
from sycamore.query.operators.query_database import QueryDatabase, QueryVectorDatabase
from sycamore.query.operators.math import Math
from sycamore.query.operators.sort import Sort
from sycamore.query.operators.summarize_data import SummarizeData
from sycamore.query.operators.top_k import TopK
from sycamore.query.operators.limit import Limit
from sycamore.query.operators.logical_operator import LogicalOperator
from sycamore.query.schema import OpenSearchSchema
from sycamore.utils.extract_json import extract_json

if typing.TYPE_CHECKING:
    from opensearchpy import OpenSearch


# All operators that are allowed for construction of a query plan.
# If a class is not in this list, it will not be used.
OPERATORS: List[Type[LogicalOperator]] = [
    QueryDatabase,
    QueryVectorDatabase,
    BasicFilter,
    LlmFilter,
    LlmExtractEntity,
    Count,
    SummarizeData,
    Math,
    Sort,
    TopK,
    Limit,
]


# This is the base prompt for the planner.
PLANNER_SYSTEM_PROMPT = """You are a helpful agent that translates the user's question into a
series of steps to answer it, using a predefined set of operations. Please adhere to the following
guidelines when generating a plan:

        1. Return your answer as a standard JSON list of operators. Make sure to include each
            operation as a separate step.
        2. Do not return any information except the standard JSON objects. This means not repeating the question
            or providing any text outside the json block.
        3. Only use the operators described below.
        4. Only use EXACT field names from the DATA_SCHEMA described below and fields created
            from *LlmExtractEntity*. Any new fields created by *LlmExtractEntity* will be nested in properties.
            e.g. if a new field called "state" is added, when referencing it in another operation,
            you should use "properties.state". A database returned from *TopK* operation only has
            "properties.key" or "properties.count"; you can only reference one of those fields.
            Other than those, DO NOT USE ANY OTHER FIELD NAMES.
        5. If an optional field does not have a value in the query plan, return null in its place.
        6. If you cannot generate a plan to answer a question, return an empty list.
        7. The first step of each plan MUST be a **QueryDatabase** or **QueryVectorDatabase" operation that returns a 
           database. Whenever possible, include all possible filtering operations in the QueryDatabase step.
           That is, you should strive to construct an OpenSearch query that filters the data as
           much as possible, reducing the need for further query operations. Use a QueryVectorDatabase step instead of
           an LLMFilter if the query looks reasonable.
"""

# Variants on the last step in the query plan, based on whether the user has requested raw data
# or a natural language response.
PLANNER_RAW_DATA_PROMPT = "8. The last step of each plan should return the raw data associated with the response."
PLANNER_NATURAL_LANGUAGE_PROMPT = (
    "8. The last step of each plan *MUST* be a **SummarizeData** operation that returns a natural language response."
)

PLANNER_EXAMPLES = """
    EXAMPLE 1a:

    Data description: Database of aircraft incidents
    Schema: {
                'properties.entity.date': "(<class 'str'>) e.g. (2023-01-14), (2023-01-14), (2023-01-29),
                'properties.entity.aircraft': "(<class 'str'>) e.g. (Boeing 123), (Cessna Mini 5), (Piper 0.5),
                'properties.entity.location': "(<class 'str'>) e.g. (Atlanta, GA), (Phoenix, Arizona), 
                    (Boise, Idaho),
                'properties.entity.accidentNumber': "(<class 'str'>) e.g. (3589), (5903), (7531L),
                'text_representation': '(<class 'str'>) Can be assumed to have all other details'
            }
    Question: Were there any incidents in Georgia?
    Answer:
    [
        {
            "operatorName": "QueryDatabase",
            "description": "Get all the incident reports",
            "index": "ntsb",
            "node_id": 0
        },
        {
            "operatorName": "LlmFilter",
            "description": "Filter to only include incidents in Georgia",
            "question": "Did this incident occur in Georgia?",
            "field": "properties.entity.location",
            "input": [0],
            "node_id": 1
        },
    ]

    EXAMPLE 1b:

    Data description: Database of aircraft incidents
    Schema: {
                'properties.entity.date': "(<class 'str'>) e.g. (2023-01-14), (2023-01-14), (2023-01-29),
                'properties.entity.aircraft': "(<class 'str'>) e.g. (Boeing 123), (Cessna Mini 5), (Piper 0.5),
                'properties.entity.location': "(<class 'str'>) e.g. (Atlanta, Georgia), (Phoenix, Arizona), 
                    (Boise, Idaho),
                'properties.entity.accidentNumber': "(<class 'str'>) e.g. (3589), (5903), (7531L),
                'text_representation': '(<class 'str'>) Can be assumed to have all other details'
            }
    Question: Show incidents between July 1, 2023 and September 1, 2024 with an accident number
    containing '1234' that occurred in Georgia.
    Answer:
    [
        {
            "operatorName": "QueryDatabase",
            "description": "Get all the incident reports in the specified date range matching the
                accident number",
            "index": "ntsb",
            "query": {
                "bool": {
                    "must": [
                        {
                            "range": {
                                "properties.entity.isoDateTime": {
                                "gte": "2023-07-01T00:00:00",
                                "lte": "2024-09-30T23:59:59",
                                "format": "strict_date_optional_time"
                                }
                            }
                        },
                        {
                            "match": {
                                "properties.entity.accidentNumber": "1234"
                            }
                        },
                        {
                            "match": {
                                "properties.entity.location": "Georgia"
                            }
                        },
                    ]
                }
            },
            "node_id": 0
        }
    ]

    EXAMPLE 2:
    Data description: Database of aircraft incidents
    Schema: {
                'properties.entity.date': "(<class 'str'>) e.g. (2023-01-14), (2023-01-14), (2023-01-29),
                'properties.entity.aircraft': "(<class 'str'>) e.g. (Boeing 123), (Cessna Mini 5), (Piper 0.5),
                'properties.entity.city': "(<class 'str'>) e.g. (Orlando, FL), (Palo Alto, CA), (Orlando, FL),
                'properties.entity.accidentNumber': "(<class 'str'>) e.g. (3589), (5903), (7531L),
                'text_representation': '(<class 'str'>) Can be assumed to have all other details'
            }
    Question: How many cities did Cessna aircrafts have incidents in?
    Answer:
    [
        {
            "operatorName": "QueryDatabase",
            "description": "Get all the incident reports involving Cessna aircrafts",
            "index": "ntsb",
            "query": {
                "match": {
                    "properties.entity.aircraft": "Cessna"
                } 
            },
            "node_id": 0
        },
        {
            "operatorName": "Count",
            "description": "Count the number of cities that accidents occured in",
            "distinct_field": "properties.entity.city",
            "input": [0],
            "node_id": 1
        },
    ]

    EXAMPLE 3:
    Data description: Database of financial documents for different law firms
    DATA_SCHEMA: 
    {
        'properties.entity.date': "(<class 'str'>) e.g. (2023-01-14), (2023-01-14), (2023-01-29),
        'properties.entity.revenue': "(<class 'int'>) e.g. (12304), (7978234), (2938903),
        'properties.entity.firmName': "(<class 'str'>) e.g. (East West), (Brody), (Hunter & Hunter),
        'text_representation': '(<class 'str'>) Can be assumed to have all other details'
    }
    USER QUESTION: Which 2 law firms had the highest revenue in 2022?
    Answer:
    [
        {
            "operatorName": "QueryDatabase",
            "description": "Get all the financial documents from 2022",
            "index": "finance",
            "query": {
                "range": {
                    "properties.entity.isoDateTime": {
                    "gte": "2022-01-01T00:00:00",
                    "lte": "2022-12-31T23:59:59",
                    "format": "strict_date_optional_time"
                    }
                }
            },
            "node_id": 0
        },
        {
            "operatorName": "Sort",
            "description": "Sort in descending order by revenue",
            "descending": true,
            "field": "properties.entity.revenue",
            "default_value": 0
            "input": [0],
            "node_id": 1,
        },
        {
            "operatorName": "Limit",
            "description": "Get the 2 law firms with highest revenue",
            "K": 2
            "input": [1],
            "node_id": 2,
        }
    ]

    EXAMPLE 4:
    Data description: Database of shipwreck records and their respective properties
    DATA_SCHEMA: 
    {
        'properties.entity.date': "(<class 'str'>) e.g. (2023-01-14), (2023-01-14), (2023-01-29),
        'properties.entity.captain': "(<class 'str'>) e.g. (John D. Moore), (Terry Roberts), 
            (Alex Clark),
        'properties.entity.shipwreck_id': "(<class 'str'>) e.g. (ABFUHEU), (FUIHWHD), (FGHIOWB),
        'text_representation': '(<class 'str'>) Can be assumed to have all other details'
    }
    USER QUESTION: Which 5 countries were responsible for the most shipwrecks?
    Answer:
    [
        {
            "operatorName": "QueryDatabase",
            "description": "Get all the shipwreck records",
            "index": "shipwrecks",
            "node_id": 0
        },
        {
            "operatorName": "LlmExtractEntity",
            "description": "Extract the country",
            "question": "What country was responsible for this ship?",
            "field": "text_representation",
            "new_field": "country",
            "format": "string",
            "discrete": true,
            "input": [0],
            "node_id": 1
        },
        {
            "operatorName": '"TopK"',
            "description": "Gets top 5 water bodies based on shipwrecks",
            "field": "properties.country",
            "primary_field": "properties.entity.shipwreck_id",
            "K": 5,
            "descending": true,
            "llm_cluster": false,
            "llm_cluster_instruction": "Form groups of different water bodies",
            "input": [1],
            "node_id": 2,
        },
    ]

    EXAMPLE 5:
    Data description: Database of shipwreck records and their respective properties
    DATA_SCHEMA: 
    {
        'properties.entity.date': "(<class 'str'>) e.g. (2023-01-14), (2023-01-14), (2023-01-29),
        'properties.entity.shipwreck_id': "(<class 'str'>) e.g. (ABFUHEU), (FUIHWHD), (FGHIOWB),
        'text_representation': '(<class 'str'>) Can be assumed to have all other details'
    }
    USER QUESTION: What percent of shipwrecks occurred in 2023?
    Answer:
    [
        {
            "operatorName": "QueryDatabase",
            "description": "Get all the shipwreck records",
            "index": "shipwrecks",
            "node_id": 0
        },
        {
            "operatorName": "Count",
            "description": "Count the number of total shipwrecks",
            "distinct_field": "properties.entity.shipwreck_id",
            "input": [0],
            "node_id": 1
        },
        {
            "operatorName": "BasicFilter",
            "description": "Filter to only include documents in 2023",
            "range_filter": true,
            "query": null,
            "start": "01-01-2023",
            "end": "12-31-2023",
            "field": "properties.entity.date",
            "is_date": true,
            "input": [0],
            "node_id": 2,
        },
        {
            "operatorName": "Count",
            "description": "Count the number of shipwrecks in 2023",
            "distinct_field": "properties.entity.shipwreck_id",
            "input": [2],
            "node_id": 3
        },
        {
            "operatorName": "Math",
            "description": "Divide the number of shipwrecks in 2023 by the total number",
            "type": "divide",
            "input": [3, 1],
            "node_id": 4
        }
    ]

    EXAMPLE 6:
    Data description: Database of shipwreck records and their respective properties
    DATA_SCHEMA: 
    {
        'properties.entity.date': "(<class 'str'>) e.g. (2023-01-14), (2023-01-14), (2023-01-29),
        'properties.entity.shipwreck_id': "(<class 'str'>) e.g. (ABFUHEU), (FUIHWHD), (FGHIOWB),
        'text_representation': '(<class 'str'>) Can be assumed to have all other details'
    }
    USER QUESTION: Were there any shipwrecks because of sudden weather changes?
    Answer:
    [
        {
            "operatorName": "QueryVectorDatabase",
            "description": "Get all the shipwreck records relating to sudden weather changes",
            "index": "shipwrecks",
            "query_phrase": "sudden weather changes",
            "node_id": 0
        }
    ]

    EXAMPLE 7:
    Data description: Database of hospital patients
    DATA_SCHEMA: 
    {
        'properties.entity.date': "(<class 'str'>) e.g. (2023-01-14), (2023-01-14), (2023-01-29),
        'properties.entity.patient_id': "(<class 'str'>) e.g. (ABFUHEU), (FUIHWHD), (FGHIOWB),
        'text_representation': '(<class 'str'>) Can be assumed to have all other details'
    }
    USER QUESTION: How many total patients?
    Answer:
    [
        {
            "operatorName": "QueryDatabase",
            "description": "Get all the patient records",
            "index": "patients",
            "query": "patient records",
            "id": 0
        },
        {
            "operatorName": "Count",
            "description": "Count the number of total patients",
            "distinct_field": "properties.entity.patient_id",
            "input": [0],
            "id": 1
        },
    ]
"""


def process_json_plan(
    plan: typing.Union[str, Any], operators: Optional[List[Type[LogicalOperator]]] = None
) -> (Tuple)[LogicalOperator, Mapping[int, LogicalOperator]]:
    """Given the query plan provided by the LLM, return a tuple of (result_node, list of nodes)."""
    operators = operators or OPERATORS
    classes = globals()
    parsed_plan = plan
    if isinstance(plan, str):
        parsed_plan = extract_json(plan)
    assert isinstance(parsed_plan, list), f"Expected LLM query plan to contain a list, got f{type(parsed_plan)}"

    nodes: MutableMapping[int, LogicalOperator] = {}
    downstream_dependencies: Dict[int, List[int]] = {}

    # 1. Build nodes
    for step in parsed_plan:
        node_id = step["node_id"]
        cls = classes.get(step["operatorName"])
        if cls is None:
            raise ValueError(f"Operator {step['operatorName']} not found")
        if cls not in operators:
            raise ValueError(f"Operator {step['operatorName']} is not a valid operator")
        try:
            node = cls(**step)
            nodes[node_id] = node
        except Exception as e:
            logging.error(f"Error creating node {node_id} of type {step['operatorName']}: {e}\nPlan is:\n{plan}")
            raise ValueError(f"Error creating node {node_id} of type {step['operatorName']}: {e}") from e

    # 2. Set dependencies
    for node_id, node in nodes.items():
        if not node.input:
            continue
        inputs = []
        for dependency_id in node.input:
            downstream_dependencies[dependency_id] = downstream_dependencies.get(dependency_id, []) + [node]
            inputs += [nodes.get(dependency_id)]
        # pylint: disable=protected-access
        node._dependencies = inputs

    # 3. Set downstream nodes
    for node_id, node in nodes.items():
        if node_id in downstream_dependencies.keys():
            # pylint: disable=protected-access
            node._downstream_nodes = downstream_dependencies[node_id]

    # pylint: disable=protected-access
    result_nodes = list(filter(lambda n: len(n._downstream_nodes) == 0, nodes.values()))
    if len(result_nodes) == 0:
        raise RuntimeError("Invalid plan: Plan requires at least one terminal node")
    return result_nodes[0], nodes


@dataclass
class PlannerExample:
    """Represents an example query and query plan for the planner."""

    query: str
    schema: OpenSearchSchema
    plan: List[Dict[str, Any]]


# Example schema and planner examples for the NTSB and financial datasets.
EXAMPLE_NTSB_SCHEMA = {
    "properties.path": ("str", {"/docs/incident1.pdf", "/docs/incident2.pdf", "/docs/incident3.pdf"}),
    "properties.entity.date": ("date", {"2023-07-01", "2024-09-01"}),
    "properties.entity.accidentNumber": ("str", {"1234", "5678", "91011"}),
    "properties.entity.location": ("str", {"Atlanta, Georgia", "Miami, Florida", "San Diego, California"}),
    "properties.entity.aircraft": ("str", {"Cessna", "Boeing", "Airbus"}),
    "properties.entity.city": ("str", {"Atlanta", "Savannah", "Augusta"}),
    "text_representation": ("str", {"Can be assumed to have all other details"}),
}

EXAMPLE_FINANCIAL_SCHEMA = {
    "properties.path": ("str", {"doc1.pdf", "doc2.pdf", "doc3.pdf"}),
    "properties.entity.date": ("str", {"2022-01-01", "2022-12-31", "2023-01-01"}),
    "properties.entity.revenue": ("float", {"1000000.0", "2000000.0", "3000000.0"}),
    "properties.entity.firmName": (
        "str",
        {"Dewey, Cheatem, and Howe", "Saul Goodman & Associates", "Wolfram & Hart"},
    ),
    "text_representation": ("str", {"Can be assumed to have all other details"}),
}


PLANNER_EXAMPLES = [
    PlannerExample(
        query="Were there any incidents in Georgia?",
        schema=EXAMPLE_NTSB_SCHEMA,
        plan=[
            {
                "operatorName": "QueryDatabase",
                "description": "Get all the incident reports",
                "index": "ntsb",
                "node_id": 0,
            },
            {
                "operatorName": "LlmFilter",
                "description": "Filter to only include incidents in Georgia",
                "question": "Did this incident occur in Georgia?",
                "field": "properties.entity.location",
                "input": [0],
                "node_id": 1,
            },
        ],
    ),
    PlannerExample(
        query="Count the number of incidents containing 'foo' in the filename.",
        schema=EXAMPLE_NTSB_SCHEMA,
        plan=[
            {
                "operatorName": "QueryDatabase",
                "description": "Get all the incident reports matching 'foo' in the filename",
                "index": "ntsb",
                "node_id": 0,
                "query": {"match": {"properties.path.keyword": "*foo*"}},
            },
            {
                "operatorName": "Count",
                "description": "Count the number of incidents",
                "distinct_field": "properties.entity.accidentNumber",
                "input": [0],
                "node_id": 1,
            },
        ],
    ),
    PlannerExample(
        query="""Show incidents between July 1, 2023 and September 1, 2024 with an accident
 .         number containing 'K1234N' that occurred in Georgia.""",
        schema=EXAMPLE_NTSB_SCHEMA,
        plan=[
            {
                "operatorName": "QueryDatabase",
                "description": "Get all the incident reports in the specified date range matching the accident number",
                "index": "ntsb",
                "query": {
                    "bool": {
                        "must": [
                            {
                                "range": {
                                    "properties.entity.isoDateTime": {
                                        "gte": "2023-07-01T00:00:00",
                                        "lte": "2024-09-30T23:59:59",
                                        "format": "strict_date_optional_time",
                                    }
                                }
                            },
                            {"match": {"properties.entity.accidentNumber.keyword": "*K1234N*"}},
                            {"match": {"properties.entity.location": "Georgia"}},
                        ]
                    }
                },
                "node_id": 0,
            }
        ],
    ),
    PlannerExample(
        query="How many cities did Cessna aircrafts have incidents in?",
        schema=EXAMPLE_NTSB_SCHEMA,
        plan=[
            {
                "operatorName": "QueryDatabase",
                "description": "Get all the incident reports involving Cessna aircrafts",
                "index": "ntsb",
                "query": {"match": {"properties.entity.aircraft": "Cessna"}},
                "node_id": 0,
            },
            {
                "operatorName": "Count",
                "description": "Count the number of cities that accidents occured in",
                "distinct_field": "properties.entity.city",
                "input": [0],
                "node_id": 1,
            },
        ],
    ),
    PlannerExample(
        query="Which 5 pilots were responsible for the most incidents?",
        schema=EXAMPLE_NTSB_SCHEMA,
        plan=[
            {
                "operatorName": "QueryDatabase",
                "description": "Get all the NTSB incident reports",
                "index": "ntsb",
                "node_id": 0,
            },
            {
                "operatorName": "LlmExtractEntity",
                "description": "Extract the pilot",
                "question": "Who was the pilot of this aircraft?",
                "field": "text_representation",
                "new_field": "pilot",
                "format": "string",
                "discrete": True,
                "input": [0],
                "node_id": 1,
            },
            {
                "operatorName": "TopK",
                "description": "Return top 5 pilot names",
                "field": "properties.pilot",
                "primary_field": "properties.entity.accidentNumber",
                "K": 5,
                "descending": True,
                "llm_cluster": False,
                "input": [1],
                "node_id": 2,
            },
        ],
    ),
    PlannerExample(
        query="What percent of incidents occurred in 2023?",
        schema=EXAMPLE_NTSB_SCHEMA,
        plan=[
            {
                "operatorName": "QueryDatabase",
                "description": "Get all the incident reports",
                "index": "ntsb",
                "node_id": 0,
            },
            {
                "operatorName": "Count",
                "description": "Count the number of total incidents",
                "distinct_field": "properties.entity.accidentNumber",
                "input": [0],
                "node_id": 1,
            },
            {
                "operatorName": "BasicFilter",
                "description": "Filter to only include incidents in 2023",
                "range_filter": True,
                "query": None,
                "start": "01-01-2023",
                "end": "12-31-2023",
                "field": "properties.entity.date",
                "is_date": True,
                "input": [0],
                "node_id": 2,
            },
            {
                "operatorName": "Count",
                "description": "Count the number of incidents in 2023",
                "distinct_field": "properties.entity.accidentNumber",
                "input": [2],
                "node_id": 3,
            },
            {
                "operatorName": "Math",
                "description": "Divide the number of incidents in 2023 by the total number",
                "type": "divide",
                "input": [3, 1],
                "node_id": 4,
            },
        ],
    ),
    PlannerExample(
        query="Were there any incidents because of sudden weather changes?",
        schema=EXAMPLE_NTSB_SCHEMA,
        plan=[
            {
                "operatorName": "QueryVectorDatabase",
                "description": "Get all the incidents relating to sudden weather changes",
                "index": "ntsb",
                "query_phrase": "sudden weather changes",
                "node_id": 0,
            }
        ],
    ),
    PlannerExample(
        query="Which 2 law firms had the highest revenue in 2022?",
        schema=EXAMPLE_FINANCIAL_SCHEMA,
        plan=[
            {
                "operatorName": "QueryDatabase",
                "description": "Get all the financial documents from 2022",
                "index": "finance",
                "query": {
                    "range": {
                        "properties.entity.isoDateTime": {
                            "gte": "2022-01-01T00:00:00",
                            "lte": "2022-12-31T23:59:59",
                            "format": "strict_date_optional_time",
                        }
                    }
                },
                "node_id": 0,
            },
            {
                "operatorName": "Sort",
                "description": "Sort in descending order by revenue",
                "descending": True,
                "field": "properties.entity.revenue",
                "default_value": 0,
                "input": [0],
                "node_id": 1,
            },
            {
                "operatorName": "Limit",
                "description": "Get the 2 law firms with highest revenue",
                "K": 2,
                "input": [1],
                "node_id": 2,
            },
        ],
    ),
]


class LlmPlanner:
    """The top-level query planner for SycamoreQuery. This class is responsible for generating
    a logical query plan from a user query using the OpenAI LLM.

    Args:
        index: The name of the index to query.
        data_schema: A dictionary mapping field names to their types.
        os_config: The OpenSearch configuration.
        os_client: The OpenSearch client.
        operators: A list of operators to use in the query plan.
        llm_client: The LLM client.
<<<<<<< HEAD
        examples: Additional string concatenated to system prompt providing examples of queries
            and query plans. You may override this to customize the few-shot examples.
            If you wish to pass no examples, use an empty string, rather than None.
=======
        examples: Query examples to assist the LLM planner in few-shot learning.
            You may override this to customize the few-shot examples provided to the planner.
>>>>>>> bc105bb7
        natural_language_response: Whether to generate a natural language response. If False,
            the response will be raw data.
    """

    def __init__(
        self,
        index: str,
        data_schema: OpenSearchSchema,
        os_config: dict[str, str],
        os_client: "OpenSearch",
        operators: Optional[List[Type[LogicalOperator]]] = None,
        llm_client: Optional[LLM] = None,
<<<<<<< HEAD
        examples: Optional[str] = None,
=======
        examples: Optional[List[PlannerExample]] = None,
>>>>>>> bc105bb7
        natural_language_response: bool = False,
    ) -> None:
        super().__init__()
        self._index = index
        self._data_schema = data_schema
        self._operators = operators if operators else OPERATORS
        self._os_config = os_config
        self._os_client = os_client
        self._llm_client = llm_client or OpenAI(OpenAIModels.GPT_4O.value)
        self._examples = PLANNER_EXAMPLES if examples is None else examples
        self._natural_language_response = natural_language_response

    def make_operator_prompt(self, operator: Type[LogicalOperator]) -> str:
        """Generate the prompt fragment for the given LogicalOperator."""

        prompt = operator.usage() + "\n\nInput schema:\n"
        schema = operator.input_schema()
        for field_name, value in schema.items():
            prompt += f"- {field_name} ({value.type_hint}): {value.description}\n"
        prompt += "\n------------\n"
        return prompt

    def make_schema_prompt(self, schema: OpenSearchSchema) -> str:
        """Generate the prompt fragment for the provided schema."""
        return json.dumps(
            {
                field: f"{field_type} (e.g., {', '.join({str(e) for e in examples})})"
                for field, (field_type, examples) in schema.items()
            },
            indent=2,
        )

    def make_examples_prompt(self) -> str:
        """Generate the prompt fragment for the query examples."""
        prompt = ""
        schemas_shown = set()
        for example in self._examples:
            # Avoid showing schema multiple times.
            schema_prompt = self.make_schema_prompt(example.schema)
            if schema_prompt not in schemas_shown:
                prompt += f"DATA SCHEMA:\n{schema_prompt}\n\n"
                schemas_shown.add(schema_prompt)
            prompt += f"USER QUESTION: {example.query}\n"
            prompt += f"Answer:\n{json.dumps(example.plan, indent=2)}\n\n"
        return prompt

    def generate_system_prompt(self, query: str) -> str:
        """Generate the LLM system prompt for the given query."""

        # Initial prompt.
        prompt = PLANNER_SYSTEM_PROMPT

        if self._natural_language_response:
            prompt += PLANNER_NATURAL_LANGUAGE_PROMPT
        else:
            prompt += PLANNER_RAW_DATA_PROMPT

        # Few-shot examples.
        if self._examples:
<<<<<<< HEAD
            prompt += self._examples
=======
            prompt += self.make_examples_prompt()
>>>>>>> bc105bb7

        # Operator definitions.
        prompt += """
        You may use the following operators to construct your query plan:

        OPERATORS:
        """
        for operator in self._operators:
            prompt += self.make_operator_prompt(operator)

        # Data schema.
        prompt += f"""The following represents the schema of the data you should return a query plan for:

        INDEX_NAME: {self._index}
        DATA_SCHEMA:
<<<<<<< HEAD
        {self.make_schema_prompt()}
=======
        {self.make_schema_prompt(self._data_schema)}
>>>>>>> bc105bb7
        """

        return prompt

    def generate_user_prompt(self, query: str) -> str:
        prompt = f"""
        INDEX_NAME: {self._index}
        USER QUESTION: {query}
        Answer:
        """
        return prompt

    def generate_from_llm(self, question: str) -> Tuple[Any, str]:
        """Use LLM to generate a query plan for the given question.

        Returns the prompt sent to the LLM, and the plan.
        """

        messages = [
            {
                "role": "system",
                "content": self.generate_system_prompt(question),
            },
            {
                "role": "user",
                "content": self.generate_user_prompt(question),
            },
        ]

        prompt_kwargs = {"messages": messages}
        chat_completion = self._llm_client.generate(
            prompt_kwargs=prompt_kwargs, llm_kwargs={"temperature": 0, "seed": 42}
        )
        return prompt_kwargs, chat_completion

    def plan(self, question: str) -> LogicalPlan:
        """Given a question from the user, generate a logical query plan."""
        llm_prompt, llm_plan = self.generate_from_llm(question)
        try:
            result_node, nodes = process_json_plan(llm_plan, self._operators)
        except Exception as e:
            logging.error(f"Error processing LLM-generated query plan: {e}\nPlan is:\n{llm_plan}")
            raise

        plan = LogicalPlan(
            result_node=result_node, nodes=nodes, query=question, llm_prompt=llm_prompt, llm_plan=llm_plan
        )
        logging.debug(f"Query plan: {plan}")
        return plan<|MERGE_RESOLUTION|>--- conflicted
+++ resolved
@@ -696,14 +696,8 @@
         os_client: The OpenSearch client.
         operators: A list of operators to use in the query plan.
         llm_client: The LLM client.
-<<<<<<< HEAD
-        examples: Additional string concatenated to system prompt providing examples of queries
-            and query plans. You may override this to customize the few-shot examples.
-            If you wish to pass no examples, use an empty string, rather than None.
-=======
         examples: Query examples to assist the LLM planner in few-shot learning.
             You may override this to customize the few-shot examples provided to the planner.
->>>>>>> bc105bb7
         natural_language_response: Whether to generate a natural language response. If False,
             the response will be raw data.
     """
@@ -716,11 +710,7 @@
         os_client: "OpenSearch",
         operators: Optional[List[Type[LogicalOperator]]] = None,
         llm_client: Optional[LLM] = None,
-<<<<<<< HEAD
-        examples: Optional[str] = None,
-=======
         examples: Optional[List[PlannerExample]] = None,
->>>>>>> bc105bb7
         natural_language_response: bool = False,
     ) -> None:
         super().__init__()
@@ -780,11 +770,7 @@
 
         # Few-shot examples.
         if self._examples:
-<<<<<<< HEAD
-            prompt += self._examples
-=======
             prompt += self.make_examples_prompt()
->>>>>>> bc105bb7
 
         # Operator definitions.
         prompt += """
@@ -800,11 +786,7 @@
 
         INDEX_NAME: {self._index}
         DATA_SCHEMA:
-<<<<<<< HEAD
-        {self.make_schema_prompt()}
-=======
         {self.make_schema_prompt(self._data_schema)}
->>>>>>> bc105bb7
         """
 
         return prompt
