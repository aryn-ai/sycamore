from abc import ABC, abstractmethod
import datetime
from enum import Enum
import re
import json
import logging
from typing import Annotated, Any, Literal, Optional, TypeAlias, Hashable, Iterable
from pydantic import (
    AliasChoices,
    BaseModel,
    ConfigDict,
    Field,
    TypeAdapter,
    ValidatorFunctionWrapHandler,
    WrapValidator,
    ValidationError,
    model_serializer,
    model_validator,
    SerializerFunctionWrapHandler,
)

<<<<<<< HEAD
from sycamore.utils.zt import ZipTraversable, ZTLeaf


=======
>>>>>>> 3348a681
logger = logging.getLogger(__name__)


class SchemaField(BaseModel):
    """Represents a field in a DocSet schema."""

    name: str
    """The name of the field."""

    field_type: str = Field(validation_alias=AliasChoices("field_type", "property_type"))
    """The type of the field."""

    default: Optional[Any] = None
    """The default value for the field."""

    description: Optional[str] = None
    """A natural language description of the field."""

    examples: Optional[list[Any]] = None
    """A list of example values for the field."""


class Schema(BaseModel):
    """Represents the schema of a DocSet."""

    fields: list[SchemaField]
    """A list of fields belong to this schema."""


class DataType(str, Enum):
    BOOL = "bool"
    INT = "int"
    FLOAT = "float"
    STRING = "string"
    DATE = "date"
    DATETIME = "datetime"
    ARRAY = "array"
    CUSTOM = "custom"
    CHOICE = "choice"
    OBJECT = "object"

    @classmethod
    def values(cls):
        return set(map(lambda c: c.value, cls))

    @classmethod
    def from_python(cls, python_val: Any) -> "DataType":
        return cls.from_python_type(type(python_val))

    @classmethod
    def from_python_type(cls, python_type: type) -> "DataType":
        """Convert a Python type to a DataType."""
        if python_type is bool:
            return cls.BOOL
        elif python_type is int:
            return cls.INT
        elif python_type is float:
            return cls.FLOAT
        elif python_type is str:
            return cls.STRING
        elif python_type is datetime.date:
            return cls.DATE
        elif python_type is datetime.datetime:
            return cls.DATETIME
        elif issubclass(python_type, list):
            return cls.ARRAY
        elif issubclass(python_type, dict):
            return cls.OBJECT
        else:
            logger.warning(f"Unsupported Python type: {python_type}. Defaulting to string.")
            return cls.STRING

    @classmethod
    def _missing_(cls, value: object) -> "DataType":
        """Handle missing values by returning a default DataType."""

        if isinstance(value, cls):
            return value
        elif not isinstance(value, str):
            raise ValueError(f"Invalid DataType value: {value}. Expected a string.")
        v = value.lower()

        # Handle common type names that are not in the enum
        if v in {"str", "text"}:
            return cls.STRING
        elif v in {"integer"}:
            return cls.INT
        elif v in {"list"}:
            return cls.ARRAY
        elif v in {"struct"}:
            return cls.OBJECT
        else:
            for member in cls:
                if member.value == v:
                    return member

        raise ValueError(f"Invalid DataType value: {value}. Valid values are: {', '.join(cls.values())}")


class PropertyValidator(BaseModel, ABC):
    """Represents a validator for a field in a DocSet schema."""

    type: Literal[str]  # type: ignore
    allowable_types: set[DataType]

    n_retries: int = Field(default=0, ge=0)

    @abstractmethod
    def constraint_string(self) -> str:
        pass

    @abstractmethod
    def validate_property(self, propval: Any) -> tuple[bool, Any]:
        pass


class RegexValidator(PropertyValidator):
    """Validates a field in a DocSet schema by comparing against a regex"""

    type: Literal["regex"] = "regex"
    allowable_types: set[DataType] = {DataType.STRING}

    regex: str
    _compiled_regex: Optional[re.Pattern] = None

    @model_validator(mode="after")
    def compile_regex(self) -> "RegexValidator":
        self._compiled_regex = re.compile(self.regex)
        return self

    def constraint_string(self) -> str:
        return f"must match the regex: `{self.regex}`"

    def validate_property(self, propval: Any) -> tuple[bool, Any]:
        import re

        if not isinstance(propval, str):
            return False, propval
        if self._compiled_regex is None:
            self._compiled_regex = re.compile(self.regex)
        s = re.fullmatch(self._compiled_regex, propval)
        return (s is not None), propval


class BooleanExpValidator(PropertyValidator):
    """Validates a field in a DocSet schema by comparing against a boolean expression"""

    type: Literal["boolean_exp"] = "boolean_exp"
    allowable_types: set[DataType] = {DataType.STRING, DataType.FLOAT, DataType.INT, DataType.BOOL}

    expression: str

    def constraint_string(self) -> str:
        return f"must satisfy the boolean expression: `{self.expression}`"

    def validate_property(self, propval: Any) -> tuple[bool, Any]:
        # TODO: Implement boolean expression validation
        return True, propval


ValidatorType: TypeAlias = Annotated[
    (RegexValidator | BooleanExpValidator),
    Field(discriminator="type"),
]


class SourceSpec(BaseModel):
    pass


class Property(BaseModel):
    model_config = ConfigDict(use_attribute_docstrings=True)

    # Not clear how to declare the type for this without explicitly
    # enumerating all the values of DataType.
    type: Literal[str]  # type: ignore
    """The type of the property."""

    required: bool = False
    """Whether the property is required."""

    description: Optional[str] = None
    """A brief description of the property."""

    default: Optional[Any] = None
    """The default value for the property."""

    extraction_instructions: Optional[str] = None
    """Additional instructions (prompts) to use when extracting the property."""

    examples: Optional[list[Any]] = None
    """Example values for this property."""

    source: Optional[SourceSpec] = None
    """Where to look for the field in the document.

    Defaults to the entire document.
    """

    validators: list[ValidatorType] = []
    """Validators to apply to this property."""

    @model_validator(mode="after")
    def check_validator_types(self) -> "Property":
        for v in self.validators:
            if self.type not in v.allowable_types:
                raise ValueError(f"{v.type} is not a valid validator for {self.type} property")
        return self

    def keys_zt(self) -> Iterable[Hashable] | None:
        return ()

    def get_zt(self, key: Hashable) -> ZipTraversable:
        return ZTLeaf(None)

    def value_zt(self) -> Any:
        return self

    def get_type(self) -> DataType:
        return self.type


class BoolProperty(Property):
    type: Literal[DataType.BOOL] = DataType.BOOL


class IntProperty(Property):
    type: Literal[DataType.INT] = DataType.INT


class FloatProperty(Property):
    type: Literal[DataType.FLOAT] = DataType.FLOAT


class StringProperty(Property):
    type: Literal[DataType.STRING] = DataType.STRING


class DateProperty(Property):
    type: Literal[DataType.DATE] = DataType.DATE

    format: str = "YYYY-MM-DD"


class DateTimeProperty(Property):
    type: Literal[DataType.DATETIME] = DataType.DATETIME

    # TODO: Do we care about microseconds or timezones here? Hoping to use datetime.isoformat().
    format: str = "YYYY-MM-DDTHH:MM:SS"


class ArrayProperty(Property):
    type: Literal[DataType.ARRAY] = DataType.ARRAY

    # The default value here is to improve backward compatibility with
    # existing schemas. In a few places the old schema had type "array"
    # without a clear child type. This defaults to string to avoid breaking at
    # schema deserialization, though a more specific type should always be
    # used if available.
    item_type: "PropertyType" = StringProperty()

    def keys_zt(self) -> Iterable[Hashable] | None:
        # zip_traverse understands None as "I don't care what the keys are"
        return None

    def get_zt(self, key: Hashable) -> ZipTraversable:
        # Always return the inner type during a traversal
        return self.item_type

    def value_zt(self) -> Any:
        return self


class ChoiceProperty(Property):
    type: Literal[DataType.CHOICE] = DataType.CHOICE

    choices: list[Any]


class CustomProperty(Property):
    type: Literal[DataType.CUSTOM] = DataType.CUSTOM

    custom_type: str


class NamedProperty(BaseModel):
    model_config = ConfigDict(use_attribute_docstrings=True)

    name: str
    """The name of the property."""

    type: "PropertyType"
    """The type of the property."""

    def keys_zt(self) -> Iterable[Hashable] | None:
        return self.type.keys_zt()

    def get_zt(self, key: Hashable) -> ZipTraversable:
        return self.type.get_zt(key)

    def value_zt(self) -> Any:
        return self

    def get_type(self) -> DataType:
        return self.type.type


class ObjectProperty(Property):
    type: Literal[DataType.OBJECT] = DataType.OBJECT
    properties: list[NamedProperty]

    def keys_zt(self) -> Iterable[Hashable] | None:
        return [p.name for p in self.properties]

    def get_zt(self, key: Hashable) -> ZipTraversable:
        for p in self.properties:
            if p.name == key:
                return p
        return ZTLeaf(None)

    def value_zt(self) -> Any:
        return self


def _validate_with_type_alias(v: Any, handler: ValidatorFunctionWrapHandler) -> "PropertyType":
    if isinstance(v, dict) and "type" in v:
        v["type"] = DataType(v["type"])
    return handler(v)


PropertyType: TypeAlias = Annotated[
    (
        BoolProperty
        | IntProperty
        | FloatProperty
        | StringProperty
        | DateProperty
        | DateTimeProperty
        | ArrayProperty
        | ChoiceProperty
        | CustomProperty
        | ObjectProperty
    ),
    Field(discriminator="type"),
    WrapValidator(_validate_with_type_alias),
]


def make_property(**kwargs) -> PropertyType:
    return TypeAdapter(PropertyType).validate_python(kwargs)


def make_named_property(name: str, **kwargs) -> NamedProperty:
    """Create a NamedProperty with the given name and property type."""
    return NamedProperty(name=name, type=make_property(**kwargs))


def _convert_to_named_property(schema_prop: SchemaField) -> NamedProperty:
    """Convert a SchemaProperty to a NamedProperty."""

    prop_type_dict = {
        "default": schema_prop.default,
        "description": schema_prop.description,
        "examples": schema_prop.examples,
    }

    try:
        # This will use _missing_ to map "str" → "string", etc.
        dtype = DataType(schema_prop.field_type)
        prop_type_dict["type"] = dtype
    except ValueError:
        prop_type_dict["custom_type"] = schema_prop.field_type
        prop_type_dict["type"] = DataType.CUSTOM

    return NamedProperty(
        name=schema_prop.name,
        type=make_property(**prop_type_dict),
    )


def _validate_new_schema(v: Any, handler: ValidatorFunctionWrapHandler) -> NamedProperty:
    try:
        return handler(v)
    except ValidationError as e:
        if any("valid validator" in ed["msg"] for ed in e.errors()):
            raise
        # Attempt to validate as a SchemaProperty and convert to NamedProperty
        schema_prop = SchemaField.model_validate(v)
        return _convert_to_named_property(schema_prop)


# @experimental
class SchemaV2(BaseModel):
    """Represents the schema of a DocSet."""

    properties: list[Annotated[NamedProperty, WrapValidator(_validate_new_schema)]] = Field(
        description="A list of properties belonging to this schema.",
        validation_alias=AliasChoices("properties", "fields"),
    )

    @property
    def fields(self) -> list[NamedProperty]:
        """Alias for properties."""
        return self.properties

    def flatten(self) -> "SchemaV2":
        """Flatten the schema by removing nested properties."""

        def flatten_object(prefix: str, props: list[NamedProperty], out_props: list[NamedProperty]) -> None:
            """Flatten an ObjectProperty into its properties."""
            for p in props:
                if p.type.type == DataType.ARRAY:
                    continue
                elif p.type.type == DataType.OBJECT:
                    # Flatten nested object properties
                    new_prefix = f"{prefix}.{p.name}" if prefix else p.name
                    flatten_object(new_prefix, p.type.properties, out_props)
                else:
                    new_p = p.model_copy(deep=True)
                    if len(prefix) > 0:
                        new_p.name = f"{prefix}.{p.name}"
                    out_props.append(new_p)

        flattened_properties: list[NamedProperty] = []
        flatten_object("", self.properties, flattened_properties)
        return SchemaV2(properties=flattened_properties)

    def render_flattened(self) -> str:
        flattened = self.flatten()
        props = [
            {"name": p.name, **p.type.model_dump(exclude_unset=True, exclude_none=True)} for p in flattened.properties
        ]
        return json.dumps({"properties": props}, indent=2)

    @model_serializer(mode="wrap")
    def serialize_backwards_compatible(self, nxt: SerializerFunctionWrapHandler) -> dict[str, Any]:
        """Serialize the schema in a backwards-compatible format.

        This is designed to handle scenarios where client code may still
        expect the old schema format. If the schema does not use any new
        functionality, it will serialize to the same format as the previous
        version. This adds some overhead to both serialization and
        deserialization, but simplifies the upgrade path.

        """
        fields = []
        for p in self.properties:
            if p.type.type in {DataType.OBJECT, DataType.ARRAY, DataType.CHOICE}:
                return nxt(self)

            set_fields = p.type.model_fields_set
            if not set_fields.issubset({"type", "custom_type", "default", "description", "examples"}):
                return nxt(self)

            fields.append(
                {
                    "name": p.name,
                    "property_type": p.type.custom_type if p.type.type == DataType.CUSTOM else p.type.type.value,
                    "default": p.type.default,
                    "description": p.type.description,
                    "examples": p.type.examples,
                }
            )

        return {"properties": fields}

    def as_object_property(self) -> ObjectProperty:
        return ObjectProperty(properties=self.properties)<|MERGE_RESOLUTION|>--- conflicted
+++ resolved
@@ -19,12 +19,9 @@
     SerializerFunctionWrapHandler,
 )
 
-<<<<<<< HEAD
 from sycamore.utils.zt import ZipTraversable, ZTLeaf
 
 
-=======
->>>>>>> 3348a681
 logger = logging.getLogger(__name__)
 
 
