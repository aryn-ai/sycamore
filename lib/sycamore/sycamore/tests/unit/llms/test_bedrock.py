--- conflicted
+++ resolved
@@ -126,13 +126,7 @@
     with tempfile.TemporaryDirectory() as temp_dir:
         cache = DiskCache(temp_dir)
 
-<<<<<<< HEAD
-        hits, misses = cache.get_hit_info()
-        assert hits == 0
-        assert misses == 0
-=======
         assert cache.get_hit_info() == (0, 0)
->>>>>>> b084986a
 
         client = Bedrock(BedrockModels.CLAUDE_3_5_SONNET, cache=cache)
         assert client.is_chat_mode()
@@ -147,13 +141,7 @@
         )
         assert result == "Here is your result: 56"
 
-<<<<<<< HEAD
-        hits, misses = cache.get_hit_info()
-        assert hits == 0
-        assert misses == 1
-=======
         assert cache.get_hit_info() == (0, 1)
->>>>>>> b084986a
 
         assert mock_boto3_client.call_args.kwargs["service_name"] == "bedrock-runtime"
         assert json.loads(mock_boto3_client.return_value.invoke_model.call_args.kwargs["body"]) == {
@@ -172,10 +160,4 @@
         )
         assert result == "Here is your result: 56"
 
-<<<<<<< HEAD
-        hits, misses = cache.get_hit_info()
-        assert hits == 1
-        assert misses == 1
-=======
-        assert cache.get_hit_info() == (1, 1)
->>>>>>> b084986a
+        assert cache.get_hit_info() == (1, 1)