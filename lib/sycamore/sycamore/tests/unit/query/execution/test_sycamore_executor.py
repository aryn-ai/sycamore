import os
import tempfile
from unittest.mock import patch

import pytest

import sycamore
from sycamore.query.execution.sycamore_executor import SycamoreExecutor
from sycamore.query.logical_plan import LogicalPlan
from sycamore.query.operators.count import Count
from sycamore.query.operators.query_database import QueryDatabase
from sycamore.query.result import SycamoreQueryResult


@pytest.fixture
def test_count_docs_query_plan() -> LogicalPlan:
    """A simple query plan which only counts the number of documents."""

    plan = LogicalPlan(
        query="Test query",
        result_node=1,
        nodes={
            0: QueryDatabase(node_id=0, description="Load data", index="test_index"),
            1: Count(node_id=1, description="Count number of documents", inputs=[0]),
        },
    )
    return plan


def test_run_plan(test_count_docs_query_plan, mock_sycamore_docsetreader, mock_opensearch_num_docs):
    with patch("sycamore.reader.DocSetReader", new=mock_sycamore_docsetreader):
        context = sycamore.init(
            params={
                "opensearch": {
                    "os_client_args": {
                        "hosts": [{"host": "localhost", "port": 9200}],
                        "http_compress": True,
                        "http_auth": ("admin", "admin"),
                        "use_ssl": True,
                        "verify_certs": False,
                        "ssl_assert_hostname": False,
                        "ssl_show_warn": False,
                        "timeout": 120,
                    }
                }
            }
        )

        executor = SycamoreExecutor(context)
        result = executor.execute(test_count_docs_query_plan, query_id="test_query_id")
        expected = SycamoreQueryResult(
            plan=test_count_docs_query_plan,
            result=mock_opensearch_num_docs,
            query_id="test_query_id",
        )
        assert result == expected


def test_run_plan_with_caching(test_count_docs_query_plan, mock_sycamore_docsetreader, mock_opensearch_num_docs):
    with tempfile.TemporaryDirectory() as temp_dir:
        with patch("sycamore.reader.DocSetReader", new=mock_sycamore_docsetreader):
            context = sycamore.init(
                params={
                    "opensearch": {
                        "os_client_args": {
                            "hosts": [{"host": "localhost", "port": 9200}],
                            "http_compress": True,
                            "http_auth": ("admin", "admin"),
                            "use_ssl": True,
                            "verify_certs": False,
                            "ssl_assert_hostname": False,
                            "ssl_show_warn": False,
                            "timeout": 120,
                        }
                    }
                }
            )

            # First run should populate cache.
            executor = SycamoreExecutor(context, cache_dir=temp_dir)
            result = executor.execute(test_count_docs_query_plan, query_id="test_query_id")
            expected = SycamoreQueryResult(
                plan=test_count_docs_query_plan,
                result=mock_opensearch_num_docs,
                query_id="test_query_id",
<<<<<<< HEAD
                trace_dirs=result.trace_dirs,
=======
                execution=result.execution,
>>>>>>> 96b61e07
            )
            assert result == expected

            # Check that a directory was created for each node.
            cache_dirs = [
                os.path.join(temp_dir, node.cache_key()) for node in test_count_docs_query_plan.nodes.values()
            ]
            for cache_dir in cache_dirs:
                assert os.path.exists(cache_dir)

            # Second run should use the cache.
            executor = SycamoreExecutor(context, cache_dir=temp_dir)
            result = executor.execute(test_count_docs_query_plan, query_id="test_query_id")
            assert result == expected

            # No new directories should have been created.
            existing_dirs = [os.path.join(temp_dir, x) for x in os.listdir(temp_dir)]
            assert set(existing_dirs) == set(cache_dirs)<|MERGE_RESOLUTION|>--- conflicted
+++ resolved
@@ -83,11 +83,7 @@
                 plan=test_count_docs_query_plan,
                 result=mock_opensearch_num_docs,
                 query_id="test_query_id",
-<<<<<<< HEAD
-                trace_dirs=result.trace_dirs,
-=======
                 execution=result.execution,
->>>>>>> 96b61e07
             )
             assert result == expected
 
