--- conflicted
+++ resolved
@@ -262,7 +262,6 @@
             for elem in doc.elements:
                 assert elem.properties["element_val"] % 2 == 0
 
-<<<<<<< HEAD
     def test_count(self):
 
         docs = []
@@ -286,7 +285,6 @@
         context = sycamore.init()
         docset = context.read.document(docs)
         assert docset.count_distinct("doc_id") == 9
-=======
     def test_llm_filter(self):
 
         doc_list = [Document(text_representation="test1"), Document(text_representation="test2")]
@@ -313,5 +311,4 @@
             if doc.text_representation == "test1":
                 assert int(doc.properties[new_field]) == 4
             elif doc.text_representation == "test2":
-                assert int(doc.properties[new_field]) == 2
->>>>>>> 9679282d
+                assert int(doc.properties[new_field]) == 2