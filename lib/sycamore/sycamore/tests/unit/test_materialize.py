--- conflicted
+++ resolved
@@ -578,13 +578,8 @@
             counter = NumCalls()
             mrr = MaterializeReadReliability(max_batch=3)
 
-<<<<<<< HEAD
             mrr = mock_mrr_reset_fn(mrr, counter)
-
-=======
-            mrr = self.mock_mrr_reset_fn(mrr, counter)
             ctx.rewrite_rules.append(mrr)
->>>>>>> ae737cc2
             ds1 = (
                 ctx.read.materialize(path={"root": tmpdir1})
                 .map(noop_fn)
@@ -638,18 +633,11 @@
             failure_counter = NumCalls()
 
             # Create MaterializeReadReliability with small batch size to trigger more retries
-<<<<<<< HEAD
-            mrr = MaterializeReadReliability(tmpdir2, max_batch=3)
+            mrr = MaterializeReadReliability(max_batch=3)
 
             # Mock the reset_batch to count retries
             mrr = mock_mrr_reset_fn(mrr, retry_counter)
-=======
-            mrr = MaterializeReadReliability(max_batch=3)
-
-            # Mock the reset_batch to count retries
-            mrr = self.mock_mrr_reset_fn(mrr, retry_counter)
             ctx.rewrite_rules.append(mrr)
->>>>>>> ae737cc2
 
             # Create a function that fails for specific documents
             def failing_map(doc):
@@ -657,17 +645,8 @@
                 if failure_counter.x % 4 == 0:  # Fail batch with every 4th document
                     raise ValueError("Simulated failure")
                 return doc
-<<<<<<< HEAD
-
-            ds1 = (
-                ctx.read.materialize(path={"root": tmpdir1, "filter": mrr.filter})
-                .map(failing_map)
-                .materialize(
-                    path={"root": tmpdir2, "name": name_from_docid, "tobin": doc_only_to_binary, "clean": False},
-                    source_mode=sycamore.MATERIALIZE_RECOMPUTE,
-                    reliability=mrr,
-                )
-            )
+
+            ds1 = ctx.read.materialize(path={"root": tmpdir1}).map(failing_map).materialize(path={"root": tmpdir2})
 
             ds1.execute()
 
@@ -675,17 +654,6 @@
             final_ds = ctx.read.materialize(path=tmpdir2)
             e2 = final_ds.take_all()
 
-=======
-
-            ds1 = ctx.read.materialize(path={"root": tmpdir1}).map(failing_map).materialize(path={"root": tmpdir2})
-
-            ds1.execute()
-
-            # Verify results after retries
-            final_ds = ctx.read.materialize(path=tmpdir2)
-            e2 = final_ds.take_all()
-
->>>>>>> ae737cc2
             assert e2 is not None
             assert ids(e2) == ids(e1)  # All documents should be processed
             assert retry_counter.x == 8  # 4 success +3 extra retries for 3 failures + 1 for mrr.reset()
@@ -709,16 +677,10 @@
             retry_counter = NumCalls()
             failure_counter = NumCalls()
 
-<<<<<<< HEAD
-            mrr = MaterializeReadReliability(tmpdir2, max_batch=3)
+            mrr = MaterializeReadReliability(max_batch=3)
 
             mrr = mock_mrr_reset_fn(mrr, retry_counter)
-=======
-            mrr = MaterializeReadReliability(max_batch=3)
-
-            mrr = self.mock_mrr_reset_fn(mrr, retry_counter)
             ctx.rewrite_rules.append(mrr)
->>>>>>> ae737cc2
 
             # Create a function that fails for specific documents
             def failing_map(doc):
@@ -726,27 +688,11 @@
                 if failure_counter.x >= 9:  # Perpetual fail after 9th document
                     raise ValueError("Simulated failure")
                 return doc
-<<<<<<< HEAD
-
-            ds1 = (
-                ctx.read.materialize(path={"root": tmpdir1, "filter": mrr.filter})
-                .map(failing_map)
-                .materialize(
-                    path={"root": tmpdir2, "name": name_from_docid, "tobin": doc_only_to_binary, "clean": False},
-                    source_mode=sycamore.MATERIALIZE_RECOMPUTE,
-                    reliability=mrr,
-                )
-            )
+
+            ds1 = ctx.read.materialize(path=tmpdir1).map(failing_map).materialize(path=tmpdir2)
 
             ds1.execute()
 
-=======
-
-            ds1 = ctx.read.materialize(path=tmpdir1).map(failing_map).materialize(path=tmpdir2)
-
-            ds1.execute()
-
->>>>>>> ae737cc2
             # Verify results after retries
             final_ds = ctx.read.materialize(path=tmpdir2)
             e2 = final_ds.take_all()
