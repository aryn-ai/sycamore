from sycamore.data import Element
from sycamore.transforms.detr_partitioner import ArynPDFPartitioner, DeformableDetr
from sycamore.data import BoundingBox
from sycamore.tests.unit.transforms.compare_detr_impls import compare_batched_sequenced

from PIL import Image
import json
from sycamore.tests.config import TEST_DIR


class TestArynPDFPartitioner:
    def test_supplement_text(self):
        infer1 = Element()
        infer2 = Element()
        infer3 = Element()
        infer1.bbox = BoundingBox(20, 20, 100, 100)
        infer2.bbox = BoundingBox(60, 10, 140, 60)
        infer3.bbox = BoundingBox(20, 120, 100, 200)

        miner1 = Element()
        miner2 = Element()
        miner3 = Element()
        miner4 = Element()
        miner5 = Element()
        miner6 = Element()
        miner1.text_representation = "hello, world"
        miner1.bbox = BoundingBox(21, 21, 59, 59)
        miner2.text_representation = "你好，世界"
        miner2.bbox = BoundingBox(61, 21, 99, 59)
        miner3.text_representation = "Bonjour le monde"
        miner3.bbox = BoundingBox(21, 71, 99, 99)
        miner4.text_representation = "Hola Mundo"
        miner4.bbox = BoundingBox(25, 125, 105, 205)
        miner5.text_representation = "Ciao mondo"
        miner5.bbox = BoundingBox(25, 250, 100, 300)
        miner6.bbox = BoundingBox(21, 71, 99, 99)

        result = ArynPDFPartitioner._supplement_text(
            [infer1, infer2, infer3], [miner1, miner2, miner3, miner4, miner5, miner6]
        )
        assert result[0].text_representation == "hello, world 你好，世界 Bonjour le monde"
        assert result[1].text_representation == "你好，世界"
        assert result[2].text_representation == "Hola Mundo"
        assert result[3].text_representation == "Ciao mondo"

    def test_infer(self):
        with Image.open(TEST_DIR / "resources/data/imgs/sample-detr-image.png") as image:
            d = DeformableDetr("Aryn/deformable-detr-DocLayNet")
            results = d.infer((image,), 0.7)

            for result in results:
                for element in result:
                    json.dumps(element.properties)

    def test_batched_sequenced(self):
<<<<<<< HEAD
        s = ArynPDFPartitioner("Aryn/deformable-detr-DocLayNet")
        d = compare_batched_sequenced(s, TEST_DIR / "../../../../apps/crawler/crawler/http/tests/visit_aryn.pdf")
=======
        s = SycamorePDFPartitioner("Aryn/deformable-detr-DocLayNet")
        d = compare_batched_sequenced(
            s, TEST_DIR / "../../../../apps/crawler/crawler/http/tests/visit_aryn.pdf", use_cache=False
        )
>>>>>>> 99544b00
        assert len(d) == 1
        d = compare_batched_sequenced(s, TEST_DIR / "resources/data/pdfs/basic_table.pdf", use_cache=False)
        assert len(d) == 1
        d = compare_batched_sequenced(
            s, TEST_DIR / "resources/data/pdfs/basic_table.pdf", use_ocr=True, use_cache=False
        )
        assert len(d) == 1<|MERGE_RESOLUTION|>--- conflicted
+++ resolved
@@ -53,15 +53,10 @@
                     json.dumps(element.properties)
 
     def test_batched_sequenced(self):
-<<<<<<< HEAD
         s = ArynPDFPartitioner("Aryn/deformable-detr-DocLayNet")
-        d = compare_batched_sequenced(s, TEST_DIR / "../../../../apps/crawler/crawler/http/tests/visit_aryn.pdf")
-=======
-        s = SycamorePDFPartitioner("Aryn/deformable-detr-DocLayNet")
         d = compare_batched_sequenced(
             s, TEST_DIR / "../../../../apps/crawler/crawler/http/tests/visit_aryn.pdf", use_cache=False
         )
->>>>>>> 99544b00
         assert len(d) == 1
         d = compare_batched_sequenced(s, TEST_DIR / "resources/data/pdfs/basic_table.pdf", use_cache=False)
         assert len(d) == 1
