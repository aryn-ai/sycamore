--- conflicted
+++ resolved
@@ -150,7 +150,6 @@
         usermessage = prompt.messages[-1].content
         assert occurrences(usermessage, ": sum") == 2
 
-<<<<<<< HEAD
     def test_no_sub_docs(self, mocker):
         llm = mocker.Mock(spec=LLM)
         generate = mocker.patch.object(llm, "generate")
@@ -163,7 +162,7 @@
 
         assert d.properties["summary"] == "Empty Summary Document, nothing to summarize"
         assert generate.call_count == 0  # No sub-documents to summarize
-=======
+
     def test_summary_document(self, mocker):
         llm = mocker.Mock(spec=LLM)
         generate = mocker.patch.object(llm, "generate")
@@ -184,7 +183,6 @@
         )  # 1 element -> ~500 chars
         d = summarizer.summarize(serde_doc)
         assert d.properties["summary"] == "sum"
->>>>>>> 98ceb96c
 
 
 class TestOneStepSummarize:
@@ -342,7 +340,6 @@
         assert "say what?" in usermessage
         assert "properties.state" not in usermessage
 
-<<<<<<< HEAD
     def test_no_sub_docs(self, mocker):
         llm = mocker.Mock(spec=LLM)
         generate = mocker.patch.object(llm, "generate")
@@ -358,7 +355,7 @@
         prompt = generate.call_args.kwargs["prompt"]
         usermessage = prompt.messages[-1].content
         assert "What is this about?" in usermessage
-=======
+
     def test_basic_with_serde(self, mocker):
         serde_doc = Document.deserialize(self.doc.serialize())
         llm = mocker.Mock(spec=LLM)
@@ -376,7 +373,6 @@
         for e in self.doc.elements:
             for p in e.properties:
                 assert f"properties.{p}: {e.properties[p]}" in usermessage
->>>>>>> 98ceb96c
 
 
 def filter_elements_on_length(element: Element) -> bool:
