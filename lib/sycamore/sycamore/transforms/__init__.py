--- conflicted
+++ resolved
@@ -16,7 +16,7 @@
     MarkBreakByColumn,
 )
 
-from sycamore.transforms.extract_key_value_pair import ExtractKeyValuePair
+from sycamore.transforms.extract_table_properties import ExtractTableProperties
 
 from sycamore.transforms.standardizer import (
     LocationStandardizer,
@@ -86,15 +86,12 @@
     "TermFrequency",
     "Sort",
     "LLMQuery",
-<<<<<<< HEAD
     "AssignDocProperties",
     "LocationStandardizer",
     "Standardizer",
     "DateTimeStandardizer",
     "StandardizeProperty",
-    "ExtractKeyValuePair",
-=======
+    "ExtractTableProperties",
     "GroupByCount",
     "DatasetScan",
->>>>>>> beb6c451
 ]