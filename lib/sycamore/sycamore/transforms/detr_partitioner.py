--- conflicted
+++ resolved
@@ -21,12 +21,8 @@
 from sycamore.data.element import create_element
 from sycamore.transforms.table_structure.extract import DEFAULT_TABLE_STRUCTURE_EXTRACTOR
 from sycamore.utils import choose_device
-<<<<<<< HEAD
+from sycamore.utils.bbox_sort import bbox_sort_page
 from sycamore.utils.cache import Cache
-=======
-from sycamore.utils.bbox_sort import bbox_sort_page
-from sycamore.utils.cache import Cache, DiskCache
->>>>>>> 51a4e2e4
 from sycamore.utils.image_utils import crop_to_bbox, image_to_bytes
 from sycamore.utils.import_utils import requires_modules
 from sycamore.utils.markdown import elements_to_markdown
@@ -769,10 +765,12 @@
             if elem.type == "Picture" and not ocr_images:
                 continue
             cropped_image = crop_to_bbox(image, elem.bbox)
+            if 0 in cropped_image.size:
+                elem.text_representation = ""
+                continue
             if elem.type == "table":
                 tokens = []
                 assert isinstance(elem, TableElement)
-<<<<<<< HEAD
                 for token in ocr_model.get_boxes_and_text(cropped_image):
                     # Shift the BoundingBox to be relative to the whole image.
                     # TODO: We can likely reduce the number of bounding box translations/conversion in the pipeline,
@@ -785,50 +783,5 @@
                 elem.tokens = tokens
             else:
                 elem.text_representation = ocr_model.get_text(cropped_image)
-=======
-                extract_table_ocr(image, elem, reader=table_reader)
-                continue
-
-            crop_box = (elem.bbox.x1 * width, elem.bbox.y1 * height, elem.bbox.x2 * width, elem.bbox.y2 * height)
-            cropped_image = image.crop(crop_box)
-
-            # TODO: Do we want to switch to easyocr here too?
-            if 0 in cropped_image.size:
-                text = ""
-            else:
-                text = pytesseract.image_to_string(cropped_image)
-
-            elem.text_representation = text
-
-    return elements
-
-
-def extract_table_ocr(image: Image.Image, elem: TableElement, reader):
-    width, height = image.size
-
-    assert elem.bbox is not None
-    crop_box = (elem.bbox.x1 * width, elem.bbox.y1 * height, elem.bbox.x2 * width, elem.bbox.y2 * height)
-    cropped_image = image.crop(crop_box)
-    image_bytes = BytesIO()
-    cropped_image.save(image_bytes, format="PNG")
-
-    # TODO: support more languages
-    results = reader.readtext(image_bytes.getvalue())
-
-    tokens = []
-
-    for res in results:
-        raw_bbox = res[0]
-        text = res[1]
-
-        token = {"bbox": BoundingBox(raw_bbox[0][0], raw_bbox[0][1], raw_bbox[2][0], raw_bbox[2][1]), "text": text}
-
-        # Shift the BoundingBox to be relative to the whole image.
-        # TODO: We can likely reduce the number of bounding box translations/conversion in the pipeline,
-        #  but for the moment I'm prioritizing clarity over (theoretical) performance, and we have the
-        #  desired invariant that whenever we store bounding boxes they are relative to the entire doc.
-        token["bbox"].translate_self(crop_box[0], crop_box[1]).to_relative_self(width, height)
-        tokens.append(token)
->>>>>>> 51a4e2e4
 
     return elements