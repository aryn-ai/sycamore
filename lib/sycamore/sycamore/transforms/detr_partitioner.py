--- conflicted
+++ resolved
@@ -41,7 +41,6 @@
         yield iterable[i : min(i + n, length)]
 
 
-<<<<<<< HEAD
 ARYN_DETR_MODEL = "Aryn/deformable-detr-DocLayNet"
 DEFAULT_ARYN_PARTITIONER_ADDRESS = "https://api.aryn.cloud/v1/document/partition"
 _TEN_MINUTES = 600
@@ -60,13 +59,10 @@
         return False
 
 
+pdf_miner_cache = DiskCache(os.path.join(tempfile.gettempdir(), "SycamoreCache/PDFMinerCache"))
+
+
 class ArynPDFPartitioner:
-=======
-pdf_miner_cache = DiskCache(os.path.join(tempfile.gettempdir(), "SycamoreCache/PDFMinerCache"))
-
-
-class SycamorePDFPartitioner:
->>>>>>> 99544b00
     """
     This class contains the implementation of PDF partitioning using a Deformable DETR model.
 
@@ -127,19 +123,13 @@
         extract_images=False,
         batch_size: int = 1,
         batch_at_a_time=True,
-<<<<<<< HEAD
         local=False,
         aryn_token: str = "",
         aryn_partitioner_address=DEFAULT_ARYN_PARTITIONER_ADDRESS,
+        use_cache=True,
     ) -> List[Element]:
         if not local:
             return self._partition_remote(
-=======
-        use_cache=True,
-    ) -> List[List["Element"]]:
-        if batch_at_a_time:
-            return self._partition_pdf_batched(
->>>>>>> 99544b00
                 file,
                 aryn_token,
                 aryn_partitioner_address,
@@ -149,7 +139,6 @@
                 ocr_tables,
                 extract_table_structure,
                 extract_images,
-<<<<<<< HEAD
             )
         else:
             if batch_at_a_time:
@@ -231,24 +220,6 @@
             elements.append(element)
 
         return elements
-=======
-                batch_size,
-                use_cache,
-            )
-        else:
-            return self._partition_pdf_sequenced(
-                file,
-                threshold,
-                use_ocr,
-                ocr_images,
-                ocr_tables,
-                extract_table_structure,
-                table_structure_extractor,
-                extract_images,
-                batch_size,
-                use_cache,
-            )
->>>>>>> 99544b00
 
     def _partition_pdf_sequenced(
         self,
