import gc
import logging
import os
import tempfile
import tracemalloc
from abc import ABC, abstractmethod
from collections.abc import Mapping
from concurrent.futures import ProcessPoolExecutor
from io import BytesIO, IOBase
from typing import cast, Any, BinaryIO, List, Literal, Tuple, Union, Optional
from pathlib import Path
import pwd

import requests
import json
from tenacity import retry, retry_if_exception, wait_exponential, stop_after_delay
import base64
import pdf2image
from PIL import Image
import fasteners
from pypdf import PdfReader

from sycamore.data import Element, BoundingBox, ImageElement, TableElement
from sycamore.data.element import create_element
from sycamore.transforms.table_structure.extract import DEFAULT_TABLE_STRUCTURE_EXTRACTOR
from sycamore.utils import choose_device
from sycamore.utils.cache import Cache, DiskCache
from sycamore.utils.image_utils import crop_to_bbox, image_to_bytes
from sycamore.utils.import_utils import requires_modules
from sycamore.utils.memory_debugging import display_top, gc_tensor_dump
from sycamore.utils.pdf import convert_from_path_streamed_batched, pdf_to_pages
from sycamore.utils.time_trace import LogTime, timetrace
from sycamore.transforms.text_extraction.pdf_miner import PDFMinerExtractor

logger = logging.getLogger(__name__)
_DETR_LOCK_FILE = f"{pwd.getpwuid(os.getuid()).pw_dir}/.cache/Aryn-Detr.lock"
_VERSION = "0.2024.07.24"


def _batchify(iterable, n=1):
    length = len(iterable)
    for i in range(0, length, n):
        yield iterable[i : min(i + n, length)]


ARYN_DETR_MODEL = "Aryn/deformable-detr-DocLayNet"
DEFAULT_ARYN_PARTITIONER_ADDRESS = "https://api.aryn.cloud/v1/document/partition"
_TEN_MINUTES = 600
DEFAULT_LOCAL_THRESHOLD = 0.35


class ArynPDFPartitionerException(Exception):
    def __init__(self, message, can_retry=False):
        super().__init__(message)
        self.can_retry = can_retry


def _can_retry(e: BaseException) -> bool:
    if isinstance(e, ArynPDFPartitionerException):
        return e.can_retry
    else:
        return False


pdf_miner_cache = DiskCache(str(Path.home() / ".sycamore/PDFMinerCache"))


def get_page_count(fp: BinaryIO):
    fp.seek(0)
    reader = PdfReader(fp)
    num_pages = len(reader.pages)
    fp.seek(0)
    return num_pages


class ArynPDFPartitioner:
    """
    This class contains the implementation of PDF partitioning using a Deformable DETR model.

    This is an implementation class. Callers looking to partition a DocSet should use the
    ArynPartitioner class.
    """

    def __init__(self, model_name_or_path=ARYN_DETR_MODEL, device=None, cache: Optional[Cache] = None):
        """
        Initializes the ArynPDFPartitioner and underlying DETR model.

        Args:
            model_name_or_path: The HuggingFace coordinates or local path to the DeformableDETR weights to use.
            device: The device on which to run the model.
        """
        self.model_name_or_path = model_name_or_path
        self.model = None
        self.device = device
        self.cache = cache
        self.ocr_table_reader = None
        self.pdf_extractor = PDFMinerExtractor()

    def _init_model(self):
        if self.model is None:
            assert self.model_name_or_path is not None
            with LogTime("init_detr_model"):
                self.model = DeformableDetr(self.model_name_or_path, self.device, self.cache)

    @staticmethod
    def _supplement_text(inferred: List[Element], text: List[Element], threshold: float = 0.5) -> List[Element]:
        # We first check IOU between inferred object and pdf miner text object, we also check if a detected object
        # fully contains a pdf miner text object. After that, we combined all texts belonging a detected object and
        # update its text representation. We allow multiple detected objects contain the same text, we hold on solving
        # this.

        unmatched = text.copy()
        for index_i, i in enumerate(inferred):
            matched = []
            for t in text:
                if i.bbox and t.bbox and (i.bbox.iou(t.bbox) > threshold or i.bbox.contains(t.bbox)):
                    matched.append(t)
                    if t in unmatched:
                        unmatched.remove(t)
            if matched:
                matches = []
                full_text = []
                for m in matched:
                    matches.append(m)
                    if m.text_representation:
                        full_text.append(m.text_representation)

                if isinstance(i, TableElement):
                    i.tokens = [{"text": elem.text_representation, "bbox": elem.bbox} for elem in matches]

                i.data["text_representation"] = " ".join(full_text)

        return inferred + unmatched

    def partition_pdf(
        self,
        file: BinaryIO,
        threshold: Union[float, Literal["auto"]] = DEFAULT_LOCAL_THRESHOLD,
        use_ocr=False,
        ocr_images=False,
        ocr_tables=False,
        extract_table_structure=False,
        table_structure_extractor=None,
        extract_images=False,
        batch_size: int = 1,
        use_partitioning_service=True,
        aryn_api_key: str = "",
        aryn_partitioner_address=DEFAULT_ARYN_PARTITIONER_ADDRESS,
        use_cache=False,
        pages_per_call: int = -1,
    ) -> List[Element]:
        if use_partitioning_service:
            assert aryn_api_key != ""

            return self._partition_remote(
                file=file,
                aryn_api_key=aryn_api_key,
                aryn_partitioner_address=aryn_partitioner_address,
                threshold=threshold,
                use_ocr=use_ocr,
                ocr_images=ocr_images,
                ocr_tables=ocr_tables,
                extract_table_structure=extract_table_structure,
                extract_images=extract_images,
                pages_per_call=pages_per_call,
            )
        else:
<<<<<<< HEAD
            temp = self._partition_pdf_batched(
                file=file,
                threshold=threshold,
                use_ocr=use_ocr,
                ocr_images=ocr_images,
                ocr_tables=ocr_tables,
                extract_table_structure=extract_table_structure,
                table_structure_extractor=table_structure_extractor,
                extract_images=extract_images,
                batch_size=batch_size,
                use_cache=use_cache,
            )
=======
            if isinstance(threshold, str):
                raise ValueError("Auto threshold is only supported with the Aryn Partitioning Service.")

            if batch_at_a_time:
                temp = self._partition_pdf_batched(
                    file=file,
                    threshold=threshold,
                    use_ocr=use_ocr,
                    ocr_images=ocr_images,
                    ocr_tables=ocr_tables,
                    extract_table_structure=extract_table_structure,
                    table_structure_extractor=table_structure_extractor,
                    extract_images=extract_images,
                    batch_size=batch_size,
                    use_cache=use_cache,
                )
            else:
                temp = self._partition_pdf_sequenced(
                    file=file,
                    threshold=threshold,
                    use_ocr=use_ocr,
                    ocr_images=ocr_images,
                    ocr_tables=ocr_tables,
                    extract_table_structure=extract_table_structure,
                    table_structure_extractor=table_structure_extractor,
                    extract_images=extract_images,
                    batch_size=batch_size,
                    use_cache=use_cache,
                )
>>>>>>> ce98cb49
            elements = []
            for i, r in enumerate(temp):
                for ele in r:
                    ele.properties["page_number"] = i + 1
                    elements.append(ele)
            return elements

    @staticmethod
    @retry(
        retry=retry_if_exception(_can_retry),
        wait=wait_exponential(multiplier=1, min=1),
        stop=stop_after_delay(_TEN_MINUTES),
    )
    def _call_remote_partitioner(
        file: BinaryIO,
        aryn_api_key: str,
        aryn_partitioner_address=DEFAULT_ARYN_PARTITIONER_ADDRESS,
        threshold: Union[float, Literal["auto"]] = "auto",
        use_ocr: bool = False,
        ocr_images: bool = False,
        ocr_tables: bool = False,
        extract_table_structure: bool = False,
        extract_images: bool = False,
        selected_pages: list = [],
    ) -> List[Element]:
        file.seek(0)
        options = {
            "threshold": threshold,
            "use_ocr": use_ocr,
            "ocr_images": ocr_images,
            "ocr_tables": ocr_tables,
            "extract_table_structure": extract_table_structure,
            "extract_images": extract_images,
            "selected_pages": selected_pages,
            "source": "sycamore",
        }

        files: Mapping = {"pdf": file, "options": json.dumps(options).encode("utf-8")}
        header = {"Authorization": f"Bearer {aryn_api_key}"}

        logger.debug(f"ArynPartitioner POSTing to {aryn_partitioner_address} with files={files}")
        response = requests.post(aryn_partitioner_address, files=files, headers=header, stream=True)
        content = []
        in_status = False
        in_bulk = False
        partial_line = b""
        for part in response.iter_content(None):
            if not part:
                continue

            content.append(part)
            if in_bulk:
                continue
            partial_line = partial_line + part
            if b"\n" not in part:
                # Make sure we don't go O(n^2) from constantly appending to our partial_line.
                if len(partial_line) > 100000:
                    logger.warning("Too many bytes without newline. Skipping incremental status")
                    in_bulk = True

                continue

            lines = partial_line.split(b"\n")
            if part.endswith(b"\n"):
                partial_line = b""
            else:
                partial_line = lines.pop()

            for line in lines:
                if line.startswith(b'  "status"'):
                    in_status = True
                if not in_status:
                    continue
                if line.startswith(b"  ],"):
                    in_status = False
                    in_bulk = True
                    continue
                if line.startswith(b'    "T+'):
                    t = json.loads(line.decode("utf-8").removesuffix(","))
                    logger.info(f"ArynPartitioner: {t}")

        body = b"".join(content).decode("utf-8")
        logger.debug("ArynPartitioner Recieved data")

        if response.status_code != 200:
            if response.status_code == 500 or response.status_code == 502:
                logger.debug(
                    "ArynPartitioner recieved a retry-able error {} x-aryn-call-id: {}".format(
                        response, response.headers.get("x-aryn-call-id")
                    )
                )
                raise ArynPDFPartitionerException(
                    "Error: status_code: {}, reason: {} (x-aryn-call-id: {})".format(
                        response.status_code, body, response.headers.get("x-aryn-call-id")
                    ),
                    can_retry=True,
                )
            raise ArynPDFPartitionerException(
                "Error: status_code: {}, reason: {} (x-aryn-call-id: {})".format(
                    response.status_code, body, response.headers.get("x-aryn-call-id")
                )
            )

        response_json = json.loads(body)
        if isinstance(response_json, dict):
            status = response_json.get("status", [])
            if "error" in response_json:
                raise ArynPDFPartitionerException(
                    f"Error partway through processing: {response_json['error']}\nPartial Status:\n{status}"
                )
            response_json = response_json.get("elements", [])

        elements = []
        for element_json in response_json:
            element = create_element(**element_json)
            if element.binary_representation:
                element.binary_representation = base64.b64decode(element.binary_representation)
            elements.append(element)

        return elements

    @staticmethod
    def _partition_remote(
        file: BinaryIO,
        aryn_api_key: str,
        aryn_partitioner_address=DEFAULT_ARYN_PARTITIONER_ADDRESS,
        threshold: Union[float, Literal["auto"]] = "auto",
        use_ocr: bool = False,
        ocr_images: bool = False,
        ocr_tables: bool = False,
        extract_table_structure: bool = False,
        extract_images: bool = False,
        pages_per_call: int = -1,
    ) -> List[Element]:
        page_count = get_page_count(file)

        result = []
        low = 1
        high = pages_per_call
        if pages_per_call == -1:
            high = page_count
        while low <= page_count:
            result.extend(
                ArynPDFPartitioner._call_remote_partitioner(
                    file=file,
                    aryn_api_key=aryn_api_key,
                    aryn_partitioner_address=aryn_partitioner_address,
                    threshold=threshold,
                    use_ocr=use_ocr,
                    ocr_images=ocr_images,
                    ocr_tables=ocr_tables,
                    extract_table_structure=extract_table_structure,
                    extract_images=extract_images,
                    selected_pages=[[low, min(high, page_count)]],
                )
            )
            low = high + 1
            high += pages_per_call

        return result

<<<<<<< HEAD
=======
    @requires_modules("easyocr", extra="local-inference")
    def _partition_pdf_sequenced(
        self,
        file: BinaryIO,
        threshold: float = DEFAULT_LOCAL_THRESHOLD,
        use_ocr=False,
        ocr_images=False,
        ocr_tables=False,
        extract_table_structure=False,
        table_structure_extractor=None,
        extract_images=False,
        batch_size: int = 1,
        use_cache=False,
    ) -> List[List["Element"]]:
        """
        Partitions a PDF with the DeformableDETR model.

        Args:
           file: A file-like object containing the PDF. Generally this is a wrapper around binary_representation.
           threshold: The threshold to use for accepting the model's predicted bounding boxes.
           use_ocr: Whether to use OCR to extract text from the PDF
           ocr_images: If set with use_ocr, will attempt to OCR regions of the document identified as images.
           ocr_tables: If set with use_ocr, will attempt to OCR regions on the document identified as tables.
           extract_table_structure: If true, runs a separate table extraction model to extract cells from
             regions of the document identified as tables.
           table_structure_extractor: The table extraction implementaion to use when extract_table_structure is True.
           extract_images: If true, crops each region identified as an image and
             attaches it to the associated ImageElement.

        Returns:
           A list of lists of Elements. Each sublist corresponds to a page in the original PDF.
        """
        import easyocr

        self._init_model()

        if not table_structure_extractor:
            table_structure_extractor = DEFAULT_TABLE_STRUCTURE_EXTRACTOR(device=self.device)

        LogTime("partition_start", point=True)
        with LogTime("convert2bytes"):
            images: list[Image.Image] = pdf2image.convert_from_bytes(file.read())

        with LogTime("toRGB"):
            images = [im.convert("RGB") for im in images]

        batches = _batchify(images, batch_size)
        deformable_layout: list[list[Element]] = []
        with LogTime("all_batches"):
            for i, batch in enumerate(batches):
                with LogTime(f"infer_one_batch {i}/{len(images) / batch_size}"):
                    assert self.model is not None
                    deformable_layout += self.model.infer(batch, threshold, use_cache)

        if use_ocr:
            with LogTime("ocr"):
                if self.ocr_table_reader is None:
                    self.ocr_table_reader = easyocr.Reader(["en"])

                extract_ocr(
                    images,
                    deformable_layout,
                    ocr_images=ocr_images,
                    ocr_tables=ocr_tables,
                    table_reader=self.ocr_table_reader,
                )
        else:
            with LogTime("pdfminer"):
                pdfminer = PDFMinerExtractor()
                # The cast here is to make mypy happy. PDFMiner expects IOBase,
                # but typing.BinaryIO doesn't extend from it. BytesIO
                # (the concrete class) implements both.
                file_name = cast(IOBase, file)
                hash_key = Cache.get_hash_context(file_name.read()).hexdigest()
                with LogTime("pdfminer_extract", log_start=True):
                    pdfminer_layout = pdfminer.extract(file_name, hash_key, use_cache)
                # page count should be the same
                assert len(pdfminer_layout) == len(deformable_layout)

                with LogTime("pdfminer_supplement"):
                    for d, p in zip(deformable_layout, pdfminer_layout):
                        self._supplement_text(d, p)

        if extract_table_structure or extract_images:
            with LogTime("extract_images_or_table"):
                for i, page_elements in enumerate(deformable_layout):
                    with LogTime(f"extract_images_or_table_one {i}/{len(deformable_layout)}"):
                        image = images[i]
                        for element in page_elements:
                            if isinstance(element, TableElement) and extract_table_structure:
                                table_structure_extractor.extract(element, image)

                            if isinstance(element, ImageElement) and extract_images:
                                if element.bbox is None:
                                    continue
                                cropped_image = crop_to_bbox(image, element.bbox).convert("RGB")
                                element.binary_representation = image_to_bytes(cropped_image)
                                element.image_mode = cropped_image.mode
                                element.image_size = cropped_image.size
                                # print(element.properties)

        LogTime("finish", point=True)
        return deformable_layout

>>>>>>> ce98cb49
    def _partition_pdf_batched(
        self,
        file: BinaryIO,
        threshold: float = DEFAULT_LOCAL_THRESHOLD,
        use_ocr=False,
        ocr_images=False,
        ocr_tables=False,
        extract_table_structure=False,
        table_structure_extractor=None,
        extract_images=False,
        batch_size: int = 1,
        use_cache=False,
    ) -> List[List["Element"]]:
        self._init_model()

        LogTime("partition_start", point=True)
        with tempfile.NamedTemporaryFile(prefix="detr-pdf-input-") as pdffile:
            with LogTime("write_pdf"):
                file_hash = Cache.get_hash_context_file(pdffile.name)
                data = file.read()
                data_len = len(data)
                pdffile.write(data)
                del data
                pdffile.flush()
                logger.info(f"Wrote {pdffile.name}")
            stat = os.stat(pdffile.name)
            assert stat.st_size == data_len
            return self._partition_pdf_batched_named(
                pdffile.name,
                file_hash.hexdigest(),
                threshold,
                use_ocr,
                ocr_images,
                ocr_tables,
                extract_table_structure,
                table_structure_extractor,
                extract_images,
                batch_size,
                use_cache,
            )

    def _partition_pdf_batched_named(
        self,
        filename: str,
        hash_key: str,
        threshold: float = DEFAULT_LOCAL_THRESHOLD,
        use_ocr=False,
        ocr_images=False,
        ocr_tables=False,
        extract_table_structure=False,
        table_structure_extractor=None,
        extract_images=False,
        batch_size: int = 1,
        use_cache=False,
    ) -> List[List["Element"]]:
        self._init_model()
        if extract_table_structure and not table_structure_extractor:
            table_structure_extractor = DEFAULT_TABLE_STRUCTURE_EXTRACTOR(device=self.device)

        deformable_layout = []
        pdfminer_generator = pdf_to_pages(filename) if not use_ocr else None
        if tracemalloc.is_tracing():
            before = tracemalloc.take_snapshot()
        for i in convert_from_path_streamed_batched(filename, batch_size):
            parts = self.process_batch(
                i,
                threshold=threshold,
                use_ocr=use_ocr,
                pdf_generator=pdfminer_generator,
                ocr_images=ocr_images,
                ocr_tables=ocr_tables,
                use_cache=use_cache,
                extract_table_structure=extract_table_structure,
                table_structure_extractor=table_structure_extractor,
                extract_images=extract_images,
            )
            assert len(parts) == len(i)
            deformable_layout.extend(parts)
            if tracemalloc.is_tracing():
                gc.collect()
                after = tracemalloc.take_snapshot()
                top_stats = after.compare_to(before, "lineno")

                print("[ Top 10 differences ]")
                for stat in top_stats[:10]:
                    print(stat)
                before = after
                display_top(after)

        if tracemalloc.is_tracing():
            (current, peak) = tracemalloc.get_traced_memory()
            logger.info(f"Memory Usage current={current} peak={peak}")
            top = tracemalloc.take_snapshot()
            display_top(top)
        return deformable_layout

    @staticmethod
    def _run_pdfminer(pdf_path, hash_key, use_cache):
        pdfminer = PDFMinerExtractor()
        with LogTime("pdfminer_extract", log_start=True):
            pdfminer_layout = pdfminer.extract_document(pdf_path, hash_key, use_cache)

        return pdfminer_layout

    @requires_modules("easyocr", extra="local-inference")
    def process_batch(
        self,
        batch: list[Image.Image],
        pdf_generator,
        threshold,
        use_ocr,
        ocr_images,
        ocr_tables,
        extract_table_structure,
        table_structure_extractor,
        extract_images,
        use_cache,
    ) -> Any:
        import easyocr

        self._init_model()

        with LogTime("infer"):
            assert self.model is not None
            deformable_layout = self.model.infer(batch, threshold, use_cache)

        gc_tensor_dump()
        assert len(deformable_layout) == len(batch)
        if use_ocr:
            with LogTime("ocr"):
                if self.ocr_table_reader is None:
                    self.ocr_table_reader = easyocr.Reader(["en"])

                extract_ocr(
                    batch,
                    deformable_layout,
                    ocr_images=ocr_images,
                    ocr_tables=ocr_tables,
                    table_reader=self.ocr_table_reader,
                )
        else:
            pdfminer_pages = []
            for _ in range(len(batch)):
                pdf_page = pdf_generator.__next__()
                pdfminer_pages.append(self.pdf_extractor.extract_page(pdf_page))

            assert len(pdfminer_pages) == len(deformable_layout)
            with LogTime("pdfminer_supplement"):
                for d, p in zip(deformable_layout, pdfminer_pages):
                    self._supplement_text(d, p)
        # else pdfminer happens in parent since it is whole document.
        if extract_table_structure:
            with LogTime("extract_table_structure_batch"):
                if table_structure_extractor is None:
                    table_structure_extractor = DEFAULT_TABLE_STRUCTURE_EXTRACTOR(device=self.device)
                for i, page_elements in enumerate(deformable_layout):
                    image = batch[i]
                    for element in page_elements:
                        if isinstance(element, TableElement):
                            table_structure_extractor.extract(element, image)

        if extract_images:
            with LogTime("extract_images_batch"):
                for i, page_elements in enumerate(deformable_layout):
                    image = batch[i]
                    for element in page_elements:
                        if isinstance(element, ImageElement) and element.bbox is not None:
                            cropped_image = crop_to_bbox(image, element.bbox).convert("RGB")
                            element.binary_representation = image_to_bytes(cropped_image)
                            element.image_mode = cropped_image.mode
                            element.image_size = cropped_image.size
        return deformable_layout

    @requires_modules("easyocr", extra="local-inference")
    def process_batch_inference(
        self,
        batch: list[Image.Image],
        threshold,
        use_ocr,
        ocr_images,
        ocr_tables,
        use_cache,
    ) -> Any:
        import easyocr

        self._init_model()

        with LogTime("infer"):
            assert self.model is not None
            deformable_layout = self.model.infer(batch, threshold, use_cache)

        gc_tensor_dump()
        assert len(deformable_layout) == len(batch)
        if use_ocr:
            with LogTime("ocr"):
                if self.ocr_table_reader is None:
                    self.ocr_table_reader = easyocr.Reader(["en"])

                extract_ocr(
                    batch,
                    deformable_layout,
                    ocr_images=ocr_images,
                    ocr_tables=ocr_tables,
                    table_reader=self.ocr_table_reader,
                )
        # else pdfminer happens in parent since it is whole document.
        return deformable_layout

    def process_batch_extraction(
        self,
        batch: list[Image.Image],
        deformable_layout: Any,
        extract_table_structure,
        table_structure_extractor,
        extract_images,
    ) -> Any:

        if extract_table_structure:
            with LogTime("extract_table_structure_batch"):
                if table_structure_extractor is None:
                    table_structure_extractor = DEFAULT_TABLE_STRUCTURE_EXTRACTOR(device=self.device)
                for i, page_elements in enumerate(deformable_layout):
                    image = batch[i]
                    for element in page_elements:
                        if isinstance(element, TableElement):
                            table_structure_extractor.extract(element, image)

        if extract_images:
            with LogTime("extract_images_batch"):
                for i, page_elements in enumerate(deformable_layout):
                    image = batch[i]
                    for element in page_elements:
                        if isinstance(element, ImageElement) and element.bbox is not None:
                            cropped_image = crop_to_bbox(image, element.bbox).convert("RGB")
                            element.binary_representation = image_to_bytes(cropped_image)
                            element.image_mode = cropped_image.mode
                            element.image_size = cropped_image.size

        return deformable_layout


class SycamoreObjectDetection(ABC):
    """Wrapper class for the various object detection models."""

    def __init__(self):
        self.model = None

    @abstractmethod
    def infer(self, image: List[Image.Image], threshold: float) -> List[List[Element]]:
        """Do inference using the wrapped model."""
        pass

    def __call__(self, image: List[Image.Image], threshold: float) -> List[List[Element]]:
        """Inference using function call interface."""
        return self.infer(image, threshold)


class DeformableDetr(SycamoreObjectDetection):

    @requires_modules("transformers", extra="local-inference")
    def __init__(self, model_name_or_path, device=None, cache: Optional[Cache] = None):
        super().__init__()

        self.labels = [
            "N/A",
            "Caption",
            "Footnote",
            "Formula",
            "List-item",
            "Page-footer",
            "Page-header",
            "Picture",
            "Section-header",
            "Table",
            "Text",
            "Title",
        ]

        self.device = device
        self._model_name_or_path = model_name_or_path
        self.cache = cache

        from sycamore.utils.pytorch_dir import get_pytorch_build_directory

        with fasteners.InterProcessLock(_DETR_LOCK_FILE):
            lockfile = Path(get_pytorch_build_directory("MultiScaleDeformableAttention", False)) / "lock"
            lockfile.unlink(missing_ok=True)

            from transformers import AutoImageProcessor, DeformableDetrForObjectDetection

            LogTime("loading_model", point=True)
            with LogTime("load_model", log_start=True):
                self.processor = AutoImageProcessor.from_pretrained(model_name_or_path)
                self.model = DeformableDetrForObjectDetection.from_pretrained(model_name_or_path).to(self._get_device())

    # Note: We wrap this in a function so that we can execute on both the leader and the workers
    # to account for heterogeneous systems. Currently if you pass in an explicit device parameter
    # it will be applied everywhere.
    def _get_device(self) -> str:
        return choose_device(self.device, detr=True)

    def infer(self, images: List[Image.Image], threshold: float, use_cache: bool = False) -> List[List[Element]]:
        if use_cache and self.cache:
            results = self._get_cached_inference(images, threshold)
        else:
            results = self._get_uncached_inference(images, threshold)

        batched_results = []
        for result, image in zip(results, images):
            (w, h) = image.size
            elements = []
            for score, label, box in zip(result["scores"], result["labels"], result["boxes"]):
                element = create_element(
                    type=self.labels[label],
                    bbox=BoundingBox(box[0] / w, box[1] / h, box[2] / w, box[3] / h).coordinates,
                    properties={"score": score},
                )
                elements.append(element)
            batched_results.append(elements)
            if self.cache:
                hash_key = self._get_hash_key(image, threshold)
                self.cache.set(hash_key, result)

        return batched_results

    def _get_cached_inference(self, images: List[Image.Image], threshold: float) -> list:
        results = []
        uncached_images = []
        uncached_indices = []

        # First, check the cache for each image
        for index, image in enumerate(images):
            key = self._get_hash_key(image, threshold)
            assert self.cache is not None
            cached_layout = self.cache.get(key)
            if cached_layout:
                logger.info(f"Cache Hit for ImageToJson. Cache hit-rate is {self.cache.get_hit_rate()}")
                results.append(cached_layout)
            else:
                uncached_images.append(image)
                uncached_indices.append(index)
                results.append(None)  # Placeholder for uncached image

        # Process the uncached images in a batch
        if uncached_images:
            processed_images = self._get_uncached_inference(uncached_images, threshold)
            # Store processed images in the cache and update the result list
            for index, processed_img in zip(uncached_indices, processed_images):
                results[index] = processed_img
        return results

    def _get_uncached_inference(self, images: List[Image.Image], threshold: float) -> list:
        import torch

        results = []
        inputs = self.processor(images=images, return_tensors="pt").to(self._get_device())
        outputs = self.model(**inputs)
        target_sizes = torch.tensor([image.size[::-1] for image in images])
        results.extend(
            self.processor.post_process_object_detection(outputs, target_sizes=target_sizes, threshold=threshold)
        )
        for result in results:
            result["scores"] = result["scores"].tolist()
            result["labels"] = result["labels"].tolist()
            result["boxes"] = result["boxes"].tolist()
        return results

    def _get_hash_key(self, image: Image.Image, threshold: float) -> str:
        hash_ctx = Cache.get_hash_context(image.tobytes())
        hash_ctx.update(f"{threshold:.6f}".encode())
        hash_ctx.update(_VERSION.encode())
        return hash_ctx.hexdigest()


@timetrace("OCR")
@requires_modules("pytesseract", extra="local-inference")
def extract_ocr(
    images: list[Image.Image], elements: list[list[Element]], ocr_images=False, ocr_tables=False, table_reader=None
) -> list[list[Element]]:
    import pytesseract

    for i, image in enumerate(images):
        width, height = image.size

        page_elements = elements[i]

        for elem in page_elements:
            if elem.bbox is None:
                continue
            if elem.type == "Picture" and not ocr_images:
                continue
            # elif elem.type == "table" and not ocr_tables:
            #     continue
            elif elem.type == "table":
                assert isinstance(elem, TableElement)
                extract_table_ocr(image, elem, reader=table_reader)
                continue

            crop_box = (elem.bbox.x1 * width, elem.bbox.y1 * height, elem.bbox.x2 * width, elem.bbox.y2 * height)
            cropped_image = image.crop(crop_box)

            # TODO: Do we want to switch to easyocr here too?
            text = pytesseract.image_to_string(cropped_image)

            elem.text_representation = text

    return elements


def extract_table_ocr(image: Image.Image, elem: TableElement, reader):
    width, height = image.size

    assert elem.bbox is not None
    crop_box = (elem.bbox.x1 * width, elem.bbox.y1 * height, elem.bbox.x2 * width, elem.bbox.y2 * height)
    cropped_image = image.crop(crop_box)
    image_bytes = BytesIO()
    cropped_image.save(image_bytes, format="PNG")

    # TODO: support more languages
    results = reader.readtext(image_bytes.getvalue())

    tokens = []

    for res in results:
        raw_bbox = res[0]
        text = res[1]

        token = {"bbox": BoundingBox(raw_bbox[0][0], raw_bbox[0][1], raw_bbox[2][0], raw_bbox[2][1]), "text": text}

        # Shift the BoundingBox to be relative to the whole image.
        # TODO: We can likely reduce the number of bounding box translations/conversion in the pipeline,
        #  but for the moment I'm prioritizing clarity over (theoretical) performance, and we have the
        #  desired invariant that whenever we store bounding boxes they are relative to the entire doc.
        token["bbox"].translate_self(crop_box[0], crop_box[1]).to_relative_self(width, height)
        tokens.append(token)

    elem.tokens = tokens<|MERGE_RESOLUTION|>--- conflicted
+++ resolved
@@ -165,7 +165,9 @@
                 pages_per_call=pages_per_call,
             )
         else:
-<<<<<<< HEAD
+            if isinstance(threshold, str):
+                raise ValueError("Auto threshold is only supported with the Aryn Partitioning Service.")
+
             temp = self._partition_pdf_batched(
                 file=file,
                 threshold=threshold,
@@ -178,37 +180,6 @@
                 batch_size=batch_size,
                 use_cache=use_cache,
             )
-=======
-            if isinstance(threshold, str):
-                raise ValueError("Auto threshold is only supported with the Aryn Partitioning Service.")
-
-            if batch_at_a_time:
-                temp = self._partition_pdf_batched(
-                    file=file,
-                    threshold=threshold,
-                    use_ocr=use_ocr,
-                    ocr_images=ocr_images,
-                    ocr_tables=ocr_tables,
-                    extract_table_structure=extract_table_structure,
-                    table_structure_extractor=table_structure_extractor,
-                    extract_images=extract_images,
-                    batch_size=batch_size,
-                    use_cache=use_cache,
-                )
-            else:
-                temp = self._partition_pdf_sequenced(
-                    file=file,
-                    threshold=threshold,
-                    use_ocr=use_ocr,
-                    ocr_images=ocr_images,
-                    ocr_tables=ocr_tables,
-                    extract_table_structure=extract_table_structure,
-                    table_structure_extractor=table_structure_extractor,
-                    extract_images=extract_images,
-                    batch_size=batch_size,
-                    use_cache=use_cache,
-                )
->>>>>>> ce98cb49
             elements = []
             for i, r in enumerate(temp):
                 for ele in r:
@@ -369,114 +340,6 @@
             high += pages_per_call
 
         return result
-
-<<<<<<< HEAD
-=======
-    @requires_modules("easyocr", extra="local-inference")
-    def _partition_pdf_sequenced(
-        self,
-        file: BinaryIO,
-        threshold: float = DEFAULT_LOCAL_THRESHOLD,
-        use_ocr=False,
-        ocr_images=False,
-        ocr_tables=False,
-        extract_table_structure=False,
-        table_structure_extractor=None,
-        extract_images=False,
-        batch_size: int = 1,
-        use_cache=False,
-    ) -> List[List["Element"]]:
-        """
-        Partitions a PDF with the DeformableDETR model.
-
-        Args:
-           file: A file-like object containing the PDF. Generally this is a wrapper around binary_representation.
-           threshold: The threshold to use for accepting the model's predicted bounding boxes.
-           use_ocr: Whether to use OCR to extract text from the PDF
-           ocr_images: If set with use_ocr, will attempt to OCR regions of the document identified as images.
-           ocr_tables: If set with use_ocr, will attempt to OCR regions on the document identified as tables.
-           extract_table_structure: If true, runs a separate table extraction model to extract cells from
-             regions of the document identified as tables.
-           table_structure_extractor: The table extraction implementaion to use when extract_table_structure is True.
-           extract_images: If true, crops each region identified as an image and
-             attaches it to the associated ImageElement.
-
-        Returns:
-           A list of lists of Elements. Each sublist corresponds to a page in the original PDF.
-        """
-        import easyocr
-
-        self._init_model()
-
-        if not table_structure_extractor:
-            table_structure_extractor = DEFAULT_TABLE_STRUCTURE_EXTRACTOR(device=self.device)
-
-        LogTime("partition_start", point=True)
-        with LogTime("convert2bytes"):
-            images: list[Image.Image] = pdf2image.convert_from_bytes(file.read())
-
-        with LogTime("toRGB"):
-            images = [im.convert("RGB") for im in images]
-
-        batches = _batchify(images, batch_size)
-        deformable_layout: list[list[Element]] = []
-        with LogTime("all_batches"):
-            for i, batch in enumerate(batches):
-                with LogTime(f"infer_one_batch {i}/{len(images) / batch_size}"):
-                    assert self.model is not None
-                    deformable_layout += self.model.infer(batch, threshold, use_cache)
-
-        if use_ocr:
-            with LogTime("ocr"):
-                if self.ocr_table_reader is None:
-                    self.ocr_table_reader = easyocr.Reader(["en"])
-
-                extract_ocr(
-                    images,
-                    deformable_layout,
-                    ocr_images=ocr_images,
-                    ocr_tables=ocr_tables,
-                    table_reader=self.ocr_table_reader,
-                )
-        else:
-            with LogTime("pdfminer"):
-                pdfminer = PDFMinerExtractor()
-                # The cast here is to make mypy happy. PDFMiner expects IOBase,
-                # but typing.BinaryIO doesn't extend from it. BytesIO
-                # (the concrete class) implements both.
-                file_name = cast(IOBase, file)
-                hash_key = Cache.get_hash_context(file_name.read()).hexdigest()
-                with LogTime("pdfminer_extract", log_start=True):
-                    pdfminer_layout = pdfminer.extract(file_name, hash_key, use_cache)
-                # page count should be the same
-                assert len(pdfminer_layout) == len(deformable_layout)
-
-                with LogTime("pdfminer_supplement"):
-                    for d, p in zip(deformable_layout, pdfminer_layout):
-                        self._supplement_text(d, p)
-
-        if extract_table_structure or extract_images:
-            with LogTime("extract_images_or_table"):
-                for i, page_elements in enumerate(deformable_layout):
-                    with LogTime(f"extract_images_or_table_one {i}/{len(deformable_layout)}"):
-                        image = images[i]
-                        for element in page_elements:
-                            if isinstance(element, TableElement) and extract_table_structure:
-                                table_structure_extractor.extract(element, image)
-
-                            if isinstance(element, ImageElement) and extract_images:
-                                if element.bbox is None:
-                                    continue
-                                cropped_image = crop_to_bbox(image, element.bbox).convert("RGB")
-                                element.binary_representation = image_to_bytes(cropped_image)
-                                element.image_mode = cropped_image.mode
-                                element.image_size = cropped_image.size
-                                # print(element.properties)
-
-        LogTime("finish", point=True)
-        return deformable_layout
-
->>>>>>> ce98cb49
     def _partition_pdf_batched(
         self,
         file: BinaryIO,
