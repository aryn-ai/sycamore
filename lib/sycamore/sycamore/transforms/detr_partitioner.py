--- conflicted
+++ resolved
@@ -4,26 +4,10 @@
 from io import BytesIO, IOBase
 from typing import cast, BinaryIO, List, Tuple, Union
 
-<<<<<<< HEAD
-from sycamore.data import Element, BoundingBox, ImageElement, TableElement
-from sycamore.data.element import create_element
-from sycamore.transforms.table_structure.extract import DEFAULT_TABLE_STRUCTURE_EXTRACTOR
-from sycamore.utils.image_utils import crop_to_bbox, image_to_bytes
-from sycamore.utils import use_cuda
-from sycamore.utils.time_trace import LogTime
-
-from PIL import Image
-=======
 import easyocr
->>>>>>> 530afbf8
 import pdf2image
 import pytesseract
 import requests
-<<<<<<< HEAD
-import json
-import gzip
-=======
->>>>>>> 530afbf8
 import torch
 from PIL import Image
 from pdfminer.converter import PDFPageAggregator
@@ -37,6 +21,7 @@
 from sycamore.transforms.table_structure.extract import DEFAULT_TABLE_STRUCTURE_EXTRACTOR
 from sycamore.utils import use_cuda
 from sycamore.utils.image_utils import crop_to_bbox, image_to_bytes
+from sycamore.utils.time_trace import LogTime
 
 
 def _batchify(iterable, n=1):
