--- conflicted
+++ resolved
@@ -519,12 +519,6 @@
             parts = self.process_batch_inference(
                 i,
                 threshold=threshold,
-<<<<<<< HEAD
-=======
-                use_ocr=use_ocr,
-                ocr_images=ocr_images,
-                ocr_tables=ocr_tables,
->>>>>>> 7df98f50
                 use_cache=use_cache,
             )
             assert len(parts) == len(i)
@@ -549,39 +543,17 @@
             with LogTime("text_extractor_supplement"):
                 for d, p in zip(deformable_layout, text_extractor_layout):
                     self._supplement_text(d, p)
-<<<<<<< HEAD
-
-        for i in convert_from_path_streamed_batched(filename, batch_size):
-            parts = self.process_batch_extraction(
-                i,
-                deformable_layout=deformable_layout,
-=======
         # TODO: optimize this to make pdfminer also streamed so we can process each page in sequence without
         # having to double-convert the document
         for i in convert_from_path_streamed_batched(filename, batch_size):
             self.process_batch_extraction(
                 i,
                 deformable_layout,
->>>>>>> 7df98f50
                 extract_table_structure=extract_table_structure,
                 table_structure_extractor=table_structure_extractor,
                 extract_images=extract_images,
             )
             assert len(parts) == len(i)
-<<<<<<< HEAD
-            if tracemalloc.is_tracing():
-                gc.collect()
-                after = tracemalloc.take_snapshot()
-                top_stats = after.compare_to(before, "lineno")
-
-                print("[ Top 10 differences ]")
-                for stat in top_stats[:10]:
-                    print(stat)
-                before = after
-                display_top(after)
-
-=======
->>>>>>> 7df98f50
         if tracemalloc.is_tracing():
             (current, peak) = tracemalloc.get_traced_memory()
             logger.info(f"Memory Usage current={current} peak={peak}")
@@ -624,22 +596,12 @@
         with LogTime("text_extract", log_start=True):
             extracted_layout = model.extract(file_name, hash_key, use_cache, **kwargs)
 
-<<<<<<< HEAD
         return extracted_layout
 
-=======
-    @requires_modules("easyocr", extra="local-inference")
->>>>>>> 7df98f50
     def process_batch_inference(
         self,
         batch: list[Image.Image],
         threshold,
-<<<<<<< HEAD
-=======
-        use_ocr,
-        ocr_images,
-        ocr_tables,
->>>>>>> 7df98f50
         use_cache,
     ) -> Any:
         self._init_model()
@@ -650,28 +612,20 @@
 
         gc_tensor_dump()
         assert len(deformable_layout) == len(batch)
-<<<<<<< HEAD
-        # else pdfminer happens in parent since it is whole document.
-
-        return deformable_layout
-
-=======
-        if use_ocr:
-            with LogTime("ocr"):
-                if self.ocr_table_reader is None:
-                    self.ocr_table_reader = easyocr.Reader(["en"])
-
-                extract_ocr(
-                    batch,
-                    deformable_layout,
-                    ocr_images=ocr_images,
-                    ocr_tables=ocr_tables,
-                    table_reader=self.ocr_table_reader,
-                )
         # else pdfminer happens in parent since it is whole document.
         return deformable_layout
 
->>>>>>> 7df98f50
+    def process_batch_extraction(
+        self,
+        batch: list[Image.Image],
+        deformable_layout: Any,
+        extract_table_structure,
+        table_structure_extractor,
+        extract_images,
+    ) -> Any:
+
+        return deformable_layout
+
     def process_batch_extraction(
         self,
         batch: list[Image.Image],
