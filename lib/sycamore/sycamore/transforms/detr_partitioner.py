import gc
import logging
import os
import tempfile
import tracemalloc
from abc import ABC, abstractmethod
from collections.abc import Mapping
from concurrent.futures import ProcessPoolExecutor
from io import BytesIO, IOBase
<<<<<<< HEAD
from typing import cast, Any, BinaryIO, List, Tuple, Union
from pathlib import Path
import pwd
=======
from typing import cast, Any, BinaryIO, List, Tuple, Union, Optional
>>>>>>> 515feb7b

import requests
import json
from tenacity import retry, retry_if_exception, wait_exponential, stop_after_delay
import base64
import pdf2image
import pytesseract
import torch
from PIL import Image
import fasteners
from pdfminer.converter import PDFPageAggregator
from pdfminer.layout import LAParams
from pdfminer.pdfinterp import PDFPageInterpreter, PDFResourceManager, resolve1
from pdfminer.pdfpage import PDFPage
from pdfminer.utils import open_filename
from pdfminer.pdfparser import PDFParser
from pdfminer.pdfdocument import PDFDocument

from sycamore.data import Element, BoundingBox, ImageElement, TableElement
from sycamore.data.element import create_element
from sycamore.transforms.table_structure.extract import DEFAULT_TABLE_STRUCTURE_EXTRACTOR
from sycamore.utils import choose_device
from sycamore.utils.cache import Cache, DiskCache
from sycamore.utils.image_utils import crop_to_bbox, image_to_bytes
from sycamore.utils.memory_debugging import display_top, gc_tensor_dump
from sycamore.utils.pdf import convert_from_path_streamed_batched
from sycamore.utils.time_trace import LogTime, timetrace
<<<<<<< HEAD
from sycamore.utils.pytorch_dir import get_pytorch_build_directory

logger = logging.getLogger(__name__)
_DETR_LOCK_FILE = f"{pwd.getpwuid(os.getuid()).pw_dir}/.cache/Aryn-Detr.lock"
=======

logger = logging.getLogger(__name__)
_VERSION = "0.2024.07.24"
>>>>>>> 515feb7b


def _batchify(iterable, n=1):
    length = len(iterable)
    for i in range(0, length, n):
        yield iterable[i : min(i + n, length)]


ARYN_DETR_MODEL = "Aryn/deformable-detr-DocLayNet"
DEFAULT_ARYN_PARTITIONER_ADDRESS = "https://api.aryn.cloud/v1/document/partition"
_TEN_MINUTES = 600


class ArynPDFPartitionerException(Exception):
    def __init__(self, message, can_retry=False):
        super().__init__(message)
        self.can_retry = can_retry


def _can_retry(e: BaseException) -> bool:
    if isinstance(e, ArynPDFPartitionerException):
        return e.can_retry
    else:
        return False


pdf_miner_cache = DiskCache(os.path.join(tempfile.gettempdir(), "SycamoreCache/PDFMinerCache"))


class ArynPDFPartitioner:
    """
    This class contains the implementation of PDF partitioning using a Deformable DETR model.

    This is an implementation class. Callers looking to partition a DocSet should use the
    ArynPartitioner class.
    """

    def __init__(self, model_name_or_path=ARYN_DETR_MODEL, device=None, cache: Optional[Cache] = None):
        """
        Initializes the ArynPDFPartitioner and underlying DETR model.

        Args:
            model_name_or_path: The HuggingFace coordinates or local path to the DeformableDETR weights to use.
            device: The device on which to run the model.
        """
        self.device = device
        if model_name_or_path is None:
            self.model = None
        else:
            self.model = DeformableDetr(model_name_or_path, device, cache)
        self.ocr_table_reader = None

    @staticmethod
    def _supplement_text(inferred: List[Element], text: List[Element], threshold: float = 0.5) -> List[Element]:
        # We first check IOU between inferred object and pdf miner text object, we also check if a detected object
        # fully contains a pdf miner text object. After that, we combined all texts belonging a detected object and
        # update its text representation. We allow multiple detected objects contain the same text, we hold on solving
        # this.

        unmatched = text.copy()
        for index_i, i in enumerate(inferred):
            matched = []
            for t in text:
                if i.bbox and t.bbox and (i.bbox.iou(t.bbox) > threshold or i.bbox.contains(t.bbox)):
                    matched.append(t)
                    if t in unmatched:
                        unmatched.remove(t)
            if matched:
                matches = []
                full_text = []
                for m in matched:
                    matches.append(m)
                    if m.text_representation:
                        full_text.append(m.text_representation)

                if isinstance(i, TableElement):
                    i.tokens = [{"text": elem.text_representation, "bbox": elem.bbox} for elem in matches]

                i.text_representation = " ".join(full_text)

        return inferred + unmatched

    def partition_pdf(
        self,
        file: BinaryIO,
        threshold: float = 0.4,
        use_ocr=False,
        ocr_images=False,
        ocr_tables=False,
        extract_table_structure=False,
        table_structure_extractor=None,
        extract_images=False,
        batch_size: int = 1,
        batch_at_a_time=True,
        use_partitioning_service=True,
        aryn_api_key: str = "",
        aryn_partitioner_address=DEFAULT_ARYN_PARTITIONER_ADDRESS,
        use_cache=False,
        pages_per_call: int = -1,
    ) -> List[Element]:
        if use_partitioning_service:
            assert aryn_api_key != ""
            return self._partition_remote(
                file=file,
                aryn_api_key=aryn_api_key,
                aryn_partitioner_address=aryn_partitioner_address,
                threshold=threshold,
                use_ocr=use_ocr,
                ocr_images=ocr_images,
                ocr_tables=ocr_tables,
                extract_table_structure=extract_table_structure,
                extract_images=extract_images,
                pages_per_call=pages_per_call,
            )
        else:
            assert self.model is not None
            if batch_at_a_time:
                temp = self._partition_pdf_batched(
                    file=file,
                    threshold=threshold,
                    use_ocr=use_ocr,
                    ocr_images=ocr_images,
                    ocr_tables=ocr_tables,
                    extract_table_structure=extract_table_structure,
                    table_structure_extractor=table_structure_extractor,
                    extract_images=extract_images,
                    batch_size=batch_size,
                    use_cache=use_cache,
                )
            else:
                temp = self._partition_pdf_sequenced(
                    file=file,
                    threshold=threshold,
                    use_ocr=use_ocr,
                    ocr_images=ocr_images,
                    ocr_tables=ocr_tables,
                    extract_table_structure=extract_table_structure,
                    table_structure_extractor=table_structure_extractor,
                    extract_images=extract_images,
                    batch_size=batch_size,
                    use_cache=use_cache,
                )
            elements = []
            for i, r in enumerate(temp):
                for ele in r:
                    ele.properties["page_number"] = i + 1
                    elements.append(ele)
            return elements

    @staticmethod
    @retry(
        retry=retry_if_exception(_can_retry),
        wait=wait_exponential(multiplier=1, min=1),
        stop=stop_after_delay(_TEN_MINUTES),
    )
    def _call_remote_partitioner(
        file: BinaryIO,
        aryn_api_key: str,
        aryn_partitioner_address=DEFAULT_ARYN_PARTITIONER_ADDRESS,
        threshold: float = 0.4,
        use_ocr: bool = False,
        ocr_images: bool = False,
        ocr_tables: bool = False,
        extract_table_structure: bool = False,
        extract_images: bool = False,
        selected_pages: list = [],
    ) -> List[Element]:
        file.seek(0)
        options = {
            "threshold": threshold,
            "use_ocr": use_ocr,
            "ocr_images": ocr_images,
            "ocr_tables": ocr_tables,
            "extract_table_structure": extract_table_structure,
            "extract_images": extract_images,
            "selected_pages": selected_pages,
            "source": "sycamore",
        }

        files: Mapping = {"pdf": file, "options": json.dumps(options).encode("utf-8")}
        header = {"Authorization": f"Bearer {aryn_api_key}"}

        logger.debug(f"ArynPartitioner POSTing to {aryn_partitioner_address} with files={files}")
        response = requests.post(aryn_partitioner_address, files=files, headers=header, stream=True)
        lines = []
        in_status = False
        for line in response.iter_lines():
            if line:
                lines.append(line)
                if line.startswith(b'  "status"'):
                    in_status = True
                if not in_status:
                    continue
                if line.startswith(b"  ],"):
                    in_status = False
                    continue
                if line.startswith(b'    "T+'):
                    t = json.loads(line.decode("utf-8").removesuffix(","))
                    logger.info(f"ArynPartitioner: {t}")

        body = b"".join(lines).decode("utf-8")
        logger.debug("ArynPartitioner Recieved data")

        if response.status_code != 200:
            if response.status_code == 500 or response.status_code == 502:
                logger.debug(
                    "ArynPartitioner recieved a retry-able error {} x-aryn-call-id: {}".format(
                        response, response.headers.get("x-aryn-call-id")
                    )
                )
                raise ArynPDFPartitionerException(
                    "Error: status_code: {}, reason: {} (x-aryn-call-id: {})".format(
                        response.status_code, body, response.headers.get("x-aryn-call-id")
                    ),
                    can_retry=True,
                )
            raise ArynPDFPartitionerException(
                "Error: status_code: {}, reason: {} (x-aryn-call-id: {})".format(
                    response.status_code, body, response.headers.get("x-aryn-call-id")
                )
            )

        response_json = json.loads(body)
        if isinstance(response_json, dict):
            status = response_json.get("status", [])
            if "error" in response_json:
                raise ArynPDFPartitionerException(
                    f"Error partway through processing: {response_json['error']}\nPartial Status:\n{status}"
                )
            response_json = response_json.get("elements")

        elements = []
        for element_json in response_json:
            element = create_element(**element_json)
            if element.binary_representation:
                element.binary_representation = base64.b64decode(element.binary_representation)
            elements.append(element)

        return elements

    @staticmethod
    def _partition_remote(
        file: BinaryIO,
        aryn_api_key: str,
        aryn_partitioner_address=DEFAULT_ARYN_PARTITIONER_ADDRESS,
        threshold: float = 0.4,
        use_ocr: bool = False,
        ocr_images: bool = False,
        ocr_tables: bool = False,
        extract_table_structure: bool = False,
        extract_images: bool = False,
        pages_per_call: int = -1,
    ) -> List[Element]:
        file.seek(0)
        parser = PDFParser(file)
        document = PDFDocument(parser)
        page_count = resolve1(document.catalog["Pages"])["Count"]
        file.seek(0)

        result = []
        low = 1
        high = pages_per_call
        if pages_per_call == -1:
            high = page_count
        while low <= page_count:
            result.extend(
                ArynPDFPartitioner._call_remote_partitioner(
                    file=file,
                    aryn_api_key=aryn_api_key,
                    aryn_partitioner_address=aryn_partitioner_address,
                    threshold=threshold,
                    use_ocr=use_ocr,
                    ocr_images=ocr_images,
                    ocr_tables=ocr_tables,
                    extract_table_structure=extract_table_structure,
                    extract_images=extract_images,
                    selected_pages=[[low, min(high, page_count)]],
                )
            )
            low = high + 1
            high += pages_per_call

        return result

    def _partition_pdf_sequenced(
        self,
        file: BinaryIO,
        threshold: float = 0.4,
        use_ocr=False,
        ocr_images=False,
        ocr_tables=False,
        extract_table_structure=False,
        table_structure_extractor=None,
        extract_images=False,
        batch_size: int = 1,
        use_cache=False,
    ) -> List[List["Element"]]:
        """
        Partitions a PDF with the DeformableDETR model.

        Args:
           file: A file-like object containing the PDF. Generally this is a wrapper around binary_representation.
           threshold: The threshold to use for accepting the model's predicted bounding boxes.
           use_ocr: Whether to use OCR to extract text from the PDF
           ocr_images: If set with use_ocr, will attempt to OCR regions of the document identified as images.
           ocr_tables: If set with use_ocr, will attempt to OCR regions on the document identified as tables.
           extract_table_structure: If true, runs a separate table extraction model to extract cells from
             regions of the document identified as tables.
           table_structure_extractor: The table extraction implementaion to use when extract_table_structure is True.
           extract_images: If true, crops each region identified as an image and
             attaches it to the associated ImageElement.

        Returns:
           A list of lists of Elements. Each sublist corresponds to a page in the original PDF.
        """
        import easyocr

        if not table_structure_extractor:
            table_structure_extractor = DEFAULT_TABLE_STRUCTURE_EXTRACTOR(device=self.device)

        LogTime("partition_start", point=True)
        with LogTime("convert2bytes"):
            images: list[Image.Image] = pdf2image.convert_from_bytes(file.read())

        with LogTime("toRGB"):
            images = [im.convert("RGB") for im in images]

        batches = _batchify(images, batch_size)
        deformable_layout = []
        with LogTime("all_batches"):
            for i, batch in enumerate(batches):
                with LogTime(f"infer_one_batch {i}/{len(images) / batch_size}"):
                    assert self.model is not None
                    deformable_layout += self.model.infer(batch, threshold, use_cache)

        if use_ocr:
            with LogTime("ocr"):
                if self.ocr_table_reader is None:
                    self.ocr_table_reader = easyocr.Reader(["en"])

                extract_ocr(
                    images,
                    deformable_layout,
                    ocr_images=ocr_images,
                    ocr_tables=ocr_tables,
                    table_reader=self.ocr_table_reader,
                )
        else:
            with LogTime("pdfminer"):
                pdfminer = PDFMinerExtractor()
                # The cast here is to make mypy happy. PDFMiner expects IOBase,
                # but typing.BinaryIO doesn't extend from it. BytesIO
                # (the concrete class) implements both.
                file_name = cast(IOBase, file)
                hash_key = Cache.get_hash_context(file_name.read()).hexdigest()
                with LogTime("pdfminer_extract", log_start=True):
                    pdfminer_layout = pdfminer.extract(file_name, hash_key, use_cache)
                # page count should be the same
                assert len(pdfminer_layout) == len(deformable_layout)

                with LogTime("pdfminer_supplement"):
                    for d, p in zip(deformable_layout, pdfminer_layout):
                        self._supplement_text(d, p)

        if extract_table_structure or extract_images:
            with LogTime("extract_images_or_table"):
                for i, page_elements in enumerate(deformable_layout):
                    with LogTime(f"extract_images_or_table_one {i}/{len(deformable_layout)}"):
                        image = images[i]
                        for element in page_elements:
                            if isinstance(element, TableElement) and extract_table_structure:
                                table_structure_extractor.extract(element, image)

                            if isinstance(element, ImageElement) and extract_images:
                                if element.bbox is None:
                                    continue
                                cropped_image = crop_to_bbox(image, element.bbox).convert("RGB")
                                element.binary_representation = image_to_bytes(cropped_image)
                                element.image_mode = cropped_image.mode
                                element.image_size = cropped_image.size
                                # print(element.properties)

        LogTime("finish", point=True)
        return deformable_layout

    def _partition_pdf_batched(
        self,
        file: BinaryIO,
        threshold: float = 0.4,
        use_ocr=False,
        ocr_images=False,
        ocr_tables=False,
        extract_table_structure=False,
        table_structure_extractor=None,
        extract_images=False,
        batch_size: int = 1,
        use_cache=False,
    ) -> List[List["Element"]]:
        LogTime("partition_start", point=True)
        with tempfile.NamedTemporaryFile(prefix="detr-pdf-input-") as pdffile:
            with LogTime("write_pdf"):
                file_hash = Cache.get_hash_context_file(pdffile.name)
                data = file.read()
                data_len = len(data)
                pdffile.write(data)
                del data
                pdffile.flush()
                logger.info(f"Wrote {pdffile.name}")
            stat = os.stat(pdffile.name)
            assert stat.st_size == data_len
            return self._partition_pdf_batched_named(
                pdffile.name,
                file_hash.hexdigest(),
                threshold,
                use_ocr,
                ocr_images,
                ocr_tables,
                extract_table_structure,
                table_structure_extractor,
                extract_images,
                batch_size,
                use_cache,
            )

    def _partition_pdf_batched_named(
        self,
        filename: str,
        hash_key: str,
        threshold: float = 0.4,
        use_ocr=False,
        ocr_images=False,
        ocr_tables=False,
        extract_table_structure=False,
        table_structure_extractor=None,
        extract_images=False,
        batch_size: int = 1,
        use_cache=False,
    ) -> List[List["Element"]]:
        if extract_table_structure and not table_structure_extractor:
            table_structure_extractor = DEFAULT_TABLE_STRUCTURE_EXTRACTOR(device=self.device)

        pdfminer = None
        exec = ProcessPoolExecutor(max_workers=1)
        if not use_ocr:
            with LogTime("start_pdfminer", log_start=True):
                pdfminer = exec.submit(self._run_pdfminer, filename, hash_key, use_cache)

        deformable_layout = []
        if tracemalloc.is_tracing():
            before = tracemalloc.take_snapshot()
        for i in convert_from_path_streamed_batched(filename, batch_size):
            parts = self.process_batch(
                i,
                threshold=threshold,
                use_ocr=use_ocr,
                ocr_images=ocr_images,
                ocr_tables=ocr_tables,
                extract_table_structure=extract_table_structure,
                table_structure_extractor=table_structure_extractor,
                extract_images=extract_images,
                use_cache=use_cache,
            )
            assert len(parts) == len(i)
            deformable_layout.extend(parts)
            if tracemalloc.is_tracing():
                gc.collect()
                after = tracemalloc.take_snapshot()
                top_stats = after.compare_to(before, "lineno")

                print("[ Top 10 differences ]")
                for stat in top_stats[:10]:
                    print(stat)
                before = after
                display_top(after)

        if pdfminer is not None:
            with LogTime("wait_for_pdfminer", log_start=True):
                pdfminer_layout = pdfminer.result()
            assert len(pdfminer_layout) == len(deformable_layout), f"{len(pdfminer_layout)} vs {len(deformable_layout)}"
            with LogTime("pdfminer_supplement"):
                for d, p in zip(deformable_layout, pdfminer_layout):
                    self._supplement_text(d, p)

        if tracemalloc.is_tracing():
            (current, peak) = tracemalloc.get_traced_memory()
            logger.info(f"Memory Usage current={current} peak={peak}")
            top = tracemalloc.take_snapshot()
            display_top(top)
        return deformable_layout

    @staticmethod
    def _run_pdfminer(pdf_path, hash_key, use_cache):
        pdfminer = PDFMinerExtractor()
        with LogTime("pdfminer_extract", log_start=True):
            pdfminer_layout = pdfminer.extract(pdf_path, hash_key, use_cache)

        return pdfminer_layout

    def process_batch(
        self,
        batch: list[Image.Image],
        threshold,
        use_ocr,
        ocr_images,
        ocr_tables,
        extract_table_structure,
        table_structure_extractor,
        extract_images,
        use_cache,
    ) -> Any:
        import easyocr

        with LogTime("infer"):
            assert self.model is not None
            deformable_layout = self.model.infer(batch, threshold, use_cache)

        gc_tensor_dump()
        assert len(deformable_layout) == len(batch)

        if use_ocr:
            with LogTime("ocr"):
                if self.ocr_table_reader is None:
                    self.ocr_table_reader = easyocr.Reader(["en"])

                extract_ocr(
                    batch,
                    deformable_layout,
                    ocr_images=ocr_images,
                    ocr_tables=ocr_tables,
                    table_reader=self.ocr_table_reader,
                )
        # else pdfminer happens in parent since it is whole document.

        if extract_table_structure:
            with LogTime("extract_table_structure_batch"):
                if table_structure_extractor is None:
                    table_structure_extractor = DEFAULT_TABLE_STRUCTURE_EXTRACTOR(device=self.device)
                for i, page_elements in enumerate(deformable_layout):
                    image = batch[i]
                    for element in page_elements:
                        if isinstance(element, TableElement):
                            table_structure_extractor.extract(element, image)

        if extract_images:
            with LogTime("extract_images_batch"):
                for i, page_elements in enumerate(deformable_layout):
                    image = batch[i]
                    for element in page_elements:
                        if isinstance(element, ImageElement) and element.bbox is not None:
                            cropped_image = crop_to_bbox(image, element.bbox).convert("RGB")
                            element.binary_representation = image_to_bytes(cropped_image)
                            element.image_mode = cropped_image.mode
                            element.image_size = cropped_image.size

        return deformable_layout


class SycamoreObjectDetection(ABC):
    """Wrapper class for the various object detection models."""

    def __init__(self):
        self.model = None

    @abstractmethod
    def infer(self, image: List[Image.Image], threshold: float) -> List[List[Element]]:
        """Do inference using the wrapped model."""
        pass

    def __call__(self, image: List[Image.Image], threshold: float) -> List[List[Element]]:
        """Inference using function call interface."""
        return self.infer(image, threshold)


class DeformableDetr(SycamoreObjectDetection):
    def __init__(self, model_name_or_path, device=None, cache: Optional[Cache] = None):
        super().__init__()

        self.labels = [
            "N/A",
            "Caption",
            "Footnote",
            "Formula",
            "List-item",
            "Page-footer",
            "Page-header",
            "Picture",
            "Section-header",
            "Table",
            "Text",
            "Title",
        ]

        self.device = device
        self._model_name_or_path = model_name_or_path
        self.cache = cache

        with fasteners.InterProcessLock(_DETR_LOCK_FILE):
            lockfile = Path(get_pytorch_build_directory("MultiScaleDeformableAttention", False)) / "lock"
            lockfile.unlink(missing_ok=True)

            from transformers import AutoImageProcessor, DeformableDetrForObjectDetection

            LogTime("loading_model", point=True)
            with LogTime("load_model", log_start=True):
                self.processor = AutoImageProcessor.from_pretrained(model_name_or_path)
                self.model = DeformableDetrForObjectDetection.from_pretrained(model_name_or_path).to(self._get_device())

    # Note: We wrap this in a function so that we can execute on both the leader and the workers
    # to account for heterogeneous systems. Currently if you pass in an explicit device parameter
    # it will be applied everywhere.
    def _get_device(self) -> str:
        return choose_device(self.device, detr=True)

    def infer(self, images: List[Image.Image], threshold: float, use_cache: bool = False) -> List[List[Element]]:
        if use_cache and self.cache:
            results = self._get_cached_inference(images, threshold)
        else:
            results = self._get_uncached_inference(images, threshold)

        batched_results = []
        for result, image in zip(results, images):
            (w, h) = image.size
            elements = []
            for score, label, box in zip(result["scores"], result["labels"], result["boxes"]):
                element = create_element(
                    type=self.labels[label],
                    bbox=BoundingBox(box[0] / w, box[1] / h, box[2] / w, box[3] / h).coordinates,
                    properties={"score": score},
                )
                elements.append(element)
            batched_results.append(elements)
            if self.cache:
                hash_key = self._get_hash_key(image, threshold)
                self.cache.set(hash_key, result)

        return batched_results

    def _get_cached_inference(self, images: List[Image.Image], threshold: float) -> list:
        results = []
        uncached_images = []
        uncached_indices = []

        # First, check the cache for each image
        for index, image in enumerate(images):
            key = self._get_hash_key(image, threshold)
            assert self.cache is not None
            cached_layout = self.cache.get(key)
            if cached_layout:
                logger.info(f"Cache Hit for ImageToJson. Cache hit-rate is {self.cache.get_hit_rate()}")
                results.append(cached_layout)
            else:
                uncached_images.append(image)
                uncached_indices.append(index)
                results.append(None)  # Placeholder for uncached image

        # Process the uncached images in a batch
        if uncached_images:
            processed_images = self._get_uncached_inference(uncached_images, threshold)
            # Store processed images in the cache and update the result list
            for index, processed_img in zip(uncached_indices, processed_images):
                results[index] = processed_img
        return results

    def _get_uncached_inference(self, images: List[Image.Image], threshold: float) -> list:
        results = []
        inputs = self.processor(images=images, return_tensors="pt").to(self._get_device())
        outputs = self.model(**inputs)
        target_sizes = torch.tensor([image.size[::-1] for image in images])
        results.extend(
            self.processor.post_process_object_detection(outputs, target_sizes=target_sizes, threshold=threshold)
        )
        for result in results:
            result["scores"] = result["scores"].tolist()
            result["labels"] = result["labels"].tolist()
            result["boxes"] = result["boxes"].tolist()
        return results

    def _get_hash_key(self, image: Image.Image, threshold: float) -> str:
        return Cache.get_hash_context([image.tobytes(), f"{threshold:.6f}".encode(), _VERSION.encode()]).hexdigest()


class PDFMinerExtractor:
    def __init__(self):
        rm = PDFResourceManager()
        param = LAParams()
        self.device = PDFPageAggregator(rm, laparams=param)
        self.interpreter = PDFPageInterpreter(rm, self.device)

    def _open_pdfminer_pages_generator(self, fp: BinaryIO):
        pages = PDFPage.get_pages(fp)
        for page in pages:
            self.interpreter.process_page(page)
            page_layout = self.device.get_result()
            yield page, page_layout

    @staticmethod
    def _convert_bbox_coordinates(
        rect: Tuple[float, float, float, float],
        height: float,
    ) -> Tuple[float, float, float, float]:
        """
        pdf coordinates are different, bottom left is origin, also two diagonal points defining a rectangle is
        (bottom left, upper right), for details, refer
        https://www.leadtools.com/help/leadtools/v19/dh/to/pdf-topics-pdfcoordinatesystem.html
        """
        x1, y2, x2, y1 = rect
        y1 = height - y1
        y2 = height - y2
        return x1, y1, x2, y2

    def extract(self, filename: Union[str, IOBase], hash_key: str, use_cache=False) -> List[List[Element]]:
        # The naming is slightly confusing, but `open_filename` accepts either
        # a filename (str) or a file-like object (IOBase)

        cached_result = pdf_miner_cache.get(hash_key) if use_cache else None
        if cached_result:
            logger.info(f"Cache Hit for PDFMiner. Cache hit-rate is {pdf_miner_cache.get_hit_rate()}")
            return cached_result
        else:
            with open_filename(filename, "rb") as fp:
                fp = cast(BinaryIO, fp)
                pages = []
                for page, page_layout in self._open_pdfminer_pages_generator(fp):
                    width = page_layout.width
                    height = page_layout.height
                    texts: List[Element] = []
                    for obj in page_layout:
                        x1, y1, x2, y2 = self._convert_bbox_coordinates(obj.bbox, height)

                        if hasattr(obj, "get_text"):
                            text = Element()
                            text.type = "text"
                            text.bbox = BoundingBox(x1 / width, y1 / height, x2 / width, y2 / height)
                            text.text_representation = obj.get_text()
                            if text.text_representation:
                                texts.append(text)

                    pages.append(texts)
                if use_cache:
                    logger.info("Cache Miss for PDFMiner. Storing the result to the cache.")
                    pdf_miner_cache.set(hash_key, pages)
                return pages


@timetrace("OCR")
def extract_ocr(
    images: list[Image.Image], elements: list[list[Element]], ocr_images=False, ocr_tables=False, table_reader=None
) -> list[list[Element]]:
    for i, image in enumerate(images):
        width, height = image.size

        page_elements = elements[i]

        for elem in page_elements:
            if elem.bbox is None:
                continue
            if elem.type == "Picture" and not ocr_images:
                continue
            # elif elem.type == "table" and not ocr_tables:
            #     continue
            elif elem.type == "table":
                assert isinstance(elem, TableElement)
                extract_table_ocr(image, elem, reader=table_reader)
                continue

            crop_box = (elem.bbox.x1 * width, elem.bbox.y1 * height, elem.bbox.x2 * width, elem.bbox.y2 * height)
            cropped_image = image.crop(crop_box)

            # TODO: Do we want to switch to easyocr here too?
            text = pytesseract.image_to_string(cropped_image)

            elem.text_representation = text

    return elements


def extract_table_ocr(image: Image.Image, elem: TableElement, reader):
    width, height = image.size

    assert elem.bbox is not None
    crop_box = (elem.bbox.x1 * width, elem.bbox.y1 * height, elem.bbox.x2 * width, elem.bbox.y2 * height)
    cropped_image = image.crop(crop_box)
    image_bytes = BytesIO()
    cropped_image.save(image_bytes, format="PNG")

    # TODO: support more languages
    results = reader.readtext(image_bytes.getvalue())

    tokens = []

    for res in results:
        raw_bbox = res[0]
        text = res[1]

        token = {"bbox": BoundingBox(raw_bbox[0][0], raw_bbox[0][1], raw_bbox[2][0], raw_bbox[2][1]), "text": text}

        # Shift the BoundingBox to be relative to the whole image.
        # TODO: We can likely reduce the number of bounding box translations/conversion in the pipeline,
        #  but for the moment I'm prioritizing clarity over (theoretical) performance, and we have the
        #  desired invariant that whenever we store bounding boxes they are relative to the entire doc.
        token["bbox"].translate_self(crop_box[0], crop_box[1]).to_relative_self(width, height)
        tokens.append(token)

    elem.tokens = tokens<|MERGE_RESOLUTION|>--- conflicted
+++ resolved
@@ -7,13 +7,9 @@
 from collections.abc import Mapping
 from concurrent.futures import ProcessPoolExecutor
 from io import BytesIO, IOBase
-<<<<<<< HEAD
-from typing import cast, Any, BinaryIO, List, Tuple, Union
+from typing import cast, Any, BinaryIO, List, Tuple, Union, Optional
 from pathlib import Path
 import pwd
-=======
-from typing import cast, Any, BinaryIO, List, Tuple, Union, Optional
->>>>>>> 515feb7b
 
 import requests
 import json
@@ -41,16 +37,11 @@
 from sycamore.utils.memory_debugging import display_top, gc_tensor_dump
 from sycamore.utils.pdf import convert_from_path_streamed_batched
 from sycamore.utils.time_trace import LogTime, timetrace
-<<<<<<< HEAD
 from sycamore.utils.pytorch_dir import get_pytorch_build_directory
 
 logger = logging.getLogger(__name__)
 _DETR_LOCK_FILE = f"{pwd.getpwuid(os.getuid()).pw_dir}/.cache/Aryn-Detr.lock"
-=======
-
-logger = logging.getLogger(__name__)
 _VERSION = "0.2024.07.24"
->>>>>>> 515feb7b
 
 
 def _batchify(iterable, n=1):
