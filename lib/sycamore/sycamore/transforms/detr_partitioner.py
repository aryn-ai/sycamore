import gc
import logging
import os
import tempfile
import tracemalloc
from abc import ABC, abstractmethod
from collections.abc import Mapping
from typing import Any, BinaryIO, Literal, Union, Optional
from pathlib import Path
import pwd
from itertools import repeat

import requests
import json
from tenacity import retry, retry_if_exception, wait_exponential, stop_after_delay
import base64
from PIL import Image
import fasteners
from pypdf import PdfReader

from sycamore.data import Element, BoundingBox, ImageElement, TableElement
from sycamore.data.document import DocumentPropertyTypes
from sycamore.data.element import create_element
from sycamore.transforms.table_structure.extract import DEFAULT_TABLE_STRUCTURE_EXTRACTOR
from sycamore.utils import choose_device
from sycamore.utils.bbox_sort import bbox_sort_page
from sycamore.utils.cache import Cache
from sycamore.utils.image_utils import crop_to_bbox, image_to_bytes
from sycamore.utils.import_utils import requires_modules
from sycamore.utils.markdown import elements_to_markdown
from sycamore.utils.memory_debugging import display_top, gc_tensor_dump
from sycamore.utils.pdf import convert_from_path_streamed_batched
from sycamore.utils.time_trace import LogTime, timetrace
from sycamore.transforms.text_extraction import TextExtractor, OcrModel, EXTRACTOR_DICT
from sycamore.transforms.text_extraction.pdf_miner import PdfMinerExtractor

logger = logging.getLogger(__name__)
_DETR_LOCK_FILE = f"{pwd.getpwuid(os.getuid()).pw_dir}/.cache/Aryn-Detr.lock"
_VERSION = "0.2024.07.24"


def _batchify(iterable, n=1):
    length = len(iterable)
    for i in range(0, length, n):
        yield iterable[i : min(i + n, length)]


ARYN_DETR_MODEL = "Aryn/deformable-detr-DocLayNet"
DEFAULT_ARYN_PARTITIONER_ADDRESS = "https://api.aryn.cloud/v1/document/partition"
_TEN_MINUTES = 600
DEFAULT_LOCAL_THRESHOLD = 0.35


class ArynPDFPartitionerException(Exception):
    def __init__(self, message, can_retry=False):
        super().__init__(message)
        self.can_retry = can_retry


def _can_retry(e: BaseException) -> bool:
    if isinstance(e, ArynPDFPartitionerException):
        return e.can_retry
    else:
        return False


def get_page_count(fp: BinaryIO):
    fp.seek(0)
    reader = PdfReader(fp)
    num_pages = len(reader.pages)
    fp.seek(0)
    return num_pages


def text_elem(text: str) -> Element:
    return Element(
        {
            "type": "Text",
            "properties": {DocumentPropertyTypes.PAGE_NUMBER: 1},
            "text_representation": text,
        }
    )


class ArynPDFPartitioner:
    """
    This class contains the implementation of PDF partitioning using a Deformable DETR model.

    This is an implementation class. Callers looking to partition a DocSet should use the
    ArynPartitioner class.
    """

    def __init__(self, model_name_or_path=ARYN_DETR_MODEL, device=None, cache: Optional[Cache] = None):
        """
        Initializes the ArynPDFPartitioner and underlying DETR model.

        Args:
            model_name_or_path: The HuggingFace coordinates or local path to the DeformableDETR weights to use.
            device: The device on which to run the model.
        """
        self.model_name_or_path = model_name_or_path
        self.model = None
        self.device = device
        self.cache = cache

    def _init_model(self):
        if self.model is None:
            assert self.model_name_or_path is not None
            with LogTime("init_detr_model"):
                self.model = DeformableDetr(self.model_name_or_path, self.device, self.cache)

    @staticmethod
    def _supplement_text(inferred: list[Element], text: list[Element], threshold: float = 0.5) -> list[Element]:
        # We first check IOU between inferred object and pdf miner text object, we also check if a detected object
        # fully contains a pdf miner text object. After that, we combined all texts belonging a detected object and
        # update its text representation. We allow multiple detected objects contain the same text, we hold on solving
        # this.

        unmatched = text.copy()
        for index_i, i in enumerate(inferred):
            matched = []
            for t in text:
                if i.bbox and t.bbox and (i.bbox.iou(t.bbox) > threshold or i.bbox.contains(t.bbox)):
                    matched.append(t)
                    if t in unmatched:
                        unmatched.remove(t)
            if matched:
                matches = []
                full_text = []
                for m in matched:
                    matches.append(m)
                    if m.text_representation:
                        full_text.append(m.text_representation)

                if isinstance(i, TableElement):
                    i.tokens = [{"text": elem.text_representation, "bbox": elem.bbox} for elem in matches]

                i.data["text_representation"] = " ".join(full_text)

        return inferred + unmatched

    def partition_pdf(
        self,
        file: BinaryIO,
        threshold: Union[float, Literal["auto"]] = DEFAULT_LOCAL_THRESHOLD,
        use_ocr=False,
        ocr_images=False,
        ocr_model="easyocr",
        per_element_ocr=True,
        extract_table_structure=False,
        table_structure_extractor=None,
        extract_images=False,
        batch_size: int = 1,
        use_partitioning_service=True,
        aryn_api_key: str = "",
        aryn_partitioner_address=DEFAULT_ARYN_PARTITIONER_ADDRESS,
        use_cache=False,
        pages_per_call: int = -1,
        output_format: Optional[str] = None,
    ) -> list[Element]:
        if use_partitioning_service:
            assert aryn_api_key != ""

            return self._partition_remote(
                file=file,
                aryn_api_key=aryn_api_key,
                aryn_partitioner_address=aryn_partitioner_address,
                threshold=threshold,
                use_ocr=use_ocr,
                ocr_images=ocr_images,
                extract_table_structure=extract_table_structure,
                extract_images=extract_images,
                pages_per_call=pages_per_call,
                output_format=output_format,
            )
        else:
            if isinstance(threshold, str):
                raise ValueError("Auto threshold is only supported with the Aryn Partitioning Service.")

            temp = self._partition_pdf_batched(
                file=file,
                threshold=threshold,
                use_ocr=use_ocr,
                ocr_images=ocr_images,
                ocr_model=ocr_model,
                per_element_ocr=per_element_ocr,
                extract_table_structure=extract_table_structure,
                table_structure_extractor=table_structure_extractor,
                extract_images=extract_images,
                batch_size=batch_size,
                use_cache=use_cache,
            )
            elements = []
            for i, r in enumerate(temp):
                page = []
                for ele in r:
                    ele.properties[DocumentPropertyTypes.PAGE_NUMBER] = i + 1
                    page.append(ele)
                bbox_sort_page(page)
                elements.extend(page)
            if output_format == "markdown":
                md = elements_to_markdown(elements)
                return [text_elem(md)]
            return elements

    @staticmethod
    @retry(
        retry=retry_if_exception(_can_retry),
        wait=wait_exponential(multiplier=1, min=1),
        stop=stop_after_delay(_TEN_MINUTES),
    )
    def _call_remote_partitioner(
        file: BinaryIO,
        aryn_api_key: str,
        aryn_partitioner_address=DEFAULT_ARYN_PARTITIONER_ADDRESS,
        threshold: Union[float, Literal["auto"]] = "auto",
        use_ocr: bool = False,
        ocr_images: bool = False,
        extract_table_structure: bool = False,
        extract_images: bool = False,
        selected_pages: list = [],
        output_format: Optional[str] = None,
    ) -> list[Element]:
        file.seek(0)
        options = {
            "threshold": threshold,
            "use_ocr": use_ocr,
            "ocr_images": ocr_images,
            "extract_table_structure": extract_table_structure,
            "extract_images": extract_images,
            "selected_pages": selected_pages,
            "source": "sycamore",
        }
        if output_format:
            options["output_format"] = output_format

        files: Mapping = {"pdf": file, "options": json.dumps(options).encode("utf-8")}
        header = {"Authorization": f"Bearer {aryn_api_key}"}

        logger.debug(f"ArynPartitioner POSTing to {aryn_partitioner_address} with files={files}")
        response = requests.post(aryn_partitioner_address, files=files, headers=header, stream=True)
        content = []
        in_status = False
        in_bulk = False
        partial_line = b""
        for part in response.iter_content(None):
            if not part:
                continue

            content.append(part)
            if in_bulk:
                continue
            partial_line = partial_line + part
            if b"\n" not in part:
                # Make sure we don't go O(n^2) from constantly appending to our partial_line.
                if len(partial_line) > 100000:
                    logger.warning("Too many bytes without newline. Skipping incremental status")
                    in_bulk = True

                continue

            lines = partial_line.split(b"\n")
            if part.endswith(b"\n"):
                partial_line = b""
            else:
                partial_line = lines.pop()

            for line in lines:
                if line.startswith(b'  "status"'):
                    in_status = True
                if not in_status:
                    continue
                if line.startswith(b"  ],"):
                    in_status = False
                    in_bulk = True
                    continue
                if line.startswith(b'    "T+'):
                    t = json.loads(line.decode("utf-8").removesuffix(","))
                    logger.info(f"ArynPartitioner: {t}")

        body = b"".join(content).decode("utf-8")
        logger.debug("ArynPartitioner Recieved data")

        if response.status_code != 200:
            if response.status_code == 500 or response.status_code == 502:
                logger.debug(
                    "ArynPartitioner recieved a retry-able error {} x-aryn-call-id: {}".format(
                        response, response.headers.get("x-aryn-call-id")
                    )
                )
                raise ArynPDFPartitionerException(
                    "Error: status_code: {}, reason: {} (x-aryn-call-id: {})".format(
                        response.status_code, body, response.headers.get("x-aryn-call-id")
                    ),
                    can_retry=True,
                )
            raise ArynPDFPartitionerException(
                "Error: status_code: {}, reason: {} (x-aryn-call-id: {})".format(
                    response.status_code, body, response.headers.get("x-aryn-call-id")
                )
            )

        response_json = json.loads(body)
        if isinstance(response_json, dict):
            status = response_json.get("status", [])
            if "error" in response_json:
                raise ArynPDFPartitionerException(
                    f"Error partway through processing: {response_json['error']}\nPartial Status:\n{status}"
                )
            if (output_format == "markdown") and ((md := response_json.get("markdown")) is not None):
                return [text_elem(md)]
            response_json = response_json.get("elements", [])

        elements = []
        for idx, element_json in enumerate(response_json):
            element = create_element(element_index=idx, **element_json)
            if element.binary_representation:
                element.binary_representation = base64.b64decode(element.binary_representation)
            elements.append(element)

        return elements

    @staticmethod
    def _partition_remote(
        file: BinaryIO,
        aryn_api_key: str,
        aryn_partitioner_address=DEFAULT_ARYN_PARTITIONER_ADDRESS,
        threshold: Union[float, Literal["auto"]] = "auto",
        use_ocr: bool = False,
        ocr_images: bool = False,
        extract_table_structure: bool = False,
        extract_images: bool = False,
        pages_per_call: int = -1,
        output_format: Optional[str] = None,
    ) -> list[Element]:
        page_count = get_page_count(file)

        result: list[Element] = []
        low = 1
        high = pages_per_call
        if pages_per_call == -1:
            high = page_count
        while low <= page_count:
            result.extend(
                ArynPDFPartitioner._call_remote_partitioner(
                    file=file,
                    aryn_api_key=aryn_api_key,
                    aryn_partitioner_address=aryn_partitioner_address,
                    threshold=threshold,
                    use_ocr=use_ocr,
                    ocr_images=ocr_images,
                    extract_table_structure=extract_table_structure,
                    extract_images=extract_images,
                    selected_pages=[[low, min(high, page_count)]],
                    output_format=output_format,
                )
            )
            low = high + 1
            high += pages_per_call

        return result

    def _partition_pdf_batched(
        self,
        file: BinaryIO,
        threshold: float = DEFAULT_LOCAL_THRESHOLD,
        use_ocr: bool = False,
        ocr_images: bool = False,
        ocr_model: str = "easyocr",
        per_element_ocr: bool = True,
        extract_table_structure: bool = False,
        table_structure_extractor=None,
        extract_images: bool = False,
        batch_size: int = 1,
        use_cache=False,
    ) -> list[list["Element"]]:
        self._init_model()

        LogTime("partition_start", point=True)
        with tempfile.NamedTemporaryFile(prefix="detr-pdf-input-") as pdffile:
            with LogTime("write_pdf"):
                file_hash = Cache.get_hash_context_file(pdffile.name)
                data = file.read()
                data_len = len(data)
                pdffile.write(data)
                del data
                pdffile.flush()
                logger.info(f"Wrote {pdffile.name}")
            stat = os.stat(pdffile.name)
            assert stat.st_size == data_len
            return self._partition_pdf_batched_named(
                pdffile.name,
                file_hash.hexdigest(),
                threshold,
                use_ocr,
                ocr_images,
                ocr_model,
                per_element_ocr,
                extract_table_structure,
                table_structure_extractor,
                extract_images,
                batch_size,
                use_cache,
            )

    def _partition_pdf_batched_named(
        self,
        filename: str,
        hash_key: str,
        threshold: float = DEFAULT_LOCAL_THRESHOLD,
        use_ocr: bool = False,
        ocr_images: bool = False,
        ocr_model: str = "easyocr",
        per_element_ocr: bool = True,
        extract_table_structure=False,
        table_structure_extractor=None,
        extract_images=False,
        batch_size: int = 1,
        use_cache=False,
    ) -> list[list["Element"]]:
        self._init_model()

        if extract_table_structure and not table_structure_extractor:
            table_structure_extractor = DEFAULT_TABLE_STRUCTURE_EXTRACTOR(device=self.device)

        if use_ocr:
            text_extractor = EXTRACTOR_DICT[ocr_model]()
            text_generator: Any = repeat(None)
        else:
            text_extractor = PdfMinerExtractor()
            text_generator = PdfMinerExtractor.pdf_to_pages(filename)
        deformable_layout = []
        if tracemalloc.is_tracing():
            before = tracemalloc.take_snapshot()
        for i in convert_from_path_streamed_batched(filename, batch_size):
<<<<<<< HEAD
            try:
                extractor_inputs: Any = [text_generator.__next__() for _ in range(batch_size)]
            except StopIteration:
                raise ValueError("Not enough pages in PDF")
=======
            extractor_list: list[Any] = list()
            if text_generator:
                try:
                    extractor_list = [text_generator.__next__() for _ in range(batch_size)]
                except StopIteration:
                    raise ValueError("Not enough pages in PDF")
            else:
                extractor_list = i
>>>>>>> 72fb2d94
            parts = self.process_batch(
                i,
                threshold=threshold,
                use_ocr=use_ocr,
                text_extractor=text_extractor,
                extractor_inputs=extractor_inputs,
                ocr_images=ocr_images,
                ocr_model=ocr_model,
                per_element_ocr=per_element_ocr,
                extract_table_structure=extract_table_structure,
                table_structure_extractor=table_structure_extractor,
                extract_images=extract_images,
                use_cache=use_cache,
            )
            assert len(parts) == len(i)
            deformable_layout.extend(parts)
        if tracemalloc.is_tracing():
            gc.collect()
            (current, peak) = tracemalloc.get_traced_memory()
            logger.info(f"Memory Usage current={current} peak={peak}")
            after = tracemalloc.take_snapshot()
            top_stats = after.compare_to(before, "lineno")

            print("[ Top 10 differences ]")
            for stat in top_stats[:10]:
                print(stat)
            before = after
            display_top(after)
        return deformable_layout

    def process_batch(
        self,
        batch: list[Image.Image],
        threshold: float,
        text_extractor: TextExtractor,
        extractor_inputs: Any,
        use_ocr,
        ocr_images,
        ocr_model,
        per_element_ocr,
        extract_table_structure,
        table_structure_extractor,
        extract_images,
        use_cache,
    ) -> Any:
        with LogTime("infer"):
            assert self.model is not None
            deformable_layout = self.model.infer(batch, threshold, use_cache)

        if not extractor_inputs:
            extractor_inputs = batch
        gc_tensor_dump()
        assert len(deformable_layout) == len(batch)
        if use_ocr and per_element_ocr:
            with LogTime("Per Element OCR"):
                extract_ocr(
                    batch,
                    deformable_layout,
                    ocr_images=ocr_images,
                    ocr_model=ocr_model,
                )
        else:
            extracted_pages = []
            with LogTime("text_extraction"):
                for i, page_data in enumerate(extractor_inputs):
                    if isinstance(page_data, list):
                        width, height = batch[i].size
                        page = text_extractor.parse_output(page_data, width, height)
                    else:
                        page = text_extractor.extract_page(page_data)
                    extracted_pages.append(page)
            assert len(extracted_pages) == len(deformable_layout)
            with LogTime("text_supplement"):
                for d, p in zip(deformable_layout, extracted_pages):
                    self._supplement_text(d, p)
        if extract_table_structure:
            if table_structure_extractor is None:
                table_structure_extractor = DEFAULT_TABLE_STRUCTURE_EXTRACTOR(device=self.device)
            with LogTime("extract_table_structure_batch"):
                for i, page_elements in enumerate(deformable_layout):
                    image = batch[i]
                    for element in page_elements:
                        if isinstance(element, TableElement):
                            table_structure_extractor.extract(element, image)

        if extract_images:
            with LogTime("extract_images_batch"):
                for i, page_elements in enumerate(deformable_layout):
                    image = batch[i]
                    for element in page_elements:
                        if isinstance(element, ImageElement) and element.bbox is not None:
                            cropped_image = crop_to_bbox(image, element.bbox).convert("RGB")
                            element.binary_representation = image_to_bytes(cropped_image)
                            element.image_mode = cropped_image.mode
                            element.image_size = cropped_image.size
        return deformable_layout

    @staticmethod
    def _run_text_extractor_document(
        file_name: str,
        hash_key: str,
        use_cache: bool,
        use_ocr: bool,
        ocr_images: bool,
        text_extractor_model: str,
        images: Optional[list[Image.Image]] = None,
    ):
        kwargs = {"ocr_images": ocr_images, "images": images}
        if not use_ocr:
            text_extractor_model = "pdfminer"
        model_cls = EXTRACTOR_DICT.get(text_extractor_model)
        if not model_cls:
            raise ValueError(f"Unknown Text Extractor Model: {text_extractor_model}")
        model = model_cls()
        with LogTime("text_extract", log_start=True):
            extracted_layout = model.extract_document(file_name, hash_key, use_cache, **kwargs)
        return extracted_layout

    def process_batch_inference(
        self,
        batch: list[Image.Image],
        threshold: float,
        use_cache: bool,
        use_ocr: bool,
        ocr_model: str,
        ocr_images: bool,
        per_element_ocr: bool,
    ) -> Any:
        self._init_model()
        with LogTime("infer"):
            assert self.model is not None
            deformable_layout = self.model.infer(batch, threshold, use_cache)

        gc_tensor_dump()
        assert len(deformable_layout) == len(batch)
        if use_ocr and per_element_ocr:
            extract_ocr(
                batch,
                deformable_layout,
                ocr_images=ocr_images,
                ocr_model=ocr_model,
            )
        return deformable_layout

    def process_batch_extraction(
        self,
        batch: list[Image.Image],
        deformable_layout: Any,
        extract_table_structure,
        table_structure_extractor,
        extract_images,
    ) -> Any:
        if extract_table_structure:
            with LogTime("extract_table_structure_batch"):
                if table_structure_extractor is None:
                    table_structure_extractor = DEFAULT_TABLE_STRUCTURE_EXTRACTOR(device=self.device)
                for i, page_elements in enumerate(deformable_layout):
                    image = batch[i]
                    for element in page_elements:
                        if isinstance(element, TableElement):
                            table_structure_extractor.extract(element, image)

        if extract_images:
            with LogTime("extract_images_batch"):
                for i, page_elements in enumerate(deformable_layout):
                    image = batch[i]
                    for element in page_elements:
                        if isinstance(element, ImageElement) and element.bbox is not None:
                            cropped_image = crop_to_bbox(image, element.bbox).convert("RGB")
                            element.binary_representation = image_to_bytes(cropped_image)
                            element.image_mode = cropped_image.mode
                            element.image_size = cropped_image.size

        return deformable_layout


class SycamoreObjectDetection(ABC):
    """Wrapper class for the various object detection models."""

    def __init__(self):
        self.model = None

    @abstractmethod
    def infer(self, image: list[Image.Image], threshold: float) -> list[list[Element]]:
        """Do inference using the wrapped model."""
        pass

    def __call__(self, image: list[Image.Image], threshold: float) -> list[list[Element]]:
        """Inference using function call interface."""
        return self.infer(image, threshold)


class DeformableDetr(SycamoreObjectDetection):

    @requires_modules("transformers", extra="local-inference")
    def __init__(self, model_name_or_path, device=None, cache: Optional[Cache] = None):
        super().__init__()

        self.labels = [
            "N/A",
            "Caption",
            "Footnote",
            "Formula",
            "List-item",
            "Page-footer",
            "Page-header",
            "Picture",
            "Section-header",
            "Table",
            "Text",
            "Title",
        ]

        self.device = device
        self._model_name_or_path = model_name_or_path
        self.cache = cache

        from sycamore.utils.pytorch_dir import get_pytorch_build_directory

        with fasteners.InterProcessLock(_DETR_LOCK_FILE):
            lockfile = Path(get_pytorch_build_directory("MultiScaleDeformableAttention", False)) / "lock"
            lockfile.unlink(missing_ok=True)

            from transformers import AutoImageProcessor, DeformableDetrForObjectDetection

            LogTime("loading_model", point=True)
            with LogTime("load_model", log_start=True):
                self.processor = AutoImageProcessor.from_pretrained(model_name_or_path)
                self.model = DeformableDetrForObjectDetection.from_pretrained(model_name_or_path).to(self._get_device())

    # Note: We wrap this in a function so that we can execute on both the leader and the workers
    # to account for heterogeneous systems. Currently, if you pass in an explicit device parameter
    # it will be applied everywhere.
    def _get_device(self) -> str:
        return choose_device(self.device, detr=True)

    def infer(self, images: list[Image.Image], threshold: float, use_cache: bool = False) -> list[list[Element]]:
        if use_cache and self.cache:
            results = self._get_cached_inference(images, threshold)
        else:
            results = self._get_uncached_inference(images, threshold)

        batched_results = []
        for result, image in zip(results, images):
            (w, h) = image.size
            elements = []
            for idx, (score, label, box) in enumerate(zip(result["scores"], result["labels"], result["boxes"])):
                # Potential fix if negative bbox is causing downstream failures
                # box = [max(0.0, coord) for coord in box]
                element = create_element(
                    element_index=idx,
                    type=self.labels[label],
                    bbox=BoundingBox(box[0] / w, box[1] / h, box[2] / w, box[3] / h).coordinates,
                    properties={"score": score},
                )
                elements.append(element)
            batched_results.append(elements)
            if self.cache:
                hash_key = self._get_hash_key(image, threshold)
                self.cache.set(hash_key, result)

        return batched_results

    def _get_cached_inference(self, images: list[Image.Image], threshold: float) -> list:
        results = []
        uncached_images = []
        uncached_indices = []

        # First, check the cache for each image
        for index, image in enumerate(images):
            key = self._get_hash_key(image, threshold)
            assert self.cache is not None
            cached_layout = self.cache.get(key)
            if cached_layout:
                logger.info(f"Cache Hit for ImageToJson. Cache hit-rate is {self.cache.get_hit_rate()}")
                results.append(cached_layout)
            else:
                uncached_images.append(image)
                uncached_indices.append(index)
                results.append(None)  # Placeholder for uncached image

        # Process the uncached images in a batch
        if uncached_images:
            processed_images = self._get_uncached_inference(uncached_images, threshold)
            # Store processed images in the cache and update the result list
            for index, processed_img in zip(uncached_indices, processed_images):
                results[index] = processed_img
        return results

    def _get_uncached_inference(self, images: list[Image.Image], threshold: float) -> list:
        import torch

        results = []
        inputs = self.processor(images=images, return_tensors="pt").to(self._get_device())
        outputs = self.model(**inputs)
        target_sizes = torch.tensor([image.size[::-1] for image in images])
        results.extend(
            self.processor.post_process_object_detection(outputs, target_sizes=target_sizes, threshold=threshold)
        )
        for result in results:
            result["scores"] = result["scores"].tolist()
            result["labels"] = result["labels"].tolist()
            result["boxes"] = result["boxes"].tolist()
        return results

    def _get_hash_key(self, image: Image.Image, threshold: float) -> str:
        hash_ctx = Cache.get_hash_context(image.tobytes())
        hash_ctx.update(f"{threshold:.6f}".encode())
        hash_ctx.update(_VERSION.encode())
        return hash_ctx.hexdigest()


@timetrace("OCR")
def extract_ocr(
    images: list[Image.Image],
    elements: list[list[Element]],
    ocr_images: bool = False,
    ocr_model: str = "easyocr",
) -> list[list[Element]]:
    model_cls = EXTRACTOR_DICT.get(ocr_model)
    if not model_cls:
        raise ValueError(f"Unknown OCR Model: {ocr_model}")
    ocr_model_obj: OcrModel = model_cls()
    for i, image in enumerate(images):
        page_elements = elements[i]
        width, height = image.size
        for elem in page_elements:
            if elem.bbox is None:
                continue
            if elem.type == "Picture" and not ocr_images:
                continue
            cropped_image = crop_to_bbox(image, elem.bbox)
            if 0 in cropped_image.size:
                elem.text_representation = ""
                continue
            if elem.type == "table":
                tokens = []
                assert isinstance(elem, TableElement)
                for token in ocr_model_obj.get_boxes_and_text(cropped_image):
                    # Shift the BoundingBox to be relative to the whole image.
                    # TODO: We can likely reduce the number of bounding box translations/conversion in the pipeline,
                    #  but for the moment I'm prioritizing clarity over (theoretical) performance, and we have the
                    #  desired invariant that whenever we store bounding boxes they are relative to the entire doc.
                    token["bbox"].translate_self(elem.bbox.x1 * width, elem.bbox.y1 * height).to_relative_self(
                        width, height
                    )
                    tokens.append(token)
                elem.tokens = tokens
            else:
                elem.text_representation = ocr_model_obj.get_text(cropped_image)

    return elements<|MERGE_RESOLUTION|>--- conflicted
+++ resolved
@@ -433,21 +433,11 @@
         if tracemalloc.is_tracing():
             before = tracemalloc.take_snapshot()
         for i in convert_from_path_streamed_batched(filename, batch_size):
-<<<<<<< HEAD
+            extractor_inputs: Any = None
             try:
-                extractor_inputs: Any = [text_generator.__next__() for _ in range(batch_size)]
+                extractor_inputs = [text_generator.__next__() for _ in range(batch_size)]
             except StopIteration:
                 raise ValueError("Not enough pages in PDF")
-=======
-            extractor_list: list[Any] = list()
-            if text_generator:
-                try:
-                    extractor_list = [text_generator.__next__() for _ in range(batch_size)]
-                except StopIteration:
-                    raise ValueError("Not enough pages in PDF")
-            else:
-                extractor_list = i
->>>>>>> 72fb2d94
             parts = self.process_batch(
                 i,
                 threshold=threshold,
