--- conflicted
+++ resolved
@@ -1,9 +1,5 @@
 from abc import ABC, abstractmethod
-<<<<<<< HEAD
-from typing import Callable, Any, Optional, Union
-=======
 from typing import Callable, Any, List, Optional
->>>>>>> f8574515
 
 from sycamore.context import Context
 from sycamore.data import Element, Document
