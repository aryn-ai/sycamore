from abc import abstractmethod, ABC
import io
from typing import Any, Literal, Optional, Union

from bs4 import BeautifulSoup

from sycamore.functions import TextOverlapChunker, Chunker
from sycamore.functions import CharacterTokenizer, Tokenizer
from sycamore.data import BoundingBox, Document, Element, TableElement, Table
from sycamore.plan_nodes import Node
from sycamore.transforms.base import CompositeTransform
from sycamore.transforms.extract_table import TableExtractor
from sycamore.transforms.table_structure.extract import TableStructureExtractor
from sycamore.transforms.map import Map
from sycamore.utils.cache import Cache
from sycamore.utils.time_trace import timetrace
from sycamore.utils import choose_device
from sycamore.utils.aryn_config import ArynConfig
from sycamore.utils.bbox_sort import bbox_sort_document

from sycamore.transforms.detr_partitioner import (
    ARYN_DETR_MODEL,
    DEFAULT_ARYN_PARTITIONER_ADDRESS,
    DEFAULT_LOCAL_THRESHOLD,
)


class Partitioner(ABC):
    def __init__(self, device=None, batch_size=1):
        self.device = device
        self.batch_size = batch_size

    @abstractmethod
    def partition(self, document: Document) -> Document:
        pass


class UnstructuredPPTXPartitioner(Partitioner):
    """
    UnstructuredPPTXPartitioner utilizes open-source Unstructured library to extract structured elements from
    unstructured PPTX files.

    Args:
        include_page_breaks: Whether to include page breaks as separate elements.
        strategy: The partitioning strategy to use ("auto" for automatic detection).
        infer_table_structure: Whether to infer table structures in the document.
        ocr_languages: The languages to use for OCR. Default is "eng" (English).
        max_partition_length: The maximum length of each partition (in characters).
        include_metadata: Whether to include metadata in the partitioned elements.

    Example:
         .. code-block:: python

            pptx_partitioner = UnstructuredPPTXPartitioner(
                include_page_breaks=False,
                include_metadata=True,
                include_slide_notes=False,
                chunking_strategy=None,
                **kwargs
            )

            context = sycamore.init()
            pdf_docset = context.read.binary(paths, binary_format="pptx")
                .partition(partitioner=pptx_partitioner)

    """

    @staticmethod
    def to_element(dict: dict[str, Any]) -> Element:
        text = dict.pop("text")
        if isinstance(text, str):
            binary = text.encode("utf-8")
        else:
            binary = text
            text = str(binary, "utf-8")

        element = Element()
        element.type = dict.pop("type", "unknown")
        element.binary_representation = binary
        element.text_representation = text
        element.properties.update(dict.pop("metadata"))
        element.properties.update(dict)

        return element

    def __init__(
        self,
        include_page_breaks: bool = False,
        include_metadata: bool = True,
        include_slide_notes: bool = False,
        chunking_strategy: Optional[str] = None,
        **kwargs,
    ):
        super().__init__(device="cpu")
        self._include_page_breaks = include_page_breaks
        self._include_metadata = include_metadata
        self._include_slide_notes = include_slide_notes
        self._chunking_strategy = chunking_strategy
        self._kwargs = kwargs

    def partition(self, document: Document) -> Document:
        from unstructured.partition.pptx import partition_pptx

        binary_file = io.BytesIO(document.data["binary_representation"])

        elements = partition_pptx(
            file=binary_file,
            include_page_breaks=self._include_page_breaks,
            include_metadata=self._include_metadata,
            include_slide_notes=self._include_slide_notes,
            chunking_strategy=self._chunking_strategy,
            **self._kwargs,
        )

        # Here we convert unstructured.io elements into our elements and
        # append them as child elements to the document.
        document.elements = [self.to_element(element.to_dict()) for element in elements]
        del elements

        return document


class UnstructuredPdfPartitioner(Partitioner):
    """
    UnstructuredPdfPartitioner utilizes open-source Unstructured library to extract structured elements from
    unstructured PDFs.

    Args:
        include_page_breaks: Whether to include page breaks as separate elements.
        strategy: The partitioning strategy to use ("auto" for automatic detection).
        infer_table_structure: Whether to infer table structures in the document.
        ocr_languages: The languages to use for OCR. Default is "eng" (English).
        max_partition_length: The maximum length of each partition (in characters).
        include_metadata: Whether to include metadata in the partitioned elements.
        retain_coordinates: Whether to keep the coordinates property from unstructured.
            Default is False. In either case, bbox will be popuplated.

    Example:
         .. code-block:: python

            pdf_partitioner = UnstructuredPdfPartitioner(
                include_page_breaks=True,
                strategy="auto",
                infer_table_structure=True,
                ocr_languages="eng",
                max_partition_length=2000,
                include_metadata=True,
            )

            context = sycamore.init()
            pdf_docset = context.read.binary(paths, binary_format="pdf")
                .partition(partitioner=pdf_partitioner)

    """

    def __init__(
        self,
        include_page_breaks: bool = False,
        strategy: str = "auto",
        infer_table_structure: bool = False,
        languages: list[str] = ["eng"],
        max_partition_length: Optional[int] = None,
        min_partition_length: Optional[int] = 500,
        include_metadata: bool = True,
        retain_coordinates: bool = False,
    ):
        super().__init__(device="cpu")
        self._include_page_breaks = include_page_breaks
        self._strategy = strategy
        self._infer_table_structure = infer_table_structure
        self._languages = languages
        self._max_partition_length = max_partition_length
        self._min_partition_length = min_partition_length
        self._include_metadata = include_metadata
        self._retain_coordinates = retain_coordinates

    @staticmethod
    def to_element(dict: dict[str, Any], retain_coordinates=False) -> Element:
        text = dict.pop("text")
        if isinstance(text, str):
            binary = text.encode("utf-8")
        else:
            binary = text
            text = str(binary, "utf-8")

        element = Element()
        element.type = dict.pop("type", "unknown")
        element.binary_representation = binary
        element.text_representation = text

        element.properties.update(dict.pop("metadata"))
        element.properties.update(dict)
        coordinates = element.properties.get("coordinates")
        if not retain_coordinates:
            element.properties.pop("coordinates")

        if coordinates is not None:
            x1 = coordinates.get("points")[0][0] / coordinates.get("layout_width")
            y1 = coordinates.get("points")[0][1] / coordinates.get("layout_height")
            x2 = coordinates.get("points")[2][0] / coordinates.get("layout_width")
            y2 = coordinates.get("points")[2][1] / coordinates.get("layout_height")
            element.bbox = BoundingBox(x1, y1, x2, y2)

        return element

    @timetrace("unstructuredPdf")
    def partition(self, document: Document) -> Document:
        from unstructured.partition.pdf import partition_pdf

        binary = io.BytesIO(document.data["binary_representation"])
        try:
            elements = partition_pdf(
                file=binary,
                include_page_breaks=self._include_page_breaks,
                strategy=self._strategy,
                infer_table_structure=self._infer_table_structure,
                languages=self._languages,
                max_partition=self._max_partition_length,
                min_partition=self._min_partition_length,
                include_metadata=self._include_metadata,
            )
        except Exception as e:
            path = document.properties["path"]
            raise RuntimeError(f"UnstructuredPartitioner Error processing {path}") from e

        # Here we convert unstructured.io elements into our elements and
        # set them as the child elements of the document.
        document.elements = [self.to_element(ee.to_dict(), self._retain_coordinates) for ee in elements]
        del elements

        bbox_sort_document(document)
        return document


class HtmlPartitioner(Partitioner):
    """
    HtmlPartitioner processes HTML documents extracting structured content.

    Args:
        skip_headers_and_footers: Whether to skip headers and footers in the document. Default is True.
        extract_tables: Whether to extract tables from the HTML document. Default is False.
        text_chunker: The text chunking strategy to use for processing text content.
        tokenizer: The tokenizer to use for tokenizing text content.

    Example:
         .. code-block:: python

            html_partitioner = HtmlPartitioner(
                skip_headers_and_footers=True,
                extract_tables=True,
                text_chunker=TokenOverlapChunker(chunk_token_count=1000, chunk_overlap_token_count=100),
                tokenizer=CharacterTokenizer(),
            )

            context = sycamore.init()
            pdf_docset = context.read.binary(paths, binary_format="html")
                .partition(partitioner=html_partitioner)
    """

    def __init__(
        self,
        skip_headers_and_footers: bool = True,
        extract_tables: bool = False,
        text_chunker: Chunker = TextOverlapChunker(),
        tokenizer: Tokenizer = CharacterTokenizer(),
    ):
        super().__init__(device="cpu")
        self._skip_headers_and_footers = skip_headers_and_footers
        self._extract_tables = extract_tables
        self._text_chunker = text_chunker
        self._tokenizer = tokenizer

    @timetrace("beautSoup")
    def partition(self, document: Document) -> Document:
        raw_html = document.binary_representation

        if raw_html is None:
            raise RuntimeError("Attempting to partition invalid document where content=None")

        # note: if content is bytes, BeautifulSoup default to utf-8 encoding
        soup = BeautifulSoup(raw_html, "html.parser")

        # extract title
        titles = soup.find_all("title")
        title = document.doc_id
        if len(titles) > 0:
            title = titles[0].text.replace("\n", "").strip()
        document.properties["title"] = title

        # chunk text and create text elements
        elements = []
        text = soup.get_text(separator=" ", strip=True)
        tokens = self._tokenizer.tokenize(text)
        for chunk in self._text_chunker.chunk(tokens):
            content = "".join(chunk)
            element = Element()
            element.type = "text"
            element.text_representation = content

            element.properties.update(document.properties)
            elements += [element]

        # extract tables
        if self._extract_tables:
            for table in soup.find_all("table"):
                # ignore nested tables
                if len(table.find_all("table")) > 0:
                    continue

                table_object = Table.from_html(html_tag=table)
                table_element = TableElement(table=table_object)
                table_element.properties.update(document.properties)
                elements.append(table_element)
        document.elements = document.elements + elements

        return document

    def transform_transcript_elements(self, document: Document) -> Document:
        if not document.binary_representation:
            return document
        parts = document.binary_representation.decode().split("\n")
        if not parts:
            return document
        elements = []
        start_time = ""
        speaker = ""
        end_time = ""
        text = ""
        for i in parts:
            if i == "":
                continue
            assert i.startswith("[")
            time_ix = i.find(" ")
            assert time_ix > 0
            spk_ix = i.find(" ", time_ix + 1)
            assert spk_ix > 0
            if start_time != "":
                end_time = i[0:time_ix]
                elements.append(
                    Element({"start_time": start_time, "end_time": end_time, "speaker": speaker, "text": text})
                )
            start_time = i[0:time_ix]
            speaker = i[time_ix:spk_ix]
            text = i[spk_ix:]
        if start_time != "":
            end_time = i[0:time_ix]
            elements.append(Element({"start_time": start_time, "end_time": "N/A", "speaker": speaker, "text": text}))
        document.elements = elements
        return document


class ArynPartitioner(Partitioner):
    """
    The ArynPartitioner uses an object recognition model to partition the document into
    structured elements.

    Args:
        model_name_or_path: The HuggingFace coordinates or model local path. Should be set to
             the default ARYN_DETR_MODEL unless you are testing a custom model.
             Ignored when local mode is false
<<<<<<< HEAD
        threshold: The threshold to use for accepting the model's predicted bounding boxes. A lower
             value will include more objects, but may have overlaps, a higher value will reduce the
             number of overlaps, but may miss legitimate objects.
            default: 0.4
=======
        threshold: The threshold to use for accepting the model's predicted bounding boxes. When using
             the Aryn Partitioning Service, this defaults to "auto", where the service will automatically
             find the best predictions. You can override this or set it locally by specifying a numerical
             threshold between 0 and 1. A lower value will include more objects, but may have overlaps,
             while a higher value will reduce the number of overlaps, but may miss legitimate objects.
>>>>>>> b4b09d66
        use_ocr: Whether to use OCR to extract text from the PDF. If false, we will attempt to extract
             the text from the underlying PDF.
            default: False
        ocr_images: If set with use_ocr, will attempt to OCR regions of the document identified as images.
            default: False
        ocr_tables: If set with use_ocr, will attempt to OCR regions of the document identified as tables.
             Should not be set when `extract_table_structure` is true. 
             default: False
        ocr_model: model to use for OCR. Choices are "easyocr", "paddle", "tesseract" and "legacy", which
            correspond to EasyOCR, PaddleOCR, and Tesseract respectively, with "legacy" being a combination of
            Tesseract for text and EasyOCR for tables. If you choose paddle make sure to install
            paddlepaddle or paddlepaddle-gpu if you have a CPU or GPU. Further details are found below:
            https://www.paddlepaddle.org.cn/documentation/docs/en/install/index_en.html
            default: "easyocr"
        per_element_ocr: If true, will run OCR on each element individually instead of the entire page. 
            default: False
        extract_table_structure: If true, runs a separate table extraction model to extract cells from
             regions of the document identified as tables.
        table_structure_extractor: The table extraction implementaion to use when extract_table_structure
             is True. The default is the TableTransformerStructureExtractor.
             Ignored when local mode is false.
        extract_images: If true, crops each region identified as an image and attaches it to the associated
             ImageElement. This can later be fed into the SummarizeImages transform.
            default: False
        device: Device on which to run the partitioning model locally. One of 'cpu', 'cuda', and 'mps'. If
             not set, Sycamore will choose based on what's available. If running remotely, this doesn't
             matter.
        batch_size: How many pages to partition at once, when running locally. Default is 1. Ignored when
             running remotely.
<<<<<<< HEAD
        batch_at_a_time: When running locally, run inference on the pages in batches in order to not load
             all pages into memory at the same time. 
             default: is False
        local: If false, runs the partitioner remotely. 
            default: false
=======
        local: If false, runs the partitioner remotely. Defaults to false
>>>>>>> b4b09d66
        aryn_api_key: The account token used to authenticate with Aryn's servers.
        aryn_partitioner_address: The address of the server to use to partition the document
        use_cache: Cache results from the partitioner for faster inferences on the same documents in future runs.
            default: False
        pages_per_call: Number of pages to send in a single call to the remote service. Default is -1,
             which means send all pages in one call.

    Example:
         The following shows an example of using the ArynPartitioner to partition a PDF and extract
         both table structure and image

         .. code-block:: python

            context = scyamore.init()
            partitioner = ArynPartitioner(local=True, extract_table_structure=True, extract_images=True)
            context.read.binary(paths, binary_format="pdf")\
                 .partition(partitioner=partitioner)
    """

    def __init__(
        self,
        model_name_or_path=ARYN_DETR_MODEL,
        threshold: Optional[Union[float, Literal["auto"]]] = None,
        use_ocr: bool = False,
        ocr_images: bool = False,
        ocr_model: str = "easyocr",
        per_element_ocr: bool = False,
        extract_table_structure: bool = False,
        table_structure_extractor: Optional[TableStructureExtractor] = None,
        extract_images: bool = False,
        device=None,
        batch_size: int = 1,
        use_partitioning_service: bool = True,
        aryn_api_key: str = "",
        aryn_partitioner_address: str = DEFAULT_ARYN_PARTITIONER_ADDRESS,
        use_cache=False,
        pages_per_call: int = -1,
        cache: Optional[Cache] = None,
    ):
        if use_partitioning_service:
            device = "cpu"
        else:
            device = choose_device(device)
        super().__init__(device=device, batch_size=batch_size)
        if not aryn_api_key:
            self._aryn_api_key = ArynConfig.get_aryn_api_key()
        else:
            self._aryn_api_key = aryn_api_key
        self._model_name_or_path = model_name_or_path
        self._device = device

        if threshold is None:
            if use_partitioning_service:
                self._threshold: Union[float, Literal["auto"]] = "auto"
            else:
                self._threshold = DEFAULT_LOCAL_THRESHOLD
        else:
            if not isinstance(threshold, float) and not use_partitioning_service:
                raise ValueError("Auto threshold is only supported with the Aryn Partitioning Service.")
            self._threshold = threshold

        self._use_ocr = use_ocr
        self._ocr_images = ocr_images
        self._ocr_model = ocr_model
        self._per_element_ocr = per_element_ocr
        self._extract_table_structure = extract_table_structure
        self._table_structure_extractor = table_structure_extractor
        self._extract_images = extract_images
        self._batch_size = batch_size
        self._use_partitioning_service = use_partitioning_service
        self._aryn_partitioner_address = aryn_partitioner_address
        self._use_cache = use_cache
        self._cache = cache
        self._pages_per_call = pages_per_call

    @timetrace("SycamorePdf")
    def partition(self, document: Document) -> Document:
        binary = io.BytesIO(document.data["binary_representation"])
        from sycamore.transforms.detr_partitioner import ArynPDFPartitioner

        partitioner = ArynPDFPartitioner(self._model_name_or_path, device=self._device, cache=self._cache)

        try:
            elements = partitioner.partition_pdf(
                binary,
                self._threshold,
                use_ocr=self._use_ocr,
                ocr_images=self._ocr_images,
                per_element_ocr=self._per_element_ocr,
                ocr_model=self._ocr_model,
                extract_table_structure=self._extract_table_structure,
                table_structure_extractor=self._table_structure_extractor,
                extract_images=self._extract_images,
                batch_size=self._batch_size,
                use_partitioning_service=self._use_partitioning_service,
                aryn_api_key=self._aryn_api_key,
                aryn_partitioner_address=self._aryn_partitioner_address,
                use_cache=self._use_cache,
                pages_per_call=self._pages_per_call,
            )
        except Exception as e:
            path = document.properties["path"]
            raise RuntimeError(f"ArynPartitioner Error processing {path}") from e

        document.elements = elements
        bbox_sort_document(document)
        return document


class SycamorePartitioner(ArynPartitioner):
    """
    The SycamorePartitioner is equivalent to the ArynPartitioner, except that it
    only runs locally. This class mostly exists for backwards compatibility with
    scripts written before the remote partitioning service existed. Please use
    `ArynPartitioner` instead.
    """

    def __init__(
        self,
        model_name_or_path=ARYN_DETR_MODEL,
        threshold: float = 0.4,
        use_ocr=False,
        ocr_images=False,
        ocr_tables=False,
        extract_table_structure=False,
        table_structure_extractor=None,
        extract_images=False,
        device=None,
        batch_size: int = 1,
    ):
        device = choose_device(device)
        super().__init__(
            model_name_or_path=model_name_or_path,
            threshold=threshold,
            use_ocr=use_ocr,
            ocr_images=ocr_images,
            extract_table_structure=extract_table_structure,
            extract_images=extract_images,
            device=device,
            batch_size=batch_size,
            use_partitioning_service=False,
        )


class Partition(CompositeTransform):
    """
    The Partition transform segments documents into elements. For example, a typical partitioner might chunk a document
    into elements corresponding to paragraphs, images, and tables. Partitioners are format specific, so for instance for
    HTML you can use the HtmlPartitioner and for PDFs, we provide the UnstructuredPdfPartitioner, which utilizes the
    unstructured open-source library.

    Args:
        child: The source node or component that provides the dataset to be embedded.
        partitioner: An instance of a Partitioner class to be applied
        resource_args: Additional resource-related arguments that can be passed to the Partition operation.

    Example:
         .. code-block:: python

            source_node = ...  # Define a source node or component that provides a dataset.
            custom_partitioner = MyPartitioner(partitioner_params)
            partition_transform = Partition(child=source_node, partitioner=custom_partitioner)
            partitioned_dataset = partition_transform.execute()
    """

    def __init__(
        self, child: Node, partitioner: Partitioner, table_extractor: Optional[TableExtractor] = None, **resource_args
    ):
        ops = []
        from ray.data import ActorPoolStrategy

        if isinstance(partitioner, ArynPartitioner) and partitioner._use_partitioning_service:
            resource_args["compute"] = ActorPoolStrategy(size=1)
        if partitioner.device == "cuda":
            if "num_gpus" not in resource_args:
                resource_args["num_gpus"] = 1.0
            assert resource_args["num_gpus"] >= 0
            if "compute" not in resource_args:
                resource_args["compute"] = ActorPoolStrategy(size=1)
            assert isinstance(resource_args["compute"], ActorPoolStrategy)
            if "batch_size" not in resource_args:
                resource_args["batch_size"] = partitioner.batch_size
        elif partitioner.device == "cpu":
            resource_args.pop("num_gpus", None)

        ops = [{**resource_args, "f": Map.wrap(partitioner.partition)}]
        if table_extractor is not None:
            ops.append({"f": Map.wrap(table_extractor.extract_tables)})

        # Note: we are not applying resource args to the entire composite operation just the first step because that
        # matches with the original code. It is unclear if this is the correct behavior.
        super().__init__(child, ops)<|MERGE_RESOLUTION|>--- conflicted
+++ resolved
@@ -358,18 +358,11 @@
         model_name_or_path: The HuggingFace coordinates or model local path. Should be set to
              the default ARYN_DETR_MODEL unless you are testing a custom model.
              Ignored when local mode is false
-<<<<<<< HEAD
-        threshold: The threshold to use for accepting the model's predicted bounding boxes. A lower
-             value will include more objects, but may have overlaps, a higher value will reduce the
-             number of overlaps, but may miss legitimate objects.
-            default: 0.4
-=======
         threshold: The threshold to use for accepting the model's predicted bounding boxes. When using
              the Aryn Partitioning Service, this defaults to "auto", where the service will automatically
              find the best predictions. You can override this or set it locally by specifying a numerical
              threshold between 0 and 1. A lower value will include more objects, but may have overlaps,
              while a higher value will reduce the number of overlaps, but may miss legitimate objects.
->>>>>>> b4b09d66
         use_ocr: Whether to use OCR to extract text from the PDF. If false, we will attempt to extract
              the text from the underlying PDF.
             default: False
@@ -399,15 +392,7 @@
              matter.
         batch_size: How many pages to partition at once, when running locally. Default is 1. Ignored when
              running remotely.
-<<<<<<< HEAD
-        batch_at_a_time: When running locally, run inference on the pages in batches in order to not load
-             all pages into memory at the same time. 
-             default: is False
-        local: If false, runs the partitioner remotely. 
-            default: false
-=======
         local: If false, runs the partitioner remotely. Defaults to false
->>>>>>> b4b09d66
         aryn_api_key: The account token used to authenticate with Aryn's servers.
         aryn_partitioner_address: The address of the server to use to partition the document
         use_cache: Cache results from the partitioner for faster inferences on the same documents in future runs.
