--- conflicted
+++ resolved
@@ -362,46 +362,27 @@
 
     Args:
         model_name_or_path: The HuggingFace coordinates or model local path. Should be set to
-<<<<<<< HEAD
-             the default ARYN_DETR_MODEL unless you are testing a custom model. 
+             the default ARYN_DETR_MODEL unless you are testing a custom model.
              Ignored when local mode is false
         threshold: The threshold to use for accepting the model's predicted bounding boxes. A lower
-=======
-             the default SYCAMORE_DETR_MODEL unless you are testing a custom model.
-        threshold: The threshold to use for accepting the models predicted bounding boxes. A lower
->>>>>>> 99544b00
              value will include more objects, but may have overlaps, a higher value will reduce the
              number of overlaps, but may miss legitimate objects.
         use_ocr: Whether to use OCR to extract text from the PDF. If false, we will attempt to extract
-<<<<<<< HEAD
-             the text from the underlying PDF. 
-        ocr_images: If set with use_ocr, will attempt to OCR regions of the document identified as images. 
-        ocr_tables: If set with use_ocr, will attempt to OCR regions of the document identified as tables.
-             Should not be set when `extract_table_structure` is true. 
-=======
              the text from the underlying PDF.
         ocr_images: If set with use_ocr, will attempt to OCR regions of the document identified as images.
-        ocr_tables: If set with use_ocr, will attempt to OCR regions on the document identified as tables.
+        ocr_tables: If set with use_ocr, will attempt to OCR regions of the document identified as tables.
              Should not be set when `extract_table_structure` is true.
->>>>>>> 99544b00
         extract_table_structure: If true, runs a separate table extraction model to extract cells from
              regions of the document identified as tables.
         table_structure_extractor: The table extraction implementaion to use when extract_table_structure
-<<<<<<< HEAD
-             is True. The default is the TableTransformerStructureExtractor. 
-             Ignored when local mode is false. 
+             is True. The default is the TableTransformerStructureExtractor.
+             Ignored when local mode is false.
         extract_images: If true, crops each region identified as an image and attaches it to the associated
              ImageElement. This can later be fed into the SummarizeImages transform.
         local: If false, runs the partitioner remotely. Defaults to false
         aryn_token: The account token used to authenticate with Aryn's servers.
         aryn_partitioner_address: The address of the server to use to partition the document
-    
-=======
-             is True. The default is the TableTransformerStructureExtractor.
-        extract_images: If true, crops each region identified as an image and attaches it to the associated
-             ImageElement. This can later be fed into the SummarizeImages transform.
-
->>>>>>> 99544b00
+
     Example:
          The following shows an example of using the ArynPartitioner to partition a PDF and extract
          both table structure and image
@@ -427,13 +408,10 @@
         device=None,
         batch_size: int = 1,
         batch_at_a_time: bool = False,
-<<<<<<< HEAD
         local: bool = False,
         aryn_token: str = "",
         aryn_partitioner_address: str = DEFAULT_ARYN_PARTITIONER_ADDRESS,
-=======
         use_cache=True,
->>>>>>> 99544b00
     ):
         device = choose_device(device)
         super().__init__(device=device, batch_size=batch_size)
@@ -448,13 +426,10 @@
         self._extract_images = extract_images
         self._batch_size = batch_size
         self._batch_at_a_time = batch_at_a_time
-<<<<<<< HEAD
         self._local = local
         self._aryn_token = aryn_token
         self._aryn_partitioner_address = aryn_partitioner_address
-=======
         self._use_cache = use_cache
->>>>>>> 99544b00
 
     # For now, we reorder elements based on page, left/right column, y axle position then finally x axle position
     @staticmethod
@@ -509,13 +484,10 @@
                 extract_images=self._extract_images,
                 batch_size=self._batch_size,
                 batch_at_a_time=self._batch_at_a_time,
-<<<<<<< HEAD
                 local=self._local,
                 aryn_token=self._aryn_token,
                 aryn_partitioner_address=DEFAULT_ARYN_PARTITIONER_ADDRESS,
-=======
                 use_cache=self._use_cache,
->>>>>>> 99544b00
             )
         except Exception as e:
             path = document.properties["path"]
