--- conflicted
+++ resolved
@@ -410,12 +410,16 @@
         batch_size: int = 1,
         batch_at_a_time: bool = False,
         local: bool = False,
-        aryn_token: str = "",
+        aryn_api_key: str = "",
         aryn_partitioner_address: str = DEFAULT_ARYN_PARTITIONER_ADDRESS,
         use_cache=True,
     ):
         device = choose_device(device)
         super().__init__(device=device, batch_size=batch_size)
+        if not aryn_api_key:
+            self._aryn_api_key = ArynConfig.get_aryn_api_key()
+        else:
+            self._aryn_api_key = aryn_api_key
         self._model_name_or_path = model_name_or_path
         self._device = device
         self._threshold = threshold
@@ -428,7 +432,6 @@
         self._batch_size = batch_size
         self._batch_at_a_time = batch_at_a_time
         self._local = local
-        self._aryn_token = aryn_token
         self._aryn_partitioner_address = aryn_partitioner_address
         self._use_cache = use_cache
 
@@ -486,7 +489,7 @@
                 batch_size=self._batch_size,
                 batch_at_a_time=self._batch_at_a_time,
                 local=self._local,
-                aryn_token=self._aryn_token,
+                aryn_api_key=self._aryn_api_key,
                 aryn_partitioner_address=DEFAULT_ARYN_PARTITIONER_ADDRESS,
                 use_cache=self._use_cache,
             )
@@ -502,11 +505,7 @@
 class SycamorePartitioner(ArynPartitioner):
     def __init__(
         self,
-<<<<<<< HEAD
         model_name_or_path=ARYN_DETR_MODEL,
-=======
-        aryn_api_key: str = "",
->>>>>>> ce9d14f9
         threshold: float = 0.4,
         use_ocr=False,
         ocr_images=False,
@@ -518,7 +517,6 @@
         batch_size: int = 1,
         batch_at_a_time: bool = False,
     ):
-<<<<<<< HEAD
         device = choose_device(device)
         super().__init__(
             model_name_or_path=model_name_or_path,
@@ -532,44 +530,6 @@
             batch_at_a_time=batch_at_a_time,
             local=True,
         )
-=======
-        super().__init__(device="cpu", batch_size=1)
-        if not aryn_api_key:
-            self._aryn_api_key = ArynConfig.get_aryn_api_key()
-        else:
-            self._aryn_api_key = aryn_api_key
-        self._threshold = threshold
-        self._use_ocr = use_ocr
-        self._ocr_images = ocr_images
-        self._ocr_tables = ocr_tables
-        self._extract_table_structure = extract_table_structure
-        self._extract_images = extract_images
-        self._aryn_partitioner_address = aryn_partitioner_address
-
-    def partition(self, document: Document):
-        binary = io.BytesIO(document.data["binary_representation"])
-        from sycamore.transforms.aryn_partitioner import ArynPDFPartitioner
-
-        try:
-            result = ArynPDFPartitioner.partition_pdf(
-                binary,
-                self._aryn_api_key,
-                aryn_partitioner_address=self._aryn_partitioner_address,
-                threshold=self._threshold,
-                use_ocr=self._use_ocr,
-                ocr_images=self._ocr_images,
-                ocr_tables=self._ocr_tables,
-                extract_table_structure=self._extract_table_structure,
-                extract_images=self._extract_images,
-            )
-        except Exception as e:
-            path = document.properties["path"]
-            raise RuntimeError(f"ArynPartitioner Error Processing {path}") from e
-
-        document.elements = result
-        document = reorder_elements(document, SycamorePartitioner._elements_reorder)
-        return document
->>>>>>> ce9d14f9
 
 
 class Partition(CompositeTransform):
