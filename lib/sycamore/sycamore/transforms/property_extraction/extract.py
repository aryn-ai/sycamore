from typing import Optional, Any
import asyncio
import logging
import json

from sycamore.data.document import Document, Element
from sycamore.plan_nodes import Node
<<<<<<< HEAD
from sycamore.schema import NamedProperty, ObjectProperty, SchemaV2 as Schema, DataType
=======
from sycamore.schema import NamedProperty, SchemaV2 as Schema, DataType
>>>>>>> 450ee7ce
from sycamore.transforms.map import MapBatch
from sycamore.transforms.property_extraction.strategy import (
    SchemaPartitionStrategy,
    SchemaUpdateStrategy,
    SchemaUpdateResult,
    StepThroughStrategy,
    TakeFirstTrimSchema,
)
from sycamore.transforms.property_extraction.types import AttributionValue, RichProperty
<<<<<<< HEAD
=======
from sycamore.transforms.property_extraction.prompts import schema_extract_pre_elements_helper, ExtractionJinjaPrompt
from sycamore.transforms.property_extraction.utils import remove_keys_recursive
>>>>>>> 450ee7ce
from sycamore.llms.llms import LLM
from sycamore.llms.prompts.prompts import SycamorePrompt
from sycamore.utils.extract_json import extract_json
from sycamore.utils.threading import run_coros_threadsafe
from sycamore.transforms.property_extraction.utils import stitch_together_objects, dedup_examples
from sycamore.transforms.property_extraction.attribution import refine_attribution
<<<<<<< HEAD
from sycamore.transforms.property_extraction.prompts import format_schema_v2_v2, format_schema_v2_v3
from sycamore.utils.zt import zip_traverse
=======
from sycamore.utils.zip_traverse import zip_traverse
>>>>>>> 450ee7ce

_logger = logging.getLogger(__name__)

MAX_RETRIES = 10


class Extract(MapBatch):

    def __init__(
        self,
        node: Optional[Node],
        *,
        schema: Schema,
        step_through_strategy: StepThroughStrategy,
        schema_partition_strategy: SchemaPartitionStrategy,
        llm: LLM,
        prompt: SycamorePrompt,
        schema_update_strategy: SchemaUpdateStrategy = TakeFirstTrimSchema(),
        output_pydantic_models: bool = True,
    ):
        super().__init__(node, f=self.extract)
        self._schema = schema
        self._step_through = step_through_strategy
        self._schema_partition = schema_partition_strategy
        self._schema_update = schema_update_strategy
        self._llm = llm
        self._prompt = prompt
        self._output_pydantic = output_pydantic_models
        # Try calling the render method I need at constructor to make sure it's implemented
        try:
            self._prompt.render_multiple_elements(elts=[], doc=Document())
        except NotImplementedError as e:
            raise e
        except Exception:
            # Other errors are ok, probably dummy document is malformed for the prompt
            pass

    def extract(self, documents: list[Document]) -> list[Document]:
        schema_parts = self._schema_partition.partition_schema(self._schema)
        coros = [self.extract_schema_partition(documents, sp) for sp in schema_parts]
        results = run_coros_threadsafe(coros)
        assert all(isinstance(r, dict) for result_set in results for r in result_set)
        for partial_result in results:
            for props, doc in zip(partial_result, documents):
                if "entity_metadata" not in doc.properties:
                    doc.properties["entity_metadata"] = props
                else:
                    meta = doc.properties["entity_metadata"]
                    rp = RichProperty(name=None, type=DataType.OBJECT, value=props)
                    rm = RichProperty(name=None, type=DataType.OBJECT, value=meta)
                    stitched = stitch_together_objects(rm, rp)
                    doc.properties["entity_metadata"] = stitched.value
        for doc in documents:
            em = doc.properties["entity_metadata"]
            doc.properties.setdefault("entity", {})
            for k, v in em.items():
                if isinstance(v, RichProperty):
                    doc.properties["entity"][k] = v.to_python()
                    if not self._output_pydantic:
                        em[k] = v.model_dump()
                else:
                    pass  # This property has already been added and de-pydanticized
        return documents

    async def extract_schema_partition(
        self, documents: list[Document], schema_part: Schema
    ) -> list[dict[str, RichProperty]]:
        coros = [self.extract_schema_partition_from_document(d, schema_part) for d in documents]
        return await asyncio.gather(*coros)

    async def extract_schema_partition_from_document(
        self, document: Document, schema_part: Schema
    ) -> dict[str, RichProperty]:
        em = document.properties.get("entity_metadata", {})
        result_dict = {k: RichProperty.validate_recursive(v) for k, v in em.items()}
        update = self._schema_update.update_schema(in_schema=schema_part, new_fields={}, existing_fields=result_dict)
        result_dict = update.out_fields
        schema_part = update.out_schema
        if update.completed:
            return result_dict

        for elements in self._step_through.step_through(document):
            update = await self.extract_schema_partition_from_element_batch(
                document, elements, schema_part, result_dict
            )
            result_dict = update.out_fields
            schema_part = update.out_schema
            if update.completed:
                return result_dict
        return result_dict

    async def extract_schema_partition_from_element_batch(
        self, document: Document, elements: list[Element], schema_part: Schema, result_dict: dict[str, RichProperty]
    ) -> SchemaUpdateResult:
<<<<<<< HEAD
        sch = schema_part
        retries = 0

        working_results = RichProperty(type=DataType.OBJECT, value={}, name=None)
        while sch is not None and retries < MAX_RETRIES:
            sch_str = format_schema_v2_v2(sch, working_results)
            prompt = self._prompt.fork(schema=sch_str)

            rendered = prompt.render_multiple_elements(elements, document)
            result = await self._llm.generate_async(prompt=rendered)
            rd = extract_json(result)
            rp = RichProperty.from_prediction(rd)

            for k, (v_new, v_work, prop), (p_new, p_work, prop_p) in zip_traverse(
                rp, working_results, sch.as_object_property(), order="before"
            ):
                if prop is None:
                    # If I didn't ask for this property, skip
                    continue
                if v_new is v_work:
                    # When I replace a list sub-items are the same, so skip
                    continue
                if v_new is not None and v_new.type is not DataType.OBJECT:
                    p_work.value[k] = v_new

            sch = self.validate_prediction(sch, working_results)
            retries += 1

        for k, (v,), (p,) in zip_traverse(working_results):
            v.attribution = AttributionValue(
                element_indices=[e.element_index if e.element_index is not None else -1 for e in elements]
            )
        working_results = refine_attribution(working_results, document)
        update = self._schema_update.update_schema(
            in_schema=schema_part, new_fields=working_results.value, existing_fields=result_dict
=======
        prompt = self._prompt.fork(schema=schema_part)

        rendered = prompt.render_multiple_elements(elements, document)
        result = await self._llm.generate_async(prompt=rendered)
        rd = extract_json(result)
        rp = RichProperty.from_prediction(rd)
        for k, (v,), (p,) in zip_traverse(rp):
            v.attribution = AttributionValue(
                element_indices=[e.element_index if e.element_index is not None else -1 for e in elements]
            )
        rp = refine_attribution(rp, document)
        for k, (v, prop_v), (p, prop_p) in zip_traverse(rp, schema_part.as_object_property(), intersect_keys=True):
            if v is None:
                continue
            prop = prop_v.type if isinstance(prop_v, NamedProperty) else prop_v
            for val in prop.validators:
                valid, propval = val.validate_property(v.to_python())
                v.is_valid = valid
                if v.type not in (DataType.ARRAY, DataType.OBJECT):
                    v.value = propval
                if not v.is_valid:
                    break

        update = self._schema_update.update_schema(
            in_schema=schema_part, new_fields=rp.value, existing_fields=result_dict
>>>>>>> 450ee7ce
        )
        return update

    def validate_prediction(self, schema_part: Schema, prediction: RichProperty) -> Optional[Schema]:
        out_sch_obj = schema_part.model_copy(deep=True).as_object_property()
        # Inside array properties the same validator will be used multiple
        # times, but we only want to decrement it once per validate_prediction call
        decremented_validators = set()

        prop_to_inner_validators = dict()
        for k, (prop,), (prop_p,) in zip_traverse(out_sch_obj, order="after"):
            prop = prop.type if isinstance(prop, NamedProperty) else prop
            # Copy because references are weird
            prop_to_inner_validators[id(prop)] = [v for v in prop.validators]
            if prop.type is DataType.ARRAY:
                prop_to_inner_validators[id(prop)] += [v for v in prop_to_inner_validators[id(prop.item_type)]]
            if prop.type is DataType.OBJECT:
                for p in prop.properties:
                    prop_to_inner_validators[id(prop)] += [v for v in prop_to_inner_validators[id(p.type)]]

        for k, (val, prop), (val_p, prop_p) in zip_traverse(
            prediction, out_sch_obj, intersect_keys=True, order="after"
        ):
            prop = prop.type if isinstance(prop, NamedProperty) else prop
            for validator in prop.validators:
                valid, propval = validator.validate_property(val.to_python())
                val.is_valid = valid
                if val.type not in (DataType.ARRAY, DataType.OBJECT):
                    val.value = propval
                if not val.is_valid:
                    if id(validator) not in decremented_validators:
                        validator.n_retries -= 1
                        decremented_validators.add(id(validator))
                    val.invalid_guesses.append(val.value)
            if val.type is DataType.OBJECT:
                val.is_valid = all(inner.is_valid for inner in val.value.values())
            if val.type is DataType.ARRAY:
                val.is_valid = all(inner.is_valid for inner in val.value)

        pred_copy = prediction.model_copy(deep=True)

        for k, (val, prop), (val_p, prop_p) in zip_traverse(
            pred_copy, out_sch_obj, intersect_keys=False, order="before"
        ):
            if prop is None:
                continue
            oprop = prop
            prop = prop.type if isinstance(prop, NamedProperty) else prop
            trim = (
                val is None
                or len(prop_to_inner_validators[id(prop)]) == 0
                or val.is_valid
                or any(v.n_retries <= 0 for v in prop_to_inner_validators[id(prop)])
            )
            if val is not None and val.type is DataType.ARRAY:
                # Hack to prevent trimming properties inside arrays
                # by telling zip_traverse there's nothing to traverse.
                # I can get away with this bc I copied the prediction.
                val.value = []
            if trim and prop_p.get_type() is DataType.OBJECT:
                if isinstance(prop_p, NamedProperty):
                    prop_p = prop_p.type
                assert isinstance(prop_p, ObjectProperty), "Unreachable, type narrowing"
                prop_p.properties.remove(oprop)

        if len(out_sch_obj.properties) > 0:
            return Schema(properties=out_sch_obj.properties)
        return None


class SchemaExtract(MapBatch):
    def __init__(
        self,
        node: Optional[Node],
        *,
        step_through_strategy: StepThroughStrategy,
        llm: LLM,
        prompt: ExtractionJinjaPrompt,
        existing_schema: Optional[Schema] = None,
    ):
        super().__init__(node, f=self.extract_schema)
        self._step_through = step_through_strategy
        self._llm = llm
        if existing_schema is not None and len(existing_schema.properties) > 0:
            user_pre_elements = (prompt.user_pre_elements or "") + schema_extract_pre_elements_helper.format(
                existing_schema=json.dumps(remove_keys_recursive(existing_schema.model_dump()["properties"]), indent=2)
            )
            self._prompt = prompt.fork(user_pre_elements=user_pre_elements)
        else:
            self._prompt = prompt
        # Try calling the render method I need at constructor to make sure it's implemented
        self._prompt.render_multiple_elements(elts=[], doc=Document())

    @staticmethod
    def _cast_to_type(val: Any, val_type: str) -> Any:
        if isinstance(val, str):
            val = val.strip()
        if val is None or val in ["", "null", "None"]:
            return None
        conversion_f = {"int": int, "float": float}
        if val_type in conversion_f:
            try:
                return conversion_f[val_type](val)
            except ValueError:
                return None
        if val_type == "bool":
            try:
                return val.lower() == "true"
            except AttributeError:
                return None
        return val

    def extract_schema(self, documents: list[Document]) -> list[Document]:
        coros = [self.extract_schema_from_document(doc) for doc in documents]
        results = run_coros_threadsafe(coros)
        assert all(isinstance(r, list) for r in results)

        # Create one schema document per schema
        for result, doc in zip(results, documents):
            if not result:
                _logger.warning("No schema fields extracted, returning empty schema.")
                doc.properties["_schema"] = Schema(properties=[])
                continue
            schema = Schema(properties=result)
            for prop in schema.properties:
                examples = dedup_examples(prop.type.examples or [])[:5]  # Limit to 5 examples
                prop.type.examples = examples if examples else None
            doc.properties["_schema"] = schema

        return documents

    async def extract_schema_from_document(self, document: Document) -> list[dict[str, Any]]:

        result_dict = dict()

        for elements in self._step_through.step_through(document):

            rendered = self._prompt.render_multiple_elements(elements, document)
            result = await self._llm.generate_async(prompt=rendered)
            rd = {ii["name"]: ii for ii in extract_json(result)}

            for k, v in rd.items():

                v_type = v.get("type", {}).get("type", "string")  # Default to string if type is not specified
                examples = v.get("type", {}).get("examples", None)

                if k not in result_dict:
                    v["type"]["examples"] = examples
                    v["type"]["type"] = v_type
                    result_dict[k] = v
                else:
                    # Only add examples if they match the type of the existing field
                    if examples is not None and v_type == result_dict[k]["type"]["type"]:
                        if result_dict[k]["type"]["examples"] is None:
                            result_dict[k]["type"]["examples"] = examples
                        else:
                            result_dict[k]["type"]["examples"].extend(examples)

                    elif v_type != result_dict[k]["type"]:
                        _logger.warning(
                            f"Type mismatch for field '{k}': {v_type} vs {result_dict[k]['type']['type']}. "
                            "Skipping this field."
                        )

        return list(result_dict.values())<|MERGE_RESOLUTION|>--- conflicted
+++ resolved
@@ -5,11 +5,7 @@
 
 from sycamore.data.document import Document, Element
 from sycamore.plan_nodes import Node
-<<<<<<< HEAD
 from sycamore.schema import NamedProperty, ObjectProperty, SchemaV2 as Schema, DataType
-=======
-from sycamore.schema import NamedProperty, SchemaV2 as Schema, DataType
->>>>>>> 450ee7ce
 from sycamore.transforms.map import MapBatch
 from sycamore.transforms.property_extraction.strategy import (
     SchemaPartitionStrategy,
@@ -19,23 +15,16 @@
     TakeFirstTrimSchema,
 )
 from sycamore.transforms.property_extraction.types import AttributionValue, RichProperty
-<<<<<<< HEAD
-=======
 from sycamore.transforms.property_extraction.prompts import schema_extract_pre_elements_helper, ExtractionJinjaPrompt
 from sycamore.transforms.property_extraction.utils import remove_keys_recursive
->>>>>>> 450ee7ce
 from sycamore.llms.llms import LLM
 from sycamore.llms.prompts.prompts import SycamorePrompt
 from sycamore.utils.extract_json import extract_json
 from sycamore.utils.threading import run_coros_threadsafe
 from sycamore.transforms.property_extraction.utils import stitch_together_objects, dedup_examples
 from sycamore.transforms.property_extraction.attribution import refine_attribution
-<<<<<<< HEAD
 from sycamore.transforms.property_extraction.prompts import format_schema_v2_v2, format_schema_v2_v3
-from sycamore.utils.zt import zip_traverse
-=======
 from sycamore.utils.zip_traverse import zip_traverse
->>>>>>> 450ee7ce
 
 _logger = logging.getLogger(__name__)
 
@@ -130,7 +119,6 @@
     async def extract_schema_partition_from_element_batch(
         self, document: Document, elements: list[Element], schema_part: Schema, result_dict: dict[str, RichProperty]
     ) -> SchemaUpdateResult:
-<<<<<<< HEAD
         sch = schema_part
         retries = 0
 
@@ -166,33 +154,6 @@
         working_results = refine_attribution(working_results, document)
         update = self._schema_update.update_schema(
             in_schema=schema_part, new_fields=working_results.value, existing_fields=result_dict
-=======
-        prompt = self._prompt.fork(schema=schema_part)
-
-        rendered = prompt.render_multiple_elements(elements, document)
-        result = await self._llm.generate_async(prompt=rendered)
-        rd = extract_json(result)
-        rp = RichProperty.from_prediction(rd)
-        for k, (v,), (p,) in zip_traverse(rp):
-            v.attribution = AttributionValue(
-                element_indices=[e.element_index if e.element_index is not None else -1 for e in elements]
-            )
-        rp = refine_attribution(rp, document)
-        for k, (v, prop_v), (p, prop_p) in zip_traverse(rp, schema_part.as_object_property(), intersect_keys=True):
-            if v is None:
-                continue
-            prop = prop_v.type if isinstance(prop_v, NamedProperty) else prop_v
-            for val in prop.validators:
-                valid, propval = val.validate_property(v.to_python())
-                v.is_valid = valid
-                if v.type not in (DataType.ARRAY, DataType.OBJECT):
-                    v.value = propval
-                if not v.is_valid:
-                    break
-
-        update = self._schema_update.update_schema(
-            in_schema=schema_part, new_fields=rp.value, existing_fields=result_dict
->>>>>>> 450ee7ce
         )
         return update
 
