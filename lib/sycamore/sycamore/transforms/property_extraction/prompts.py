--- conflicted
+++ resolved
@@ -3,6 +3,7 @@
 from enum import Enum
 from io import BytesIO
 import pdf2image
+import textwrap
 
 from sycamore.data import Element, Document
 from sycamore.llms.prompts.prompts import (
@@ -14,7 +15,6 @@
 )
 from sycamore.llms.prompts.jinja_fragments import J_FORMAT_SCHEMA_MACRO
 from sycamore.schema import Schema
-<<<<<<< HEAD
 from sycamore.utils.pdf_utils import get_element_image, select_pdf_pages
 
 
@@ -22,9 +22,6 @@
     NONE = 0
     PAGE = 1
     ELEMENT = 2
-=======
-import textwrap
->>>>>>> 2a41c419
 
 
 class ExtractionJinjaPrompt(SycamorePrompt):
@@ -138,7 +135,6 @@
     user_post_elements=J_FORMAT_SCHEMA_MACRO + "Schema: {{ format_schema(schema) }}",
 )
 
-<<<<<<< HEAD
 _page_image_full_schema = ExtractionJinjaPrompt(
     system="You are a helpful metadata extraction agent. You output only JSON. Make sure the JSON you output is a valid dict, i.e. numbers greater than 1000 don't have commas, quotes are properly escaped, etc.",
     user_pre_elements="""You are provided a page of a document and a schema. Extract all the fields in the schema
@@ -148,7 +144,7 @@
 )
 
 default_prompt = _elt_at_a_time_full_schema
-=======
+
 _schema_extraction_prompt = ExtractionJinjaPrompt(
     system="You are a helpful entity extractor. You only return a JSON list of entities. Return only the relevant entities; for example, if it's a form, you might want to return several entities whereas if it's an article, you might want to return only the relevant entities. Be very careful about what entities you return.",
     user_pre_elements=textwrap.dedent(
@@ -156,7 +152,7 @@
         Extract a flat JSON list of entities from the following document text.
 
         Each entity must have:
-        - `name`: lowercase, underscore-separated string representing the name of the entity. The name should be descriptive and concise. It should describe the kind of entity, **not its value**. 
+        - `name`: lowercase, underscore-separated string representing the name of the entity. The name should be descriptive and concise. It should describe the kind of entity, **not its value**.
         - `value`: the value of the entity extracted from the document
         - `type`: one of: "string", "integer", "float", "date", "datetime".
         - `description`: a brief human-readable explanation of what the entity represents
@@ -175,5 +171,4 @@
         """
     ),
     element_template="Element {{ elt.element_index }}: {{ elt.text_representation }}",
-)
->>>>>>> 2a41c419
+)