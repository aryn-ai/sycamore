--- conflicted
+++ resolved
@@ -6,11 +6,7 @@
 from sycamore.data.bbox import BoundingBox
 from sycamore.schema import DataType
 from sycamore.llms.prompts.prompts import RenderedPrompt
-<<<<<<< HEAD
-from sycamore.utils.zt import ZTDict, ZTLeaf, ZipTraversable, zip_traverse
-=======
 from sycamore.utils.zip_traverse import ZTDict, ZTLeaf, ZipTraversable, zip_traverse
->>>>>>> 450ee7ce
 
 
 class AttributionValue(BaseModel):
@@ -65,11 +61,8 @@
         return ()
 
     def get_zt(self, key: Hashable) -> "ZipTraversable":
-<<<<<<< HEAD
         if key is None:
             return ZTLeaf(None)
-=======
->>>>>>> 450ee7ce
         if self.type is DataType.OBJECT:
             assert isinstance(self.value, dict)
             v = self.value.get(key, ZTLeaf(None))
@@ -78,11 +71,7 @@
         if self.type is DataType.ARRAY:
             assert isinstance(self.value, list)
             assert isinstance(key, int)
-<<<<<<< HEAD
-            if key >= len(self.value) or key < -len(self.value):
-=======
             if key >= len(self.value) or key < 0:
->>>>>>> 450ee7ce
                 return ZTLeaf(None)
             v = self.value[key]
             assert isinstance(v, RichProperty)
