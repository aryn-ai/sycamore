from typing import Any
import json
from sycamore.schema import DataType
from sycamore.transforms.property_extraction.types import RichProperty


def recursively_sorted(obj):
    """Recursively sort lists and dicts for consistent hashing/serialization."""
    if isinstance(obj, dict):
        return {k: recursively_sorted(obj[k]) for k in sorted(obj)}
    if isinstance(obj, list):
        # Sort lists of hashable items, otherwise sort by their JSON representation
        try:
            return sorted((recursively_sorted(i) for i in obj), key=lambda x: json.dumps(x, sort_keys=True))
        except TypeError:
            return [recursively_sorted(i) for i in obj]
    return obj


def dedup_examples(x: list[Any]) -> list[Any]:
    """
    Recursively deduplicate a list of items, ensuring that nested lists and dicts are also deduplicated.
    """
    ret_val = [json.loads(s) for s in {json.dumps(recursively_sorted(d), sort_keys=True) for d in x}]
    return ret_val
<<<<<<< HEAD
=======


def remove_keys_recursive(
    obj: Any, keys_to_remove: set[str] = {"required", "default", "extraction_instructions", "source", "validators"}
) -> Any:
    if isinstance(obj, dict):
        # Remove unwanted keys at this level
        return {k: remove_keys_recursive(v) for k, v in obj.items() if k not in keys_to_remove}
    elif isinstance(obj, list):
        # Recurse into lists
        return [remove_keys_recursive(item) for item in obj]
    else:
        # Base case: return the object as is
        return obj
>>>>>>> 450ee7ce


def stitch_together_objects(ob1: RichProperty, ob2: RichProperty) -> RichProperty:
    if not isinstance(ob1, RichProperty):
        # Reachable by document.properties.entity_metadata not
        # containing pydantic rich properties (dicts instead)
        ob1 = RichProperty.validate_recursive(ob1)
    if not isinstance(ob2, RichProperty):
        ob2 = RichProperty.validate_recursive(ob2)
    if ob1.type == DataType.ARRAY and ob2.type == DataType.ARRAY:
        ret = ob1.model_copy()
        ret.value += ob2.value
        return ret

    if ob1.type == DataType.OBJECT and ob2.type == DataType.OBJECT:
        rd = {}
        for k in ob1.value.keys():
            if k in ob2.value:
                rd[k] = stitch_together_objects(ob1.value[k], ob2.value[k])
            else:
                rd[k] = ob1.value[k]
        for k in ob2.value.keys():
            if k not in rd:
                rd[k] = ob2.value[k]
        ret = ob1.model_copy()
        ret.value = rd
        return ret

    if ob1 == ob2:
        return ob1

    raise NotImplementedError(f"Cannot stitch together objects with types {ob1.type} and {ob2.type}")<|MERGE_RESOLUTION|>--- conflicted
+++ resolved
@@ -23,8 +23,6 @@
     """
     ret_val = [json.loads(s) for s in {json.dumps(recursively_sorted(d), sort_keys=True) for d in x}]
     return ret_val
-<<<<<<< HEAD
-=======
 
 
 def remove_keys_recursive(
@@ -39,7 +37,6 @@
     else:
         # Base case: return the object as is
         return obj
->>>>>>> 450ee7ce
 
 
 def stitch_together_objects(ob1: RichProperty, ob2: RichProperty) -> RichProperty:
