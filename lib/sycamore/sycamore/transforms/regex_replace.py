import re

from ray.data import Dataset

from sycamore.data import Document
from sycamore.plan_nodes import Node, Transform, SingleThreadUser, NonGPUUser
<<<<<<< HEAD
from sycamore.transforms.map import generate_map_function
from sycamore.utils.time_trace import timetrace
=======
from sycamore.utils import generate_map_function
>>>>>>> f5f61599

COALESCE_WHITESPACE = [
    (r"\s+", " "),
    (r"^ ", ""),
    (r" $", ""),
]


class RegexReplace(SingleThreadUser, NonGPUUser, Transform):
    """
    The RegexReplace transform modifies the text_representation in each
    Element in every Document.

    Args:
        child: The source node or component that provides the documents
        spec: A list of tuples of regular expressions and substitutions,
              to be executed in order via re.sub()
        kwargs: Additional resource-related arguments that can be passed to the operation

    Example:
        .. code-block:: python

            rr = RegexReplace(child=node, spec=[(r"\s+", " "), (r"^ ", "")])
            dataset = rr.execute()
    """

    def __init__(self, child: Node, spec: list[tuple[str, str]], **kwargs):
        super().__init__(child, **kwargs)
        try:
            for x, y in spec:  # make sure it's iterable as pairs
                s = str()
                s += x  # only strings can be added to strings
                s += y
        except Exception:
            raise TypeError("RegexReplace spec is not list[tuple[str, str]]")
        self.spec = spec

    class Callable:
        def __init__(self, spec: list[tuple[str, str]]):
            self.spec = []
            for exp, repl in spec:
                pat = re.compile(exp)
                self.spec.append((pat, repl))

        @timetrace("regexRepl")
        def run(self, doc: Document) -> Document:
            spec = self.spec
            updated = []
            elements = doc.elements  # makes a copy
            for elem in elements:
                txt = elem.text_representation
                if txt is not None:
                    for rex, repl in spec:
                        txt = rex.sub(repl, txt)
                    elem.text_representation = txt
                    elem.binary_representation = txt.encode("utf-8")
                updated.append(elem)
            doc.elements = updated  # copies back
            return doc

    def execute(self) -> Dataset:
        ds = self.child().execute()
        xform = RegexReplace.Callable(self.spec)
        return ds.map(generate_map_function(xform.run))<|MERGE_RESOLUTION|>--- conflicted
+++ resolved
@@ -4,12 +4,8 @@
 
 from sycamore.data import Document
 from sycamore.plan_nodes import Node, Transform, SingleThreadUser, NonGPUUser
-<<<<<<< HEAD
-from sycamore.transforms.map import generate_map_function
+from sycamore.utils import generate_map_function
 from sycamore.utils.time_trace import timetrace
-=======
-from sycamore.utils import generate_map_function
->>>>>>> f5f61599
 
 COALESCE_WHITESPACE = [
     (r"\s+", " "),
