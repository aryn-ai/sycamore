{
 "cells": [
  {
   "cell_type": "markdown",
   "id": "b333afc8-c080-449d-9670-9f3618019358",
   "metadata": {},
   "source": [
    "##### In this example, we will write the output of Sycamore job from a pdf in s3 bucket to a target location and extract images, and summarize them using gpt-4-turbo. \n",
    "\n",
    "##### The Aryn Partitioner in this job is configured to use the Aryn Partitioning Service to provide fast, GPU-powered performance. Go to [aryn.ai/sign-up ](aryn.ai/sign-up) to get a free API key for the service. This is the recommended configuration.\n",
    "\n",
    "##### You can also run the Aryn Partitioner locally by changing `use_partitioning_service` to `False`. Though you can use CPU to run the Aryn Partitioner, it is recommended to use an NVIDIA GPU for good performance."
   ]
  },
  {
   "cell_type": "markdown",
   "id": "7732f844-bd95-4d8c-97c1-9ee3f1994d52",
   "metadata": {},
   "source": [
    "Replace the `YOUR-ARYN-API-KEY` with your key "
   ]
  },
  {
   "cell_type": "code",
   "execution_count": null,
   "id": "3767ac2e-df48-4659-b035-5a4ab18083ef",
   "metadata": {},
   "outputs": [],
   "source": [
    "aryn_api_key = 'YOUR-ARYN-API-KEY'"
   ]
  },
  {
   "cell_type": "code",
   "execution_count": null,
   "id": "d38dec71-a96f-4100-b30c-61f5ad3006e5",
   "metadata": {},
   "outputs": [],
   "source": [
    "%load_ext autoreload\n",
    "%autoreload 2"
   ]
  },
  {
   "cell_type": "code",
   "execution_count": null,
   "id": "02fc2d19-75bb-4262-bbc0-e718ce52d1fb",
   "metadata": {},
   "outputs": [],
   "source": [
    "from sycamore.utils.aryn_config import ArynConfig\n",
    "\n",
    "doc_path = \"../lib/sycamore/sycamore/tests/resources/data/pdfs/Transformer.pdf\"\n",
    "\n",
    "# For debug checking; be careful this will put your key in the jupyter notebook\n",
    "#print(ArynConfig.get_aryn_api_key())"
   ]
  },
  {
   "cell_type": "code",
   "execution_count": null,
   "id": "1e4116c0-49bd-47ec-876c-565e55a5172c",
   "metadata": {
    "scrolled": true
   },
   "outputs": [],
   "source": [
    "# This example calls the parititoner directly and prints the output\n",
    "import logging\n",
    "import os\n",
    "\n",
    "from sycamore.utils.aryn_config import ArynConfig\n",
    "from sycamore.transforms.detr_partitioner import ArynPDFPartitioner\n",
    "\n",
    "logging.getLogger().setLevel(logging.INFO)\n",
    "\n",
    "a = ArynPDFPartitioner(model_name_or_path=None)\n",
    "with open(doc_path, \"rb\") as file:\n",
    "    b = a.partition_pdf(file, aryn_api_key=ArynConfig.get_aryn_api_key())\n",
    "    print(b)"
   ]
  },
  {
   "cell_type": "code",
   "execution_count": null,
   "id": "0",
   "metadata": {},
   "outputs": [],
   "source": [
    "# This example draws bounding boxes and labels document elements, and it then displays the image as output and writes them to S3. \n",
    "\n",
    "import ray\n",
    "import sycamore\n",
    "from sycamore.data import Document\n",
    "from sycamore.functions.document import split_and_convert_to_image, DrawBoxes\n",
    "from sycamore.transforms.partition import ArynPartitioner\n",
    "from sycamore.utils.image_utils import image_page_filename_fn\n",
    "from sycamore.utils.pdf_utils import show_pages\n",
    "from sycamore.utils.aryn_config import ArynConfig\n",
    "from pathlib import Path\n",
    "import os\n",
    "import logging\n",
    "\n",
    "sycamore.shutdown() # auto-reload can make this necessary\n",
    "context = sycamore.init()\n",
    "\n",
    "# This creates a DocSet and runs the Sycamore Partitioner. You can change the threshold (default is 0.4) or enable OCR.\n",
<<<<<<< HEAD
    "# You can use this example document: s3://aryn-public/sycamore-partitioner-examples/document-example-1.pdf   # \n",
    "ds = context.read.binary(paths=[\"s3://my-bucket/my-input-folder\"], binary_format=\"pdf\")\\\n",
    "            .partition(partitioner=ArynPartitioner(extract_table_structure=True, use_ocr=False, aryn_api_key=aryn_api_key , use_partitioning_service= True  ))\n",
=======
    "# You can use this example document: s3://aryn-public/sycamore-partitioner-examples/document-example-1.pdf\n",
    "ds = context.read.binary(paths=[doc_path], binary_format=\"pdf\")\\\n",
    "            .partition(partitioner=ArynPartitioner(model_name_or_path=None,\n",
    "                                                   extract_table_structure=True, use_ocr=False, threshold=0.4))\n",
>>>>>>> 7cbb22c2
    "\n",
    "# This visualizes partitions inline in the notebook. \n",
    "show_pages(ds)\n",
    "\n",
    "os.makedirs(\"/tmp/example\", exist_ok=True)\n",
    "# To save the visualized partitions for every page, you can use the following transforms.\n",
    "ds.flat_map(split_and_convert_to_image)\\\n",
    "  .map_batch(DrawBoxes, f_constructor_kwargs={\"draw_table_cells\": True})\\\n",
    "  .write.files(\"/tmp/example\", filename_fn=image_page_filename_fn)\n",
    "\n",
    "# You can read from a S3 or local location. You can choose to read multiple PDFs from a folder, or specify just one PDF."
   ]
  },
  {
   "cell_type": "code",
   "execution_count": null,
   "id": "1",
   "metadata": {},
   "outputs": [],
   "source": [
    "# This example partitions the document, extracts images, and summarizes them using gpt-4-turbo. \n",
    "import ray\n",
    "import sycamore\n",
    "from sycamore.data import BoundingBox, Document, Element, TableElement\n",
    "from sycamore.functions.document import split_and_convert_to_image, DrawBoxes\n",
    "from sycamore.transforms.partition import ArynPartitioner\n",
    "from sycamore.transforms.summarize_images import SummarizeImages\n",
    "from pathlib import Path\n",
    "\n",
    "context = sycamore.init()\n",
    "\n",
    "doc = (context.read.binary(paths=\"s3://aryn-public/sycamore-partitioner-examples/document-example-1.pdf\", binary_format=\"pdf\")\n",
    "                .partition(partitioner=ArynPartitioner(extract_images=True,aryn_api_key=aryn_api_key,use_partitioning_service= True ))\n",
    "# Summarize each image element.\n",
    "                .transform(SummarizeImages)\n",
    "                .explode()\n",
    "# Filter image elements to make it easier to see the summarized results.\n",
    "                .filter(lambda d: d.type == \"Image\")\n",
    "                .show())"
   ]
  }
 ],
 "metadata": {
  "kernelspec": {
   "display_name": "Python 3 (ipykernel)",
   "language": "python",
   "name": "python3"
  },
  "language_info": {
   "codemirror_mode": {
    "name": "ipython",
    "version": 3
   },
   "file_extension": ".py",
   "mimetype": "text/x-python",
   "name": "python",
   "nbconvert_exporter": "python",
   "pygments_lexer": "ipython3",
<<<<<<< HEAD
   "version": "3.9.6"
=======
   "version": "3.11.6"
>>>>>>> 7cbb22c2
  }
 },
 "nbformat": 4,
 "nbformat_minor": 5
}<|MERGE_RESOLUTION|>--- conflicted
+++ resolved
@@ -105,16 +105,10 @@
     "context = sycamore.init()\n",
     "\n",
     "# This creates a DocSet and runs the Sycamore Partitioner. You can change the threshold (default is 0.4) or enable OCR.\n",
-<<<<<<< HEAD
     "# You can use this example document: s3://aryn-public/sycamore-partitioner-examples/document-example-1.pdf   # \n",
     "ds = context.read.binary(paths=[\"s3://my-bucket/my-input-folder\"], binary_format=\"pdf\")\\\n",
     "            .partition(partitioner=ArynPartitioner(extract_table_structure=True, use_ocr=False, aryn_api_key=aryn_api_key , use_partitioning_service= True  ))\n",
-=======
-    "# You can use this example document: s3://aryn-public/sycamore-partitioner-examples/document-example-1.pdf\n",
-    "ds = context.read.binary(paths=[doc_path], binary_format=\"pdf\")\\\n",
-    "            .partition(partitioner=ArynPartitioner(model_name_or_path=None,\n",
-    "                                                   extract_table_structure=True, use_ocr=False, threshold=0.4))\n",
->>>>>>> 7cbb22c2
+
     "\n",
     "# This visualizes partitions inline in the notebook. \n",
     "show_pages(ds)\n",
@@ -173,11 +167,7 @@
    "name": "python",
    "nbconvert_exporter": "python",
    "pygments_lexer": "ipython3",
-<<<<<<< HEAD
-   "version": "3.9.6"
-=======
    "version": "3.11.6"
->>>>>>> 7cbb22c2
   }
  },
  "nbformat": 4,
