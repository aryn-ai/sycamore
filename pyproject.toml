--- conflicted
+++ resolved
@@ -42,11 +42,8 @@
 myst-parser = { version = "^2.0.0", optional = true }
 sphinx = { version = "^7.2.5", optional = true }
 jinja2 = "^3.1.2"
-<<<<<<< HEAD
 datasets = "^2.16.1"
-=======
 timm = "^0.9.12"
->>>>>>> 1261afeb
 
 [tool.poetry.group.crawler_s3.dependencies]
 boto3 = "^1.28.70"
