import logging
from typing import Callable, List, Dict, Optional, Union

from data import Element
from execution.transforms.entity import EntityExtractor
from execution.transforms.llms import LLM
from sycamore import Context
from sycamore.data import Document
from sycamore.execution import Node
from sycamore.execution.transforms import LLMExtractEntity
from sycamore.execution.transforms import PartitionerOptions
from sycamore.writer import DocSetWriter

logger = logging.getLogger(__name__)


class DocSet:
    """DocFrame is a distributed computation framework for Documents."""

    def __init__(self, context: Context, plan: Node):
        self.context = context
        self.plan = plan

    def lineage(self) -> Node:
        return self.plan

    def explain(self) -> None:
        # TODO, print out nice format DAG
        pass

    def show(self, limit: int = 20) -> None:
        from sycamore import Execution
        execution = Execution(self.context, self.plan)
        dataset = execution.execute(self.plan)
        for row in dataset.take(limit):
            print(row)

<<<<<<< HEAD
    @staticmethod
    def schema() -> "Schema":
        # TODO, enforce schema for document, also properties need to be
        #   convert to MapType?
        import pyarrow as pa
        return pa.schema([
            ('doc_id', pa.string()),
            ('type', pa.string()),
            ('content', pa.struct(
                [('binary', pa.large_binary()), ('text', pa.large_string())])),
            ('elements', pa.struct([('array', pa.large_list(pa.struct([
                ('type', pa.string()),
                ('content', pa.struct([
                    'binary', pa.large_binary(),
                    'text', pa.large_string()
                ])),
                ('properties', pa.map_(pa.string(), pa.string()))
            ])))])),
            ('embedding', pa.struct(
                [('binary', pa.large_list(pa.large_list(pa.float64()))),
                 ('text', pa.large_list(pa.large_list(pa.float64())))])),
            ('parent_id', pa.string()),
            ('properties', pa.map_(pa.string(), pa.string()))
        ])

    def partition(self, **kwargs) -> "DocSet":
        """Partition document using unstructured library
=======
    def unstructured_partition(
            self, options: PartitionerOptions, **resource_args) -> "DocSet":
        """Partition pdf using unstructured library
>>>>>>> 96ff4b10
        Returns: DocSet
        Each Document has schema like below
        {
            "content": {"binary": xxx, "text": None}
            "doc_id": uuid,
            "elements": {
                "array": [
                    {"type": title, "content": {"binary": "xxx"}, ...},
                    {"type": figure_caption, "content": {"text": "xxx"}},
                    {"type": table, "content": {"text": "xxx"}},
                    {"type": text, "content": {"text": "xxx"}},
                    ...
                ]
            }
            "properties": {
                "path": "xxx"
            }
        }
        """
        from sycamore.execution.transforms.partition import \
<<<<<<< HEAD
            Partition
        plan = Partition(self.plan, **kwargs)
=======
            UnstructuredPartition
        plan = UnstructuredPartition(self.plan, options, **resource_args)
>>>>>>> 96ff4b10
        return DocSet(self.context, plan)

    def explode(self, **resource_args):
        """Explode a list column into top level document

        To keep document has same schema, a document is

        Returns: A DocSet
        Each document has schema like below
        {"type": "pdf", "content": {"binary": xxx, "text": None},
         "doc_id": uuid, "parent_id": None, "properties": {
         "path": xxx, "author": "xxx", "title": "xxx"}}
        {"type": title, "content": {"binary": xxx, "text": None},
         "doc_id": uuid-1, "parent_id": uuid},
        {"type": figure_caption, "content": {"binary": xxx, "text": None},
         "doc_id": uuid-2, "parent_id": uuid},
        {"type": table, "content": {"binary": xxx, "text": None},
         "doc_id": uuid-3, "parent_id": uuid},
        {"type": text, "content": {"binary": xxx, "text": None},
         "doc_id": uuid-4, "parent_id": uuid},
        {"type": figure, "content": {"binary": xxx, "text": None},
         "doc_id": uuid-5, "parent_id": uuid},
        {"type": table, "content": {"binary": xxx, "text": None},
         "doc_id": uuid-6, "parent_id": uuid}
        """
        from sycamore.execution.transforms.explode import Explode
        explode = Explode(self.plan, **resource_args)
        return DocSet(self.context, explode)

    def sentence_transformer_embed(
            self,
            *,
            model_name: str,
            batch_size: int = None,
            device: str = None,
            **resource_args) -> "DocSet":
        """Embed using HuggingFace sentence transformer

        Args:
            model_name: model name to embed
            batch_size: batch size
            device: device needed
            **resource_args: resource related args

        Returns: A DocSet
        Each document has schema like below
        {"type": "pdf", "content": {"binary": xxx, "text": None},
         "doc_id": uuid, "parent_id": None, "properties": {
         "path": xxx, "author": "xxx", "title": "xxx"},
          "embedding": {"binary": xxx, "text": "xxx"}},
        {"type": title, "content": {"binary": xxx, "text": None},
         "doc_id": uuid-1, "parent_id": uuid,
          "embedding": {"binary": xxx, "text": "xxx"}},
        {"type": figure_caption, "content": {"binary": xxx, "text": None},
         "doc_id": uuid-2, "parent_id": uuid,
          "embedding": {"binary": xxx, "text": "xxx"}},
        {"type": table, "content": {"binary": xxx, "text": None},
         "doc_id": uuid-3, "parent_id": uuid,
          "embedding": {"binary": xxx, "text": "xxx"}},
        {"type": text, "content": {"binary": xxx, "text": None},
         "doc_id": uuid-4, "parent_id": uuid,
          "embedding": {"binary": xxx, "text": "xxx"}},
        {"type": figure, "content": {"binary": xxx, "text": None},
         "doc_id": uuid-5, "parent_id": uuid,
          "embedding": {"binary": xxx, "text": "xxx"}},
        {"type": table, "content": {"binary": xxx, "text": None},
         "doc_id": uuid-6, "parent_id": uuid,
          "embedding": {"binary": xxx, "text": "xxx"}}
        """
        from sycamore.execution.transforms import SentenceTransformerEmbedding
        embedding = SentenceTransformerEmbedding(
            self.plan,
            model_name=model_name,
            batch_size=batch_size,
            device=device,
            **resource_args)
        return DocSet(self.context, embedding)

    def llm_extract_entity(
        self,
        *,
        entity_to_extract: Union[str, Dict],
        num_of_elements: int = 10,
        llm: LLM,
        prompt_template: str = None,
        prompt_formatter: Callable[[List[Element]], str] = None,
        entity_extractor: Optional[EntityExtractor] = None,
        **kwargs
    ) -> "DocSet":
        entities = LLMExtractEntity(
            self.plan,
            entity_to_extract=entity_to_extract,
            num_of_elements=num_of_elements,
            llm=llm,
            prompt_template=prompt_template,
            prompt_formatter=prompt_formatter,
            entity_extractor=entity_extractor,
            **kwargs
        )
        return DocSet(self.context, entities)

    def map(self, f: Callable[[Document], Document]) -> "DocSet":
        from sycamore.execution.transforms.mapping import Map
        mapping = Map(self.plan, f=f)
        return DocSet(self.context, mapping)

    def flat_map(
            self,
            f: Callable[[Document], List[Document]],
            **kwargs) -> "DocSet":
        from sycamore.execution.transforms.mapping import FlatMap
        flat_map = FlatMap(self.plan, f=f, **kwargs)
        return DocSet(self.context, flat_map)

    def map_batch(
            self,
            f: Callable[[List[Document]], List[Document]],
            **kwargs) -> "DocSet":
        from sycamore.execution.transforms.mapping import MapBatch
        map_batch = MapBatch(self.plan, f=f, **kwargs)
        return DocSet(self.context, map_batch)

    @property
    def write(self, **resource_args) -> DocSetWriter:
        return DocSetWriter(self.context, self.plan, **resource_args)<|MERGE_RESOLUTION|>--- conflicted
+++ resolved
@@ -1,11 +1,10 @@
 import logging
 from typing import Callable, List, Dict, Optional, Union
 
-from data import Element
-from execution.transforms.entity import EntityExtractor
-from execution.transforms.llms import LLM
 from sycamore import Context
-from sycamore.data import Document
+from sycamore.data import Document, Element
+from sycamore.execution.transforms.entity import EntityExtractor
+from sycamore.execution.transforms.llms import LLM
 from sycamore.execution import Node
 from sycamore.execution.transforms import LLMExtractEntity
 from sycamore.execution.transforms import PartitionerOptions
@@ -35,7 +34,6 @@
         for row in dataset.take(limit):
             print(row)
 
-<<<<<<< HEAD
     @staticmethod
     def schema() -> "Schema":
         # TODO, enforce schema for document, also properties need to be
@@ -61,13 +59,8 @@
             ('properties', pa.map_(pa.string(), pa.string()))
         ])
 
-    def partition(self, **kwargs) -> "DocSet":
+    def partition(self, options: PartitionerOptions, **resource_args) -> "DocSet":
         """Partition document using unstructured library
-=======
-    def unstructured_partition(
-            self, options: PartitionerOptions, **resource_args) -> "DocSet":
-        """Partition pdf using unstructured library
->>>>>>> 96ff4b10
         Returns: DocSet
         Each Document has schema like below
         {
@@ -87,14 +80,8 @@
             }
         }
         """
-        from sycamore.execution.transforms.partition import \
-<<<<<<< HEAD
-            Partition
-        plan = Partition(self.plan, **kwargs)
-=======
-            UnstructuredPartition
-        plan = UnstructuredPartition(self.plan, options, **resource_args)
->>>>>>> 96ff4b10
+        from sycamore.execution.transforms.partition import Partition
+        plan = Partition(self.plan, options, **resource_args)
         return DocSet(self.context, plan)
 
     def explode(self, **resource_args):
