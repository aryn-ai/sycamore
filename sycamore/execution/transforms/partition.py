from abc import abstractmethod, ABC
import io
from typing import Any, Optional

from bs4 import BeautifulSoup
from ray.data import Dataset

from sycamore.execution.functions.chunker import TokenOverlapChunker, Chunker
from sycamore.execution.functions.tokenizer import CharacterTokenizer, Tokenizer
from sycamore.data.document import TableElement
from sycamore.execution.functions import reorder_elements
from sycamore.data import Document, Element
from sycamore.execution import Node, Transform, SingleThreadUser, NonGPUUser
from sycamore.execution.transforms.mapping import generate_map_function
from sycamore.execution.transforms.table_extraction import TableExtractor


# This comparator helps sort the elements per page specifically when a page
# has two columns
def _elements_reorder_comparator(element1: Element, element2: Element) -> int:
    # In PixelSpace (default coordinate system), the coordinates of each
    # element starts in the top left corner and proceeds counter-clockwise. The
    # following function checks if the x0 point of the element is in the
    # left column
    def element_in_left_col(e: Element) -> bool:
        width = e.properties["coordinates"]["layout_width"]
        x0 = e.properties["coordinates"]["points"][0][0]
        return x0 / width <= 0.5

    page1 = element1.properties["page_number"]
    page2 = element2.properties["page_number"]

    if page1 < page2:
        return -1
    elif page1 > page2:
        return 1
    else:
        if element_in_left_col(element1) and not element_in_left_col(element2):
            return -1
        elif not element_in_left_col(element1) and element_in_left_col(element2):
            return 1
        else:
            return 0


class Partitioner(ABC):
    @staticmethod
    def to_element(dict: dict[str, Any]) -> Element:
        element = Element()
        element.type = dict.pop("type")
        element.binary_representation = dict.pop("text")
        element.text_representation = str(element.binary_representation)
        element.properties.update(dict.pop("metadata"))
        element.properties.update(dict)

        # TODO, we need handle cases of different types for same column
        if element.properties.get("coordinates") is not None:
            coordinates = element.properties["coordinates"]
            if coordinates.get("layout_height") is not None:
                coordinates["layout_height"] = float(coordinates["layout_height"])
            if coordinates.get("layout_width") is not None:
                coordinates["layout_width"] = float(coordinates["layout_width"])
        return element

    @abstractmethod
    def partition(self, document: Document) -> Document:
        pass


class UnstructuredPdfPartitioner(Partitioner):
    def __init__(
        self,
        include_page_breaks: bool = False,
        strategy: str = "auto",
        infer_table_structure: bool = False,
        ocr_languages: str = "eng",
        max_partition_length: Optional[int] = None,
        include_metadata: bool = True,
    ):
        self._include_page_breaks = include_page_breaks
        self._strategy = strategy
        self._infer_table_structure = infer_table_structure
        self._ocr_languages = ocr_languages
        self._max_partition_length = max_partition_length
        self._include_metadata = include_metadata

    def partition(self, document: Document) -> Document:
        from unstructured.partition.pdf import partition_pdf

        binary = io.BytesIO(document.data["binary_representation"])
        elements = partition_pdf(
            file=binary,
            include_page_breaks=self._include_page_breaks,
            strategy=self._strategy,
            infer_table_structure=self._infer_table_structure,
            ocr_languages=self._ocr_languages,
            max_partition=self._max_partition_length,
            include_metadata=self._include_metadata,
        )
        elements = [self.to_element(element.to_dict()) for element in elements]
        document.elements.extend(elements)
        document = reorder_elements(document, _elements_reorder_comparator)
        return document


class HtmlPartitioner(Partitioner):
    def __init__(
        self,
        include_page_breaks: bool = False,
        skip_headers_and_footers: bool = True,
        include_metadata: bool = False,
        extract_tables: bool = False,
        text_chunker: Chunker = TokenOverlapChunker(),
        tokenizer: Tokenizer = CharacterTokenizer(),
    ):
        self._include_page_breaks = include_page_breaks
        self._skip_headers_and_footers = skip_headers_and_footers
        self._include_metadata = include_metadata
        self._extract_tables = extract_tables
        self._text_chunker = text_chunker
        self._tokenizer = tokenizer

    def partition(self, document: Document) -> Document:
        properties = document.properties
        raw_html = document.binary_representation

        if raw_html is None:
            raise RuntimeError("Attempting to partition invalid document where content=None")

        # note: if content is bytes, BeautifulSoup default to utf-8 encoding
        soup = BeautifulSoup(raw_html, "html.parser")

        # extract title
        titles = soup.find_all("title")
        title = document["doc_id"]
        if len(titles) > 0:
            title = titles[0].text.replace("\n", "").strip()
        document.properties["title"] = title

        # chunk text and create text elements
        elements = []
        text = soup.get_text()
        tokens = self._tokenizer.tokenize(text)
        for chunk in self._text_chunker.chunk(tokens):
            content = "".join(chunk)
            element = Element()
            element.type = "text"
            element.text_representation = content
            element.properties.update(properties)
            elements += [element]
        document.elements.extend(elements)

        # extract tables
        if self._extract_tables:
            for table in soup.find_all("table"):
                # ignore nested tables
                if len(table.find_all("table")) > 0:
                    continue

                table_element = TableElement()

                # find headers if they exist
                headers = table.findAll("th")
                if len(headers) > 0:
                    table_element.columns = [tag.text for tag in headers]

                table_element.text_representation = table.text
                table_element.properties.update(properties)

                # parse all rows, use all text as content
                rows = table.findAll("tr")
                table_element.rows = []
                for row in rows:
                    cols = row.findAll("td")
                    if len(cols) > 0:
                        row_vals = [tag.text for tag in cols]
                        table_element.rows += [row_vals]

                document.elements.extend([table_element])

        return document


class Partition(SingleThreadUser, NonGPUUser, Transform):
    def __init__(
        self, child: Node, partitioner: Partitioner, table_extractor: Optional[TableExtractor] = None, **resource_args
    ):
        super().__init__(child, **resource_args)
        self._partitioner = partitioner
        self._table_extractor = table_extractor

    def execute(self) -> Dataset:
        input_dataset = self.child().execute()
<<<<<<< HEAD
        dataset = input_dataset.map(generate_map_function(self._partitioner.partition))
=======
        dataset = input_dataset.map(self._partitioner.partition, **self.resource_args)
>>>>>>> 51ba0171
        if self._table_extractor:
            dataset = dataset.map(generate_map_function(self._table_extractor.extract_tables))
        return dataset<|MERGE_RESOLUTION|>--- conflicted
+++ resolved
@@ -191,11 +191,7 @@
 
     def execute(self) -> Dataset:
         input_dataset = self.child().execute()
-<<<<<<< HEAD
         dataset = input_dataset.map(generate_map_function(self._partitioner.partition))
-=======
-        dataset = input_dataset.map(self._partitioner.partition, **self.resource_args)
->>>>>>> 51ba0171
         if self._table_extractor:
             dataset = dataset.map(generate_map_function(self._table_extractor.extract_tables))
         return dataset